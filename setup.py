--- conflicted
+++ resolved
@@ -88,10 +88,7 @@
         "Programming Language :: Python :: 3.9",
         "Programming Language :: Python :: 3.10",
         "Programming Language :: Python :: 3.11",
-<<<<<<< HEAD
-=======
         "Programming Language :: Python :: 3.12",
->>>>>>> 5d80ab07
         "Operating System :: OS Independent",
         "Topic :: Internet",
     ],
