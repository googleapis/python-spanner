--- conflicted
+++ resolved
@@ -33,10 +33,7 @@
     "google-cloud-core >= 1.4.1, < 2.0dev",
     "grpc-google-iam-v1 >= 0.12.3, < 0.13dev",
     "libcst >= 0.2.5",
-<<<<<<< HEAD
-=======
     "proto-plus == 1.11.0",
->>>>>>> e801a2e0
     "sqlparse >= 0.3.0",
 ]
 extras = {
