--- conflicted
+++ resolved
@@ -40,12 +40,8 @@
     "google-cloud-core >= 1.4.4, < 3.0dev",
     "grpc-google-iam-v1 >= 0.12.4, <1.0.0dev",
     "proto-plus >= 1.22.0, <2.0.0dev",
-<<<<<<< HEAD
-    "sqlparse >= 0.3.0",
+    "sqlparse >= 0.4.4",
     "proto-plus >= 1.22.2, <2.0.0dev; python_version>='3.11'",
-=======
-    "sqlparse >= 0.4.4",
->>>>>>> 38d62b27
     "protobuf>=3.19.5,<5.0.0dev,!=3.20.0,!=3.20.1,!=4.21.0,!=4.21.1,!=4.21.2,!=4.21.3,!=4.21.4,!=4.21.5",
 ]
 extras = {
