# Copyright 2022 Google LLC All rights reserved.
#
# Licensed under the Apache License, Version 2.0 (the "License");
# you may not use this file except in compliance with the License.
# You may obtain a copy of the License at
#
#     http://www.apache.org/licenses/LICENSE-2.0
#
# Unless required by applicable law or agreed to in writing, software
# distributed under the License is distributed on an "AS IS" BASIS,
# WITHOUT WARRANTIES OR CONDITIONS OF ANY KIND, either express or implied.
# See the License for the specific language governing permissions and
# limitations under the License.


import sys
import traceback
import threading
from google.protobuf.struct_pb2 import Struct
from google.cloud.spanner_v1 import (
    PartialResultSet,
    ResultSetMetadata,
    ResultSetStats,
    ResultSet,
    RequestOptions,
    Type,
    TypeCode,
    ExecuteSqlRequest,
    ReadRequest,
    StructType,
    TransactionOptions,
    TransactionSelector,
    DirectedReadOptions,
    ExecuteBatchDmlRequest,
    ExecuteBatchDmlResponse,
    param_types,
    DefaultTransactionOptions,
)
from google.cloud.spanner_v1.types import transaction as transaction_type
from google.cloud.spanner_v1.keyset import KeySet

from google.cloud.spanner_v1._helpers import (
    AtomicCounter,
    _make_value_pb,
    _merge_query_options,
    _metadata_with_request_id,
)
<<<<<<< HEAD
from google.cloud.spanner_v1.request_id_header import REQ_RAND_PROCESS_ID

=======
from google.cloud.spanner_v1._helpers import (
    AtomicCounter,
    _metadata_with_request_id,
)
from google.cloud.spanner_v1.request_id_header import REQ_RAND_PROCESS_ID
>>>>>>> 3a916713
import mock

from google.api_core import gapic_v1

from tests._helpers import OpenTelemetryBase

TABLE_NAME = "citizens"
COLUMNS = ["email", "first_name", "last_name", "age"]
VALUES = [
    ["phred@exammple.com", "Phred", "Phlyntstone", 32],
    ["bharney@example.com", "Bharney", "Rhubble", 31],
]
DML_QUERY = """\
INSERT INTO citizens(first_name, last_name, age)
VALUES ("Phred", "Phlyntstone", 32)
"""
DML_QUERY_WITH_PARAM = """
INSERT INTO citizens(first_name, last_name, age)
VALUES ("Phred", "Phlyntstone", @age)
"""
SQL_QUERY = """\
SELECT first_name, last_name, age FROM citizens ORDER BY age"""
SQL_QUERY_WITH_PARAM = """
SELECT first_name, last_name, email FROM citizens WHERE age <= @max_age"""
PARAMS = {"age": 30}
PARAM_TYPES = {"age": Type(code=TypeCode.INT64)}
KEYS = [["bharney@example.com"], ["phred@example.com"]]
KEYSET = KeySet(keys=KEYS)
INDEX = "email-address-index"
LIMIT = 20
MODE = 2
RETRY = gapic_v1.method.DEFAULT
TIMEOUT = gapic_v1.method.DEFAULT
DIRECTED_READ_OPTIONS = {
    "include_replicas": {
        "replica_selections": [
            {
                "location": "us-west1",
                "type_": DirectedReadOptions.ReplicaSelection.Type.READ_ONLY,
            },
        ],
        "auto_failover_disabled": True,
    },
}
insert_dml = "INSERT INTO table(pkey, desc) VALUES (%pkey, %desc)"
insert_params = {"pkey": 12345, "desc": "DESCRIPTION"}
insert_param_types = {"pkey": param_types.INT64, "desc": param_types.STRING}
update_dml = 'UPDATE table SET desc = desc + "-amended"'
delete_dml = "DELETE FROM table WHERE desc IS NULL"

dml_statements = [
    (insert_dml, insert_params, insert_param_types),
    update_dml,
    delete_dml,
]


class TestTransaction(OpenTelemetryBase):
    PROJECT_ID = "project-id"
    INSTANCE_ID = "instance-id"
    INSTANCE_NAME = "projects/" + PROJECT_ID + "/instances/" + INSTANCE_ID
    DATABASE_ID = "database-id"
    DATABASE_NAME = INSTANCE_NAME + "/databases/" + DATABASE_ID
    SESSION_ID = "session-id"
    SESSION_NAME = DATABASE_NAME + "/sessions/" + SESSION_ID
    TRANSACTION_ID = b"DEADBEEF"
    TRANSACTION_TAG = "transaction-tag"

    BASE_ATTRIBUTES = {
        "db.type": "spanner",
        "db.url": "spanner.googleapis.com",
        "db.instance": "testing",
        "net.host.name": "spanner.googleapis.com",
    }

    def _getTargetClass(self):
        from google.cloud.spanner_v1.transaction import Transaction

        return Transaction

    def _make_one(self, session, *args, **kwargs):
        transaction = self._getTargetClass()(session, *args, **kwargs)
        session._transaction = transaction
        return transaction

    def _make_spanner_api(self):
        from google.cloud.spanner_v1 import SpannerClient

        return mock.create_autospec(SpannerClient, instance=True)

    def _execute_update_helper(
        self,
        transaction,
        api,
        count=0,
        query_options=None,
        exclude_txn_from_change_streams=False,
        isolation_level=TransactionOptions.IsolationLevel.ISOLATION_LEVEL_UNSPECIFIED,
    ):
        stats_pb = ResultSetStats(row_count_exact=1)

        transaction_pb = transaction_type.Transaction(id=self.TRANSACTION_ID)
        metadata_pb = ResultSetMetadata(transaction=transaction_pb)
        api.execute_sql.return_value = ResultSet(stats=stats_pb, metadata=metadata_pb)

        transaction.transaction_tag = self.TRANSACTION_TAG
        transaction.exclude_txn_from_change_streams = exclude_txn_from_change_streams
        transaction.isolation_level = isolation_level
        transaction._execute_sql_count = count

        row_count = transaction.execute_update(
            DML_QUERY_WITH_PARAM,
            PARAMS,
            PARAM_TYPES,
            query_mode=MODE,
            query_options=query_options,
            request_options=RequestOptions(),
            retry=RETRY,
            timeout=TIMEOUT,
        )
        self.assertEqual(row_count, count + 1)

    def _execute_update_expected_request(
        self,
        database,
        query_options=None,
        begin=True,
        count=0,
        exclude_txn_from_change_streams=False,
        isolation_level=TransactionOptions.IsolationLevel.ISOLATION_LEVEL_UNSPECIFIED,
    ):
        if begin is True:
            expected_transaction = TransactionSelector(
                begin=TransactionOptions(
                    read_write=TransactionOptions.ReadWrite(),
                    exclude_txn_from_change_streams=exclude_txn_from_change_streams,
                    isolation_level=isolation_level,
                )
            )
        else:
            expected_transaction = TransactionSelector(id=self.TRANSACTION_ID)

        expected_params = Struct(
            fields={key: _make_value_pb(value) for (key, value) in PARAMS.items()}
        )

        expected_query_options = database._instance._client._query_options
        if query_options:
            expected_query_options = _merge_query_options(
                expected_query_options, query_options
            )
        expected_request_options = RequestOptions()
        expected_request_options.transaction_tag = self.TRANSACTION_TAG

        expected_request = ExecuteSqlRequest(
            session=self.SESSION_NAME,
            sql=DML_QUERY_WITH_PARAM,
            transaction=expected_transaction,
            params=expected_params,
            param_types=PARAM_TYPES,
            query_mode=MODE,
            query_options=expected_query_options,
            request_options=expected_request_options,
            seqno=count,
        )

        return expected_request

    def _execute_sql_helper(
        self,
        transaction,
        api,
        count=0,
        partition=None,
        sql_count=0,
        query_options=None,
        directed_read_options=None,
    ):
        VALUES = [["bharney", "rhubbyl", 31], ["phred", "phlyntstone", 32]]
        VALUE_PBS = [[_make_value_pb(item) for item in row] for row in VALUES]
        struct_type_pb = StructType(
            fields=[
                StructType.Field(name="first_name", type_=Type(code=TypeCode.STRING)),
                StructType.Field(name="last_name", type_=Type(code=TypeCode.STRING)),
                StructType.Field(name="age", type_=Type(code=TypeCode.INT64)),
            ]
        )
        transaction_pb = transaction_type.Transaction(id=self.TRANSACTION_ID)
        metadata_pb = ResultSetMetadata(
            row_type=struct_type_pb, transaction=transaction_pb
        )
        stats_pb = ResultSetStats(
            query_stats=Struct(fields={"rows_returned": _make_value_pb(2)})
        )
        result_sets = [
            PartialResultSet(metadata=metadata_pb),
            PartialResultSet(stats=stats_pb),
        ]
        for i in range(len(result_sets)):
            result_sets[i].values.extend(VALUE_PBS[i])
        iterator = _MockIterator(*result_sets)
        api.execute_streaming_sql.return_value = iterator
        transaction._execute_sql_count = sql_count
        transaction._read_request_count = count

        result_set = transaction.execute_sql(
            SQL_QUERY_WITH_PARAM,
            PARAMS,
            PARAM_TYPES,
            query_mode=MODE,
            query_options=query_options,
            request_options=RequestOptions(),
            partition=partition,
            retry=RETRY,
            timeout=TIMEOUT,
            directed_read_options=directed_read_options,
        )

        self.assertEqual(transaction._read_request_count, count + 1)

        self.assertEqual(list(result_set), VALUES)
        self.assertEqual(result_set.metadata, metadata_pb)
        self.assertEqual(result_set.stats, stats_pb)
        self.assertEqual(transaction._execute_sql_count, sql_count + 1)

    def _execute_sql_expected_request(
        self,
        database,
        partition=None,
        query_options=None,
        begin=True,
        sql_count=0,
        transaction_tag=False,
        directed_read_options=None,
    ):
        if begin is True:
            expected_transaction = TransactionSelector(
                begin=TransactionOptions(read_write=TransactionOptions.ReadWrite())
            )
        else:
            expected_transaction = TransactionSelector(id=self.TRANSACTION_ID)

        expected_params = Struct(
            fields={key: _make_value_pb(value) for (key, value) in PARAMS.items()}
        )

        expected_query_options = database._instance._client._query_options
        if query_options:
            expected_query_options = _merge_query_options(
                expected_query_options, query_options
            )

        expected_request_options = RequestOptions()

        if transaction_tag is True:
            expected_request_options.transaction_tag = self.TRANSACTION_TAG
        else:
            expected_request_options.transaction_tag = None

        expected_request = ExecuteSqlRequest(
            session=self.SESSION_NAME,
            sql=SQL_QUERY_WITH_PARAM,
            transaction=expected_transaction,
            params=expected_params,
            param_types=PARAM_TYPES,
            query_mode=MODE,
            query_options=expected_query_options,
            request_options=expected_request_options,
            partition_token=partition,
            seqno=sql_count,
            directed_read_options=directed_read_options,
        )

        return expected_request

    def _read_helper(
        self,
        transaction,
        api,
        count=0,
        partition=None,
        directed_read_options=None,
    ):
        VALUES = [["bharney", 31], ["phred", 32]]
        VALUE_PBS = [[_make_value_pb(item) for item in row] for row in VALUES]
        struct_type_pb = StructType(
            fields=[
                StructType.Field(name="name", type_=Type(code=TypeCode.STRING)),
                StructType.Field(name="age", type_=Type(code=TypeCode.INT64)),
            ]
        )

        transaction_pb = transaction_type.Transaction(id=self.TRANSACTION_ID)
        metadata_pb = ResultSetMetadata(
            row_type=struct_type_pb, transaction=transaction_pb
        )

        stats_pb = ResultSetStats(
            query_stats=Struct(fields={"rows_returned": _make_value_pb(2)})
        )
        result_sets = [
            PartialResultSet(metadata=metadata_pb),
            PartialResultSet(stats=stats_pb),
        ]
        for i in range(len(result_sets)):
            result_sets[i].values.extend(VALUE_PBS[i])

        api.streaming_read.return_value = _MockIterator(*result_sets)
        transaction._read_request_count = count

        if partition is not None:  # 'limit' and 'partition' incompatible
            result_set = transaction.read(
                TABLE_NAME,
                COLUMNS,
                KEYSET,
                index=INDEX,
                partition=partition,
                retry=RETRY,
                timeout=TIMEOUT,
                request_options=RequestOptions(),
                directed_read_options=directed_read_options,
            )
        else:
            result_set = transaction.read(
                TABLE_NAME,
                COLUMNS,
                KEYSET,
                index=INDEX,
                limit=LIMIT,
                retry=RETRY,
                timeout=TIMEOUT,
                request_options=RequestOptions(),
                directed_read_options=directed_read_options,
            )

        self.assertEqual(transaction._read_request_count, count + 1)

        self.assertIs(result_set._source, transaction)

        self.assertEqual(list(result_set), VALUES)
        self.assertEqual(result_set.metadata, metadata_pb)
        self.assertEqual(result_set.stats, stats_pb)

    def _read_helper_expected_request(
        self,
        partition=None,
        begin=True,
        count=0,
        transaction_tag=False,
        directed_read_options=None,
    ):
        if begin is True:
            expected_transaction = TransactionSelector(
                begin=TransactionOptions(read_write=TransactionOptions.ReadWrite())
            )
        else:
            expected_transaction = TransactionSelector(id=self.TRANSACTION_ID)

        if partition is not None:
            expected_limit = 0
        else:
            expected_limit = LIMIT

        # Transaction tag is ignored for read request.
        expected_request_options = RequestOptions()

        if transaction_tag is True:
            expected_request_options.transaction_tag = self.TRANSACTION_TAG
        else:
            expected_request_options.transaction_tag = None

        expected_request = ReadRequest(
            session=self.SESSION_NAME,
            table=TABLE_NAME,
            columns=COLUMNS,
            key_set=KEYSET._to_pb(),
            transaction=expected_transaction,
            index=INDEX,
            limit=expected_limit,
            partition_token=partition,
            request_options=expected_request_options,
            directed_read_options=directed_read_options,
        )

        return expected_request

    def _batch_update_helper(
        self,
        transaction,
        database,
        api,
        error_after=None,
        count=0,
    ):
        from google.rpc.status_pb2 import Status

        stats_pbs = [
            ResultSetStats(row_count_exact=1),
            ResultSetStats(row_count_exact=2),
            ResultSetStats(row_count_exact=3),
        ]
        if error_after is not None:
            stats_pbs = stats_pbs[:error_after]
            expected_status = Status(code=400)
        else:
            expected_status = Status(code=200)
        expected_row_counts = [stats.row_count_exact for stats in stats_pbs]
        transaction_pb = transaction_type.Transaction(id=self.TRANSACTION_ID)
        metadata_pb = ResultSetMetadata(transaction=transaction_pb)
        result_sets_pb = [
            ResultSet(stats=stats_pb, metadata=metadata_pb) for stats_pb in stats_pbs
        ]

        response = ExecuteBatchDmlResponse(
            status=expected_status,
            result_sets=result_sets_pb,
        )

        api.execute_batch_dml.return_value = response
        transaction.transaction_tag = self.TRANSACTION_TAG
        transaction._execute_sql_count = count

        status, row_counts = transaction.batch_update(
            dml_statements, request_options=RequestOptions()
        )

        self.assertEqual(status, expected_status)
        self.assertEqual(row_counts, expected_row_counts)
        self.assertEqual(transaction._execute_sql_count, count + 1)

    def _batch_update_expected_request(self, begin=True, count=0):
        if begin is True:
            expected_transaction = TransactionSelector(
                begin=TransactionOptions(read_write=TransactionOptions.ReadWrite())
            )
        else:
            expected_transaction = TransactionSelector(id=self.TRANSACTION_ID)

        expected_insert_params = Struct(
            fields={
                key: _make_value_pb(value) for (key, value) in insert_params.items()
            }
        )
        expected_statements = [
            ExecuteBatchDmlRequest.Statement(
                sql=insert_dml,
                params=expected_insert_params,
                param_types=insert_param_types,
            ),
            ExecuteBatchDmlRequest.Statement(sql=update_dml),
            ExecuteBatchDmlRequest.Statement(sql=delete_dml),
        ]

        expected_request_options = RequestOptions()
        expected_request_options.transaction_tag = self.TRANSACTION_TAG

        expected_request = ExecuteBatchDmlRequest(
            session=self.SESSION_NAME,
            transaction=expected_transaction,
            statements=expected_statements,
            seqno=count,
            request_options=expected_request_options,
        )

        return expected_request

    def test_transaction_should_include_begin_with_first_update(self):
        database = _Database()
        session = _Session(database)
        api = database.spanner_api = self._make_spanner_api()
        transaction = self._make_one(session)
        self._execute_update_helper(transaction=transaction, api=api)

        api.execute_sql.assert_called_once_with(
            request=self._execute_update_expected_request(database=database),
            retry=RETRY,
            timeout=TIMEOUT,
            metadata=[
                ("google-cloud-resource-prefix", database.name),
                ("x-goog-spanner-route-to-leader", "true"),
                (
                    "x-goog-spanner-request-id",
<<<<<<< HEAD
                    f"1.{REQ_RAND_PROCESS_ID}.{_Client.NTH_CLIENT.value}.1.1.1",
=======
                    f"1.{REQ_RAND_PROCESS_ID}.{database._nth_client_id}.1.1.1",
>>>>>>> 3a916713
                ),
            ],
        )

    def test_transaction_should_include_begin_with_first_query(self):
        database = _Database()
        session = _Session(database)
        api = database.spanner_api = self._make_spanner_api()
        transaction = self._make_one(session)
        self._execute_sql_helper(transaction=transaction, api=api)

        api.execute_streaming_sql.assert_called_once_with(
            request=self._execute_sql_expected_request(database=database),
            metadata=[
                ("google-cloud-resource-prefix", database.name),
                ("x-goog-spanner-route-to-leader", "true"),
                (
                    "x-goog-spanner-request-id",
<<<<<<< HEAD
                    f"1.{REQ_RAND_PROCESS_ID}.{_Client.NTH_CLIENT.value}.1.1.1",
=======
                    f"1.{REQ_RAND_PROCESS_ID}.{database._nth_client_id}.1.1.1",
>>>>>>> 3a916713
                ),
            ],
            timeout=TIMEOUT,
            retry=RETRY,
        )

    def test_transaction_should_include_begin_with_first_read(self):
        database = _Database()
        session = _Session(database)
        api = database.spanner_api = self._make_spanner_api()
        transaction = self._make_one(session)
        self._read_helper(transaction=transaction, api=api)

        api.streaming_read.assert_called_once_with(
            request=self._read_helper_expected_request(),
            metadata=[
                ("google-cloud-resource-prefix", database.name),
                ("x-goog-spanner-route-to-leader", "true"),
                (
                    "x-goog-spanner-request-id",
<<<<<<< HEAD
                    f"1.{REQ_RAND_PROCESS_ID}.{_Client.NTH_CLIENT.value}.1.1.1",
=======
                    f"1.{REQ_RAND_PROCESS_ID}.{database._nth_client_id}.1.1.1",
>>>>>>> 3a916713
                ),
            ],
            retry=RETRY,
            timeout=TIMEOUT,
        )

    def test_transaction_should_include_begin_with_first_batch_update(self):
        database = _Database()
        session = _Session(database)
        api = database.spanner_api = self._make_spanner_api()
        transaction = self._make_one(session)
        self._batch_update_helper(transaction=transaction, database=database, api=api)
        api.execute_batch_dml.assert_called_once_with(
            request=self._batch_update_expected_request(),
            metadata=[
                ("google-cloud-resource-prefix", database.name),
                ("x-goog-spanner-route-to-leader", "true"),
                (
                    "x-goog-spanner-request-id",
<<<<<<< HEAD
                    f"1.{REQ_RAND_PROCESS_ID}.{_Client.NTH_CLIENT.value}.1.1.1",
=======
                    f"1.{REQ_RAND_PROCESS_ID}.{database._nth_client_id}.1.1.1",
>>>>>>> 3a916713
                ),
            ],
            retry=RETRY,
            timeout=TIMEOUT,
        )

    def test_transaction_should_include_begin_w_exclude_txn_from_change_streams_with_first_update(
        self,
    ):
        database = _Database()
        session = _Session(database)
        api = database.spanner_api = self._make_spanner_api()
        transaction = self._make_one(session)
        self._execute_update_helper(
            transaction=transaction, api=api, exclude_txn_from_change_streams=True
        )

        api.execute_sql.assert_called_once_with(
            request=self._execute_update_expected_request(
                database=database, exclude_txn_from_change_streams=True
            ),
            retry=RETRY,
            timeout=TIMEOUT,
            metadata=[
                ("google-cloud-resource-prefix", database.name),
                ("x-goog-spanner-route-to-leader", "true"),
                (
                    "x-goog-spanner-request-id",
<<<<<<< HEAD
                    f"1.{REQ_RAND_PROCESS_ID}.{_Client.NTH_CLIENT.value}.1.1.1",
=======
                    f"1.{REQ_RAND_PROCESS_ID}.{database._nth_client_id}.1.1.1",
>>>>>>> 3a916713
                ),
            ],
        )

    def test_transaction_should_include_begin_w_isolation_level_with_first_update(
        self,
    ):
        database = _Database()
        session = _Session(database)
        api = database.spanner_api = self._make_spanner_api()
        transaction = self._make_one(session)
        self._execute_update_helper(
            transaction=transaction,
            api=api,
            isolation_level=TransactionOptions.IsolationLevel.REPEATABLE_READ,
        )

        api.execute_sql.assert_called_once_with(
            request=self._execute_update_expected_request(
                database=database,
                isolation_level=TransactionOptions.IsolationLevel.REPEATABLE_READ,
            ),
            retry=RETRY,
            timeout=TIMEOUT,
            metadata=[
                ("google-cloud-resource-prefix", database.name),
                ("x-goog-spanner-route-to-leader", "true"),
                (
                    "x-goog-spanner-request-id",
<<<<<<< HEAD
                    f"1.{REQ_RAND_PROCESS_ID}.{_Client.NTH_CLIENT.value}.1.1.1",
=======
                    f"1.{REQ_RAND_PROCESS_ID}.{database._nth_client_id}.1.1.1",
>>>>>>> 3a916713
                ),
            ],
        )

    def test_transaction_should_use_transaction_id_if_error_with_first_batch_update(
        self,
    ):
        database = _Database()
        session = _Session(database)
        api = database.spanner_api = self._make_spanner_api()
        transaction = self._make_one(session)
        self._batch_update_helper(
            transaction=transaction, database=database, api=api, error_after=2
        )
        api.execute_batch_dml.assert_called_once_with(
            request=self._batch_update_expected_request(begin=True),
            metadata=[
                ("google-cloud-resource-prefix", database.name),
                ("x-goog-spanner-route-to-leader", "true"),
                (
                    "x-goog-spanner-request-id",
<<<<<<< HEAD
                    f"1.{REQ_RAND_PROCESS_ID}.{_Client.NTH_CLIENT.value}.1.1.1",
=======
                    f"1.{REQ_RAND_PROCESS_ID}.{database._nth_client_id}.1.1.1",
>>>>>>> 3a916713
                ),
            ],
            retry=RETRY,
            timeout=TIMEOUT,
        )
        self._execute_update_helper(transaction=transaction, api=api)
        api.execute_sql.assert_called_once_with(
            request=self._execute_update_expected_request(
                database=database, begin=False
            ),
            retry=gapic_v1.method.DEFAULT,
            timeout=gapic_v1.method.DEFAULT,
            metadata=[
                ("google-cloud-resource-prefix", database.name),
                ("x-goog-spanner-route-to-leader", "true"),
                (
                    "x-goog-spanner-request-id",
<<<<<<< HEAD
                    f"1.{REQ_RAND_PROCESS_ID}.{_Client.NTH_CLIENT.value}.1.2.1",
=======
                    f"1.{REQ_RAND_PROCESS_ID}.{database._nth_client_id}.1.2.1",
>>>>>>> 3a916713
                ),
            ],
        )

    def test_transaction_should_use_transaction_id_returned_by_first_query(self):
        database = _Database()
        session = _Session(database)
        api = database.spanner_api = self._make_spanner_api()
        transaction = self._make_one(session)
        self._execute_sql_helper(transaction=transaction, api=api)
        api.execute_streaming_sql.assert_called_once_with(
            request=self._execute_sql_expected_request(database=database),
            retry=gapic_v1.method.DEFAULT,
            timeout=gapic_v1.method.DEFAULT,
            metadata=[
                ("google-cloud-resource-prefix", database.name),
                ("x-goog-spanner-route-to-leader", "true"),
                (
                    "x-goog-spanner-request-id",
<<<<<<< HEAD
                    f"1.{REQ_RAND_PROCESS_ID}.{_Client.NTH_CLIENT.value}.1.1.1",
=======
                    f"1.{REQ_RAND_PROCESS_ID}.{database._nth_client_id}.1.1.1",
>>>>>>> 3a916713
                ),
            ],
        )

        self._execute_update_helper(transaction=transaction, api=api)
        api.execute_sql.assert_called_once_with(
            request=self._execute_update_expected_request(
                database=database, begin=False
            ),
            retry=gapic_v1.method.DEFAULT,
            timeout=gapic_v1.method.DEFAULT,
            metadata=[
                ("google-cloud-resource-prefix", database.name),
                ("x-goog-spanner-route-to-leader", "true"),
                (
                    "x-goog-spanner-request-id",
<<<<<<< HEAD
                    f"1.{REQ_RAND_PROCESS_ID}.{_Client.NTH_CLIENT.value}.1.2.1",
=======
                    f"1.{REQ_RAND_PROCESS_ID}.{database._nth_client_id}.1.2.1",
>>>>>>> 3a916713
                ),
            ],
        )

    def test_transaction_should_use_transaction_id_returned_by_first_update(self):
        database = _Database()
        session = _Session(database)
        api = database.spanner_api = self._make_spanner_api()
        transaction = self._make_one(session)
        self._execute_update_helper(transaction=transaction, api=api)
        api.execute_sql.assert_called_once_with(
            request=self._execute_update_expected_request(database=database),
            retry=gapic_v1.method.DEFAULT,
            timeout=gapic_v1.method.DEFAULT,
            metadata=[
                ("google-cloud-resource-prefix", database.name),
                ("x-goog-spanner-route-to-leader", "true"),
                (
                    "x-goog-spanner-request-id",
<<<<<<< HEAD
                    f"1.{REQ_RAND_PROCESS_ID}.{_Client.NTH_CLIENT.value}.1.1.1",
=======
                    f"1.{REQ_RAND_PROCESS_ID}.{database._nth_client_id}.1.1.1",
>>>>>>> 3a916713
                ),
            ],
        )

        self._execute_sql_helper(transaction=transaction, api=api)
        api.execute_streaming_sql.assert_called_once_with(
            request=self._execute_sql_expected_request(
                database=database, begin=False, transaction_tag=True
            ),
            retry=gapic_v1.method.DEFAULT,
            timeout=gapic_v1.method.DEFAULT,
            metadata=[
                ("google-cloud-resource-prefix", database.name),
                ("x-goog-spanner-route-to-leader", "true"),
                (
                    "x-goog-spanner-request-id",
<<<<<<< HEAD
                    f"1.{REQ_RAND_PROCESS_ID}.{_Client.NTH_CLIENT.value}.1.2.1",
=======
                    f"1.{REQ_RAND_PROCESS_ID}.{database._nth_client_id}.1.2.1",
>>>>>>> 3a916713
                ),
            ],
        )

    def test_transaction_execute_sql_w_directed_read_options(self):
        database = _Database()
        session = _Session(database)
        api = database.spanner_api = self._make_spanner_api()
        transaction = self._make_one(session)

        self._execute_sql_helper(
            transaction=transaction,
            api=api,
            directed_read_options=DIRECTED_READ_OPTIONS,
        )
        api.execute_streaming_sql.assert_called_once_with(
            request=self._execute_sql_expected_request(
                database=database, directed_read_options=DIRECTED_READ_OPTIONS
            ),
            metadata=[
                ("google-cloud-resource-prefix", database.name),
                ("x-goog-spanner-route-to-leader", "true"),
                (
                    "x-goog-spanner-request-id",
<<<<<<< HEAD
                    f"1.{REQ_RAND_PROCESS_ID}.{_Client.NTH_CLIENT.value}.1.1.1",
=======
                    f"1.{REQ_RAND_PROCESS_ID}.{database._nth_client_id}.1.1.1",
>>>>>>> 3a916713
                ),
            ],
            retry=gapic_v1.method.DEFAULT,
            timeout=gapic_v1.method.DEFAULT,
        )

    def test_transaction_streaming_read_w_directed_read_options(self):
        database = _Database()
        session = _Session(database)
        api = database.spanner_api = self._make_spanner_api()
        transaction = self._make_one(session)

        self._read_helper(
            transaction=transaction,
            api=api,
            directed_read_options=DIRECTED_READ_OPTIONS,
        )
        api.streaming_read.assert_called_once_with(
            request=self._read_helper_expected_request(
                directed_read_options=DIRECTED_READ_OPTIONS
            ),
            metadata=[
                ("google-cloud-resource-prefix", database.name),
                ("x-goog-spanner-route-to-leader", "true"),
                (
                    "x-goog-spanner-request-id",
<<<<<<< HEAD
                    f"1.{REQ_RAND_PROCESS_ID}.{_Client.NTH_CLIENT.value}.1.1.1",
=======
                    f"1.{REQ_RAND_PROCESS_ID}.{database._nth_client_id}.1.1.1",
>>>>>>> 3a916713
                ),
            ],
            retry=RETRY,
            timeout=TIMEOUT,
        )

    def test_transaction_should_use_transaction_id_returned_by_first_read(self):
        database = _Database()
        session = _Session(database)
        api = database.spanner_api = self._make_spanner_api()
        transaction = self._make_one(session)
        self._read_helper(transaction=transaction, api=api)
        api.streaming_read.assert_called_once_with(
            request=self._read_helper_expected_request(),
            metadata=[
                ("google-cloud-resource-prefix", database.name),
                ("x-goog-spanner-route-to-leader", "true"),
                (
                    "x-goog-spanner-request-id",
<<<<<<< HEAD
                    f"1.{REQ_RAND_PROCESS_ID}.{_Client.NTH_CLIENT.value}.1.1.1",
=======
                    f"1.{REQ_RAND_PROCESS_ID}.{database._nth_client_id}.1.1.1",
>>>>>>> 3a916713
                ),
            ],
            retry=RETRY,
            timeout=TIMEOUT,
        )

        self._batch_update_helper(transaction=transaction, database=database, api=api)
        api.execute_batch_dml.assert_called_once_with(
            request=self._batch_update_expected_request(begin=False),
            metadata=[
                ("google-cloud-resource-prefix", database.name),
                ("x-goog-spanner-route-to-leader", "true"),
                (
                    "x-goog-spanner-request-id",
<<<<<<< HEAD
                    f"1.{REQ_RAND_PROCESS_ID}.{_Client.NTH_CLIENT.value}.1.2.1",
=======
                    f"1.{REQ_RAND_PROCESS_ID}.{database._nth_client_id}.1.2.1",
>>>>>>> 3a916713
                ),
            ],
            retry=RETRY,
            timeout=TIMEOUT,
        )

    def test_transaction_should_use_transaction_id_returned_by_first_batch_update(self):
        database = _Database()
        api = database.spanner_api = self._make_spanner_api()
        session = _Session(database)
        transaction = self._make_one(session)
        self._batch_update_helper(transaction=transaction, database=database, api=api)
        api.execute_batch_dml.assert_called_once_with(
            request=self._batch_update_expected_request(),
            metadata=[
                ("google-cloud-resource-prefix", database.name),
                ("x-goog-spanner-route-to-leader", "true"),
                (
                    "x-goog-spanner-request-id",
<<<<<<< HEAD
                    f"1.{REQ_RAND_PROCESS_ID}.{_Client.NTH_CLIENT.value}.1.1.1",
=======
                    f"1.{REQ_RAND_PROCESS_ID}.{database._nth_client_id}.1.1.1",
>>>>>>> 3a916713
                ),
            ],
            retry=RETRY,
            timeout=TIMEOUT,
        )
        self._read_helper(transaction=transaction, api=api)
        api.streaming_read.assert_called_once_with(
            request=self._read_helper_expected_request(
                begin=False, transaction_tag=True
            ),
            metadata=[
                ("google-cloud-resource-prefix", database.name),
                ("x-goog-spanner-route-to-leader", "true"),
                (
                    "x-goog-spanner-request-id",
<<<<<<< HEAD
                    f"1.{REQ_RAND_PROCESS_ID}.{_Client.NTH_CLIENT.value}.1.2.1",
=======
                    f"1.{REQ_RAND_PROCESS_ID}.{database._nth_client_id}.1.2.1",
>>>>>>> 3a916713
                ),
            ],
            retry=RETRY,
            timeout=TIMEOUT,
        )

    def test_transaction_for_concurrent_statement_should_begin_one_transaction_with_execute_update(
        self,
    ):
        database = _Database()
        api = database.spanner_api = self._make_spanner_api()
        session = _Session(database)
        transaction = self._make_one(session)
        threads = []
        threads.append(
            threading.Thread(
                target=self._execute_update_helper,
                kwargs={"transaction": transaction, "api": api},
            )
        )
        threads.append(
            threading.Thread(
                target=self._execute_update_helper,
                kwargs={"transaction": transaction, "api": api},
            )
        )
        for thread in threads:
            thread.start()

        for thread in threads:
            thread.join()

        self._batch_update_helper(transaction=transaction, database=database, api=api)

        api.execute_sql.assert_any_call(
            request=self._execute_update_expected_request(database),
            retry=RETRY,
            timeout=TIMEOUT,
            metadata=[
                ("google-cloud-resource-prefix", database.name),
                ("x-goog-spanner-route-to-leader", "true"),
                (
                    "x-goog-spanner-request-id",
<<<<<<< HEAD
                    f"1.{REQ_RAND_PROCESS_ID}.{_Client.NTH_CLIENT.value}.1.1.1",
=======
                    f"1.{REQ_RAND_PROCESS_ID}.{database._nth_client_id}.1.1.1",
>>>>>>> 3a916713
                ),
            ],
        )

        api.execute_sql.assert_any_call(
            request=self._execute_update_expected_request(database, begin=False),
            retry=RETRY,
            timeout=TIMEOUT,
            metadata=[
                ("google-cloud-resource-prefix", database.name),
                ("x-goog-spanner-route-to-leader", "true"),
                (
                    "x-goog-spanner-request-id",
<<<<<<< HEAD
                    f"1.{REQ_RAND_PROCESS_ID}.{_Client.NTH_CLIENT.value}.1.2.1",
=======
                    f"1.{REQ_RAND_PROCESS_ID}.{database._nth_client_id}.1.2.1",
>>>>>>> 3a916713
                ),
            ],
        )

        api.execute_batch_dml.assert_any_call(
            request=self._batch_update_expected_request(begin=False),
            metadata=[
                ("google-cloud-resource-prefix", database.name),
                ("x-goog-spanner-route-to-leader", "true"),
                (
                    "x-goog-spanner-request-id",
<<<<<<< HEAD
                    f"1.{REQ_RAND_PROCESS_ID}.{_Client.NTH_CLIENT.value}.1.3.1",
=======
                    f"1.{REQ_RAND_PROCESS_ID}.{database._nth_client_id}.1.3.1",
>>>>>>> 3a916713
                ),
            ],
            retry=RETRY,
            timeout=TIMEOUT,
        )

        self.assertEqual(api.execute_sql.call_count, 2)
        self.assertEqual(api.execute_batch_dml.call_count, 1)

    def test_transaction_for_concurrent_statement_should_begin_one_transaction_with_batch_update(
        self,
    ):
        database = _Database()
        api = database.spanner_api = self._make_spanner_api()
        session = _Session(database)
        transaction = self._make_one(session)
        threads = []
        threads.append(
            threading.Thread(
                target=self._batch_update_helper,
                kwargs={"transaction": transaction, "database": database, "api": api},
            )
        )
        threads.append(
            threading.Thread(
                target=self._batch_update_helper,
                kwargs={"transaction": transaction, "database": database, "api": api},
            )
        )
        for thread in threads:
            thread.start()

        for thread in threads:
            thread.join()

        self._execute_update_helper(transaction=transaction, api=api)
        self.assertEqual(api.execute_sql.call_count, 1)

        api.execute_sql.assert_any_call(
            request=self._execute_update_expected_request(database, begin=False),
            retry=RETRY,
            timeout=TIMEOUT,
            metadata=[
                ("google-cloud-resource-prefix", database.name),
                ("x-goog-spanner-route-to-leader", "true"),
                (
                    "x-goog-spanner-request-id",
<<<<<<< HEAD
                    f"1.{REQ_RAND_PROCESS_ID}.{_Client.NTH_CLIENT.value}.1.3.1",
                ),
            ],
        )

        api.execute_batch_dml.assert_any_call(
            request=self._batch_update_expected_request(),
            metadata=[
                ("google-cloud-resource-prefix", database.name),
                ("x-goog-spanner-route-to-leader", "true"),
                (
                    "x-goog-spanner-request-id",
                    f"1.{REQ_RAND_PROCESS_ID}.{_Client.NTH_CLIENT.value}.1.1.1",
                ),
            ],
            retry=RETRY,
            timeout=TIMEOUT,
        )

        api.execute_batch_dml.assert_any_call(
            request=self._batch_update_expected_request(begin=False),
            metadata=[
                ("google-cloud-resource-prefix", database.name),
                ("x-goog-spanner-route-to-leader", "true"),
                (
                    "x-goog-spanner-request-id",
                    f"1.{REQ_RAND_PROCESS_ID}.{_Client.NTH_CLIENT.value}.1.2.1",
=======
                    f"1.{REQ_RAND_PROCESS_ID}.{database._nth_client_id}.1.3.1",
                ),
            ],
        )

        self.assertEqual(api.execute_batch_dml.call_count, 2)
        self.assertEqual(
            api.execute_batch_dml.call_args_list,
            [
                mock.call(
                    request=self._batch_update_expected_request(),
                    metadata=[
                        ("google-cloud-resource-prefix", database.name),
                        ("x-goog-spanner-route-to-leader", "true"),
                        (
                            "x-goog-spanner-request-id",
                            f"1.{REQ_RAND_PROCESS_ID}.{database._nth_client_id}.{database._channel_id}.1.1",
                        ),
                    ],
                    retry=RETRY,
                    timeout=TIMEOUT,
                ),
                mock.call(
                    request=self._batch_update_expected_request(begin=False),
                    metadata=[
                        ("google-cloud-resource-prefix", database.name),
                        ("x-goog-spanner-route-to-leader", "true"),
                        (
                            "x-goog-spanner-request-id",
                            f"1.{REQ_RAND_PROCESS_ID}.{database._nth_client_id}.{database._channel_id}.2.1",
                        ),
                    ],
                    retry=RETRY,
                    timeout=TIMEOUT,
>>>>>>> 3a916713
                ),
            ],
        )

    def test_transaction_for_concurrent_statement_should_begin_one_transaction_with_read(
        self,
    ):
        database = _Database()
        api = database.spanner_api = self._make_spanner_api()
        session = _Session(database)
        transaction = self._make_one(session)
        threads = []
        threads.append(
            threading.Thread(
                target=self._read_helper,
                kwargs={"transaction": transaction, "api": api},
            )
        )
        threads.append(
            threading.Thread(
                target=self._read_helper,
                kwargs={"transaction": transaction, "api": api},
            )
        )
        for thread in threads:
            thread.start()

        for thread in threads:
            thread.join()

        self._execute_update_helper(transaction=transaction, api=api)

        begin_read_write_count = sum(
            [1 for call in api.mock_calls if "read_write" in call.kwargs.__str__()]
        )

        self.assertEqual(begin_read_write_count, 1)
        api.execute_sql.assert_any_call(
            request=self._execute_update_expected_request(database, begin=False),
            retry=RETRY,
            timeout=TIMEOUT,
            metadata=[
                ("google-cloud-resource-prefix", database.name),
                ("x-goog-spanner-route-to-leader", "true"),
                (
                    "x-goog-spanner-request-id",
<<<<<<< HEAD
                    f"1.{REQ_RAND_PROCESS_ID}.{_Client.NTH_CLIENT.value}.1.3.1",
                ),
            ],
        )

        api.streaming_read.assert_any_call(
            request=self._read_helper_expected_request(),
            metadata=[
                ("google-cloud-resource-prefix", database.name),
                ("x-goog-spanner-route-to-leader", "true"),
                (
                    "x-goog-spanner-request-id",
                    f"1.{REQ_RAND_PROCESS_ID}.{_Client.NTH_CLIENT.value}.1.1.1",
                ),
            ],
            retry=RETRY,
            timeout=TIMEOUT,
        )

        api.streaming_read.assert_any_call(
            request=self._read_helper_expected_request(begin=False),
            metadata=[
                ("google-cloud-resource-prefix", database.name),
                ("x-goog-spanner-route-to-leader", "true"),
                (
                    "x-goog-spanner-request-id",
                    f"1.{REQ_RAND_PROCESS_ID}.{_Client.NTH_CLIENT.value}.1.2.1",
=======
                    f"1.{REQ_RAND_PROCESS_ID}.{database._nth_client_id}.1.3.1",
                ),
            ],
        )

        self.assertEqual(
            api.streaming_read.call_args_list,
            [
                mock.call(
                    request=self._read_helper_expected_request(),
                    metadata=[
                        ("google-cloud-resource-prefix", database.name),
                        ("x-goog-spanner-route-to-leader", "true"),
                        (
                            "x-goog-spanner-request-id",
                            f"1.{REQ_RAND_PROCESS_ID}.{database._nth_client_id}.{database._channel_id}.1.1",
                        ),
                    ],
                    retry=RETRY,
                    timeout=TIMEOUT,
                ),
                mock.call(
                    request=self._read_helper_expected_request(begin=False),
                    metadata=[
                        ("google-cloud-resource-prefix", database.name),
                        ("x-goog-spanner-route-to-leader", "true"),
                        (
                            "x-goog-spanner-request-id",
                            f"1.{REQ_RAND_PROCESS_ID}.{database._nth_client_id}.{database._channel_id}.2.1",
                        ),
                    ],
                    retry=RETRY,
                    timeout=TIMEOUT,
>>>>>>> 3a916713
                ),
            ],
        )

        self.assertEqual(api.execute_sql.call_count, 1)
        self.assertEqual(api.streaming_read.call_count, 2)

    def test_transaction_for_concurrent_statement_should_begin_one_transaction_with_query(
        self,
    ):
        database = _Database()
        api = database.spanner_api = self._make_spanner_api()
        session = _Session(database)
        transaction = self._make_one(session)
        threads = []
        threads.append(
            threading.Thread(
                target=self._execute_sql_helper,
                kwargs={"transaction": transaction, "api": api},
            )
        )
        threads.append(
            threading.Thread(
                target=self._execute_sql_helper,
                kwargs={"transaction": transaction, "api": api},
            )
        )
        for thread in threads:
            thread.start()

        for thread in threads:
            thread.join()

        self._execute_update_helper(transaction=transaction, api=api)

        begin_read_write_count = sum(
            [1 for call in api.mock_calls if "read_write" in call.kwargs.__str__()]
        )

        self.assertEqual(begin_read_write_count, 1)
        api.execute_sql.assert_any_call(
            request=self._execute_update_expected_request(database, begin=False),
            retry=RETRY,
            timeout=TIMEOUT,
            metadata=[
                ("google-cloud-resource-prefix", database.name),
                ("x-goog-spanner-route-to-leader", "true"),
                (
                    "x-goog-spanner-request-id",
<<<<<<< HEAD
                    f"1.{REQ_RAND_PROCESS_ID}.{_Client.NTH_CLIENT.value}.1.3.1",
                ),
            ],
        )
        req = self._execute_sql_expected_request(database)
        api.execute_streaming_sql.assert_any_call(
            request=req,
            metadata=[
                ("google-cloud-resource-prefix", database.name),
                ("x-goog-spanner-route-to-leader", "true"),
                (
                    "x-goog-spanner-request-id",
                    f"1.{REQ_RAND_PROCESS_ID}.{_Client.NTH_CLIENT.value}.1.1.1",
                ),
            ],
            retry=RETRY,
            timeout=TIMEOUT,
        )

        api.execute_streaming_sql.assert_any_call(
            request=self._execute_sql_expected_request(database, begin=False),
            metadata=[
                ("google-cloud-resource-prefix", database.name),
                ("x-goog-spanner-route-to-leader", "true"),
                (
                    "x-goog-spanner-request-id",
                    f"1.{REQ_RAND_PROCESS_ID}.{_Client.NTH_CLIENT.value}.1.2.1",
=======
                    f"1.{REQ_RAND_PROCESS_ID}.{database._nth_client_id}.1.3.1",
                ),
            ],
        )

        self.assertEqual(
            api.execute_streaming_sql.call_args_list,
            [
                mock.call(
                    request=self._execute_sql_expected_request(database),
                    metadata=[
                        ("google-cloud-resource-prefix", database.name),
                        ("x-goog-spanner-route-to-leader", "true"),
                        (
                            "x-goog-spanner-request-id",
                            f"1.{REQ_RAND_PROCESS_ID}.{database._nth_client_id}.{database._channel_id}.1.1",
                        ),
                    ],
                    retry=RETRY,
                    timeout=TIMEOUT,
                ),
                mock.call(
                    request=self._execute_sql_expected_request(database, begin=False),
                    metadata=[
                        ("google-cloud-resource-prefix", database.name),
                        ("x-goog-spanner-route-to-leader", "true"),
                        (
                            "x-goog-spanner-request-id",
                            f"1.{REQ_RAND_PROCESS_ID}.{database._nth_client_id}.{database._channel_id}.2.1",
                        ),
                    ],
                    retry=RETRY,
                    timeout=TIMEOUT,
>>>>>>> 3a916713
                ),
            ],
        )

        self.assertEqual(api.execute_sql.call_count, 1)
        self.assertEqual(api.execute_streaming_sql.call_count, 2)

    def test_transaction_should_execute_sql_with_route_to_leader_disabled(self):
        database = _Database()
        database._route_to_leader_enabled = False
        session = _Session(database)
        api = database.spanner_api = self._make_spanner_api()
        transaction = self._make_one(session)
        self._execute_sql_helper(transaction=transaction, api=api)

        api.execute_streaming_sql.assert_called_once_with(
            request=self._execute_sql_expected_request(database=database),
            metadata=[
                ("google-cloud-resource-prefix", database.name),
                (
                    "x-goog-spanner-request-id",
<<<<<<< HEAD
                    f"1.{REQ_RAND_PROCESS_ID}.{_Client.NTH_CLIENT.value}.1.1.1",
=======
                    f"1.{REQ_RAND_PROCESS_ID}.{database._nth_client_id}.1.1.1",
>>>>>>> 3a916713
                ),
            ],
            timeout=TIMEOUT,
            retry=RETRY,
        )


class _Client(object):
    NTH_CLIENT = AtomicCounter()

    def __init__(self):
        from google.cloud.spanner_v1 import ExecuteSqlRequest

        self._query_options = ExecuteSqlRequest.QueryOptions(optimizer_version="1")
        self.directed_read_options = None
        self.default_transaction_options = DefaultTransactionOptions()
        self._nth_client_id = _Client.NTH_CLIENT.increment()
        self._nth_request = AtomicCounter()

    @property
    def _next_nth_request(self):
        return self._nth_request.increment()
<<<<<<< HEAD

    def get_next_request(self):
        # This method exists because somehow Python isn't able to
        # call the property method "_next_nth_request" and that's
        # needlessly stalled progress.
        return self._nth_request.increment()
=======
>>>>>>> 3a916713


class _Instance(object):
    def __init__(self):
        self._client = _Client()


class _Database(object):
    def __init__(self):
        self.name = "testing"
        self._instance = _Instance()
        self._route_to_leader_enabled = True
        self._directed_read_options = None
        self.default_transaction_options = DefaultTransactionOptions()

    @property
    def _next_nth_request(self):
<<<<<<< HEAD
        return self._instance._client.get_next_request()
=======
        return self._instance._client._next_nth_request
>>>>>>> 3a916713

    @property
    def _nth_client_id(self):
        return self._instance._client._nth_client_id

    def metadata_with_request_id(self, nth_request, nth_attempt, prior_metadata=[]):
        return _metadata_with_request_id(
            self._nth_client_id,
            self._channel_id,
            nth_request,
            nth_attempt,
            prior_metadata,
        )

    @property
    def _channel_id(self):
        return 1


class _Session(object):
    _transaction = None

    def __init__(self, database=None, name=TestTransaction.SESSION_NAME):
        self._database = database
        self.name = name

    @property
    def session_id(self):
        return self.name


class _MockIterator(object):
    def __init__(self, *values, **kw):
        self._iter_values = iter(values)
        self._fail_after = kw.pop("fail_after", False)
        self._error = kw.pop("error", Exception)

    def __iter__(self):
        return self

    def __next__(self):
        try:
            return next(self._iter_values)
        except StopIteration:
            if self._fail_after:
                raise self._error
            raise

    next = __next__<|MERGE_RESOLUTION|>--- conflicted
+++ resolved
@@ -45,16 +45,11 @@
     _merge_query_options,
     _metadata_with_request_id,
 )
-<<<<<<< HEAD
-from google.cloud.spanner_v1.request_id_header import REQ_RAND_PROCESS_ID
-
-=======
 from google.cloud.spanner_v1._helpers import (
     AtomicCounter,
     _metadata_with_request_id,
 )
 from google.cloud.spanner_v1.request_id_header import REQ_RAND_PROCESS_ID
->>>>>>> 3a916713
 import mock
 
 from google.api_core import gapic_v1
@@ -537,11 +532,7 @@
                 ("x-goog-spanner-route-to-leader", "true"),
                 (
                     "x-goog-spanner-request-id",
-<<<<<<< HEAD
-                    f"1.{REQ_RAND_PROCESS_ID}.{_Client.NTH_CLIENT.value}.1.1.1",
-=======
                     f"1.{REQ_RAND_PROCESS_ID}.{database._nth_client_id}.1.1.1",
->>>>>>> 3a916713
                 ),
             ],
         )
@@ -560,11 +551,7 @@
                 ("x-goog-spanner-route-to-leader", "true"),
                 (
                     "x-goog-spanner-request-id",
-<<<<<<< HEAD
-                    f"1.{REQ_RAND_PROCESS_ID}.{_Client.NTH_CLIENT.value}.1.1.1",
-=======
-                    f"1.{REQ_RAND_PROCESS_ID}.{database._nth_client_id}.1.1.1",
->>>>>>> 3a916713
+                    f"1.{REQ_RAND_PROCESS_ID}.{database._nth_client_id}.{database._channel_id}.1.1",
                 ),
             ],
             timeout=TIMEOUT,
@@ -585,11 +572,7 @@
                 ("x-goog-spanner-route-to-leader", "true"),
                 (
                     "x-goog-spanner-request-id",
-<<<<<<< HEAD
-                    f"1.{REQ_RAND_PROCESS_ID}.{_Client.NTH_CLIENT.value}.1.1.1",
-=======
-                    f"1.{REQ_RAND_PROCESS_ID}.{database._nth_client_id}.1.1.1",
->>>>>>> 3a916713
+                    f"1.{REQ_RAND_PROCESS_ID}.{database._nth_client_id}.{database._channel_id}.1.1",
                 ),
             ],
             retry=RETRY,
@@ -609,11 +592,7 @@
                 ("x-goog-spanner-route-to-leader", "true"),
                 (
                     "x-goog-spanner-request-id",
-<<<<<<< HEAD
-                    f"1.{REQ_RAND_PROCESS_ID}.{_Client.NTH_CLIENT.value}.1.1.1",
-=======
-                    f"1.{REQ_RAND_PROCESS_ID}.{database._nth_client_id}.1.1.1",
->>>>>>> 3a916713
+                    f"1.{REQ_RAND_PROCESS_ID}.{database._nth_client_id}.{database._channel_id}.1.1",
                 ),
             ],
             retry=RETRY,
@@ -642,11 +621,7 @@
                 ("x-goog-spanner-route-to-leader", "true"),
                 (
                     "x-goog-spanner-request-id",
-<<<<<<< HEAD
-                    f"1.{REQ_RAND_PROCESS_ID}.{_Client.NTH_CLIENT.value}.1.1.1",
-=======
-                    f"1.{REQ_RAND_PROCESS_ID}.{database._nth_client_id}.1.1.1",
->>>>>>> 3a916713
+                    f"1.{REQ_RAND_PROCESS_ID}.{database._nth_client_id}.{database._channel_id}.1.1",
                 ),
             ],
         )
@@ -676,11 +651,7 @@
                 ("x-goog-spanner-route-to-leader", "true"),
                 (
                     "x-goog-spanner-request-id",
-<<<<<<< HEAD
-                    f"1.{REQ_RAND_PROCESS_ID}.{_Client.NTH_CLIENT.value}.1.1.1",
-=======
-                    f"1.{REQ_RAND_PROCESS_ID}.{database._nth_client_id}.1.1.1",
->>>>>>> 3a916713
+                    f"1.{REQ_RAND_PROCESS_ID}.{database._nth_client_id}.{database._channel_id}.1.1",
                 ),
             ],
         )
@@ -702,11 +673,7 @@
                 ("x-goog-spanner-route-to-leader", "true"),
                 (
                     "x-goog-spanner-request-id",
-<<<<<<< HEAD
-                    f"1.{REQ_RAND_PROCESS_ID}.{_Client.NTH_CLIENT.value}.1.1.1",
-=======
-                    f"1.{REQ_RAND_PROCESS_ID}.{database._nth_client_id}.1.1.1",
->>>>>>> 3a916713
+                    f"1.{REQ_RAND_PROCESS_ID}.{database._nth_client_id}.{database._channel_id}.1.1",
                 ),
             ],
             retry=RETRY,
@@ -724,11 +691,7 @@
                 ("x-goog-spanner-route-to-leader", "true"),
                 (
                     "x-goog-spanner-request-id",
-<<<<<<< HEAD
-                    f"1.{REQ_RAND_PROCESS_ID}.{_Client.NTH_CLIENT.value}.1.2.1",
-=======
-                    f"1.{REQ_RAND_PROCESS_ID}.{database._nth_client_id}.1.2.1",
->>>>>>> 3a916713
+                    f"1.{REQ_RAND_PROCESS_ID}.{database._nth_client_id}.{database._channel_id}.2.1",
                 ),
             ],
         )
@@ -748,11 +711,7 @@
                 ("x-goog-spanner-route-to-leader", "true"),
                 (
                     "x-goog-spanner-request-id",
-<<<<<<< HEAD
-                    f"1.{REQ_RAND_PROCESS_ID}.{_Client.NTH_CLIENT.value}.1.1.1",
-=======
-                    f"1.{REQ_RAND_PROCESS_ID}.{database._nth_client_id}.1.1.1",
->>>>>>> 3a916713
+                    f"1.{REQ_RAND_PROCESS_ID}.{database._nth_client_id}.{database._channel_id}.1.1",
                 ),
             ],
         )
@@ -769,11 +728,7 @@
                 ("x-goog-spanner-route-to-leader", "true"),
                 (
                     "x-goog-spanner-request-id",
-<<<<<<< HEAD
-                    f"1.{REQ_RAND_PROCESS_ID}.{_Client.NTH_CLIENT.value}.1.2.1",
-=======
-                    f"1.{REQ_RAND_PROCESS_ID}.{database._nth_client_id}.1.2.1",
->>>>>>> 3a916713
+                    f"1.{REQ_RAND_PROCESS_ID}.{database._nth_client_id}.{database._channel_id}.2.1",
                 ),
             ],
         )
@@ -793,11 +748,7 @@
                 ("x-goog-spanner-route-to-leader", "true"),
                 (
                     "x-goog-spanner-request-id",
-<<<<<<< HEAD
-                    f"1.{REQ_RAND_PROCESS_ID}.{_Client.NTH_CLIENT.value}.1.1.1",
-=======
-                    f"1.{REQ_RAND_PROCESS_ID}.{database._nth_client_id}.1.1.1",
->>>>>>> 3a916713
+                    f"1.{REQ_RAND_PROCESS_ID}.{database._nth_client_id}.{database._channel_id}.1.1",
                 ),
             ],
         )
@@ -814,11 +765,7 @@
                 ("x-goog-spanner-route-to-leader", "true"),
                 (
                     "x-goog-spanner-request-id",
-<<<<<<< HEAD
-                    f"1.{REQ_RAND_PROCESS_ID}.{_Client.NTH_CLIENT.value}.1.2.1",
-=======
-                    f"1.{REQ_RAND_PROCESS_ID}.{database._nth_client_id}.1.2.1",
->>>>>>> 3a916713
+                    f"1.{REQ_RAND_PROCESS_ID}.{database._nth_client_id}.{database._channel_id}.2.1",
                 ),
             ],
         )
@@ -843,11 +790,7 @@
                 ("x-goog-spanner-route-to-leader", "true"),
                 (
                     "x-goog-spanner-request-id",
-<<<<<<< HEAD
-                    f"1.{REQ_RAND_PROCESS_ID}.{_Client.NTH_CLIENT.value}.1.1.1",
-=======
-                    f"1.{REQ_RAND_PROCESS_ID}.{database._nth_client_id}.1.1.1",
->>>>>>> 3a916713
+                    f"1.{REQ_RAND_PROCESS_ID}.{database._nth_client_id}.{database._channel_id}.1.1",
                 ),
             ],
             retry=gapic_v1.method.DEFAULT,
@@ -874,11 +817,7 @@
                 ("x-goog-spanner-route-to-leader", "true"),
                 (
                     "x-goog-spanner-request-id",
-<<<<<<< HEAD
-                    f"1.{REQ_RAND_PROCESS_ID}.{_Client.NTH_CLIENT.value}.1.1.1",
-=======
-                    f"1.{REQ_RAND_PROCESS_ID}.{database._nth_client_id}.1.1.1",
->>>>>>> 3a916713
+                    f"1.{REQ_RAND_PROCESS_ID}.{database._nth_client_id}.{database._channel_id}.1.1",
                 ),
             ],
             retry=RETRY,
@@ -898,11 +837,7 @@
                 ("x-goog-spanner-route-to-leader", "true"),
                 (
                     "x-goog-spanner-request-id",
-<<<<<<< HEAD
-                    f"1.{REQ_RAND_PROCESS_ID}.{_Client.NTH_CLIENT.value}.1.1.1",
-=======
-                    f"1.{REQ_RAND_PROCESS_ID}.{database._nth_client_id}.1.1.1",
->>>>>>> 3a916713
+                    f"1.{REQ_RAND_PROCESS_ID}.{database._nth_client_id}.{database._channel_id}.1.1",
                 ),
             ],
             retry=RETRY,
@@ -917,11 +852,7 @@
                 ("x-goog-spanner-route-to-leader", "true"),
                 (
                     "x-goog-spanner-request-id",
-<<<<<<< HEAD
-                    f"1.{REQ_RAND_PROCESS_ID}.{_Client.NTH_CLIENT.value}.1.2.1",
-=======
-                    f"1.{REQ_RAND_PROCESS_ID}.{database._nth_client_id}.1.2.1",
->>>>>>> 3a916713
+                    f"1.{REQ_RAND_PROCESS_ID}.{database._nth_client_id}.{database._channel_id}.2.1",
                 ),
             ],
             retry=RETRY,
@@ -941,11 +872,7 @@
                 ("x-goog-spanner-route-to-leader", "true"),
                 (
                     "x-goog-spanner-request-id",
-<<<<<<< HEAD
-                    f"1.{REQ_RAND_PROCESS_ID}.{_Client.NTH_CLIENT.value}.1.1.1",
-=======
-                    f"1.{REQ_RAND_PROCESS_ID}.{database._nth_client_id}.1.1.1",
->>>>>>> 3a916713
+                    f"1.{REQ_RAND_PROCESS_ID}.{database._nth_client_id}.{database._channel_id}.1.1",
                 ),
             ],
             retry=RETRY,
@@ -961,11 +888,7 @@
                 ("x-goog-spanner-route-to-leader", "true"),
                 (
                     "x-goog-spanner-request-id",
-<<<<<<< HEAD
-                    f"1.{REQ_RAND_PROCESS_ID}.{_Client.NTH_CLIENT.value}.1.2.1",
-=======
-                    f"1.{REQ_RAND_PROCESS_ID}.{database._nth_client_id}.1.2.1",
->>>>>>> 3a916713
+                    f"1.{REQ_RAND_PROCESS_ID}.{database._nth_client_id}.{database._channel_id}.2.1",
                 ),
             ],
             retry=RETRY,
@@ -1009,11 +932,7 @@
                 ("x-goog-spanner-route-to-leader", "true"),
                 (
                     "x-goog-spanner-request-id",
-<<<<<<< HEAD
-                    f"1.{REQ_RAND_PROCESS_ID}.{_Client.NTH_CLIENT.value}.1.1.1",
-=======
-                    f"1.{REQ_RAND_PROCESS_ID}.{database._nth_client_id}.1.1.1",
->>>>>>> 3a916713
+                    f"1.{REQ_RAND_PROCESS_ID}.{database._nth_client_id}.{database._channel_id}.1.1",
                 ),
             ],
         )
@@ -1027,11 +946,7 @@
                 ("x-goog-spanner-route-to-leader", "true"),
                 (
                     "x-goog-spanner-request-id",
-<<<<<<< HEAD
-                    f"1.{REQ_RAND_PROCESS_ID}.{_Client.NTH_CLIENT.value}.1.2.1",
-=======
-                    f"1.{REQ_RAND_PROCESS_ID}.{database._nth_client_id}.1.2.1",
->>>>>>> 3a916713
+                    f"1.{REQ_RAND_PROCESS_ID}.{database._nth_client_id}.{database._channel_id}.2.1",
                 ),
             ],
         )
@@ -1043,11 +958,7 @@
                 ("x-goog-spanner-route-to-leader", "true"),
                 (
                     "x-goog-spanner-request-id",
-<<<<<<< HEAD
-                    f"1.{REQ_RAND_PROCESS_ID}.{_Client.NTH_CLIENT.value}.1.3.1",
-=======
-                    f"1.{REQ_RAND_PROCESS_ID}.{database._nth_client_id}.1.3.1",
->>>>>>> 3a916713
+                    f"1.{REQ_RAND_PROCESS_ID}.{database._nth_client_id}.{database._channel_id}.3.1",
                 ),
             ],
             retry=RETRY,
@@ -1095,36 +1006,7 @@
                 ("x-goog-spanner-route-to-leader", "true"),
                 (
                     "x-goog-spanner-request-id",
-<<<<<<< HEAD
-                    f"1.{REQ_RAND_PROCESS_ID}.{_Client.NTH_CLIENT.value}.1.3.1",
-                ),
-            ],
-        )
-
-        api.execute_batch_dml.assert_any_call(
-            request=self._batch_update_expected_request(),
-            metadata=[
-                ("google-cloud-resource-prefix", database.name),
-                ("x-goog-spanner-route-to-leader", "true"),
-                (
-                    "x-goog-spanner-request-id",
-                    f"1.{REQ_RAND_PROCESS_ID}.{_Client.NTH_CLIENT.value}.1.1.1",
-                ),
-            ],
-            retry=RETRY,
-            timeout=TIMEOUT,
-        )
-
-        api.execute_batch_dml.assert_any_call(
-            request=self._batch_update_expected_request(begin=False),
-            metadata=[
-                ("google-cloud-resource-prefix", database.name),
-                ("x-goog-spanner-route-to-leader", "true"),
-                (
-                    "x-goog-spanner-request-id",
-                    f"1.{REQ_RAND_PROCESS_ID}.{_Client.NTH_CLIENT.value}.1.2.1",
-=======
-                    f"1.{REQ_RAND_PROCESS_ID}.{database._nth_client_id}.1.3.1",
+                    f"1.{REQ_RAND_PROCESS_ID}.{database._nth_client_id}.{database._channel_id}.3.1",
                 ),
             ],
         )
@@ -1158,7 +1040,6 @@
                     ],
                     retry=RETRY,
                     timeout=TIMEOUT,
->>>>>>> 3a916713
                 ),
             ],
         )
@@ -1205,35 +1086,6 @@
                 ("x-goog-spanner-route-to-leader", "true"),
                 (
                     "x-goog-spanner-request-id",
-<<<<<<< HEAD
-                    f"1.{REQ_RAND_PROCESS_ID}.{_Client.NTH_CLIENT.value}.1.3.1",
-                ),
-            ],
-        )
-
-        api.streaming_read.assert_any_call(
-            request=self._read_helper_expected_request(),
-            metadata=[
-                ("google-cloud-resource-prefix", database.name),
-                ("x-goog-spanner-route-to-leader", "true"),
-                (
-                    "x-goog-spanner-request-id",
-                    f"1.{REQ_RAND_PROCESS_ID}.{_Client.NTH_CLIENT.value}.1.1.1",
-                ),
-            ],
-            retry=RETRY,
-            timeout=TIMEOUT,
-        )
-
-        api.streaming_read.assert_any_call(
-            request=self._read_helper_expected_request(begin=False),
-            metadata=[
-                ("google-cloud-resource-prefix", database.name),
-                ("x-goog-spanner-route-to-leader", "true"),
-                (
-                    "x-goog-spanner-request-id",
-                    f"1.{REQ_RAND_PROCESS_ID}.{_Client.NTH_CLIENT.value}.1.2.1",
-=======
                     f"1.{REQ_RAND_PROCESS_ID}.{database._nth_client_id}.1.3.1",
                 ),
             ],
@@ -1267,7 +1119,6 @@
                     ],
                     retry=RETRY,
                     timeout=TIMEOUT,
->>>>>>> 3a916713
                 ),
             ],
         )
@@ -1317,35 +1168,6 @@
                 ("x-goog-spanner-route-to-leader", "true"),
                 (
                     "x-goog-spanner-request-id",
-<<<<<<< HEAD
-                    f"1.{REQ_RAND_PROCESS_ID}.{_Client.NTH_CLIENT.value}.1.3.1",
-                ),
-            ],
-        )
-        req = self._execute_sql_expected_request(database)
-        api.execute_streaming_sql.assert_any_call(
-            request=req,
-            metadata=[
-                ("google-cloud-resource-prefix", database.name),
-                ("x-goog-spanner-route-to-leader", "true"),
-                (
-                    "x-goog-spanner-request-id",
-                    f"1.{REQ_RAND_PROCESS_ID}.{_Client.NTH_CLIENT.value}.1.1.1",
-                ),
-            ],
-            retry=RETRY,
-            timeout=TIMEOUT,
-        )
-
-        api.execute_streaming_sql.assert_any_call(
-            request=self._execute_sql_expected_request(database, begin=False),
-            metadata=[
-                ("google-cloud-resource-prefix", database.name),
-                ("x-goog-spanner-route-to-leader", "true"),
-                (
-                    "x-goog-spanner-request-id",
-                    f"1.{REQ_RAND_PROCESS_ID}.{_Client.NTH_CLIENT.value}.1.2.1",
-=======
                     f"1.{REQ_RAND_PROCESS_ID}.{database._nth_client_id}.1.3.1",
                 ),
             ],
@@ -1379,7 +1201,6 @@
                     ],
                     retry=RETRY,
                     timeout=TIMEOUT,
->>>>>>> 3a916713
                 ),
             ],
         )
@@ -1401,11 +1222,7 @@
                 ("google-cloud-resource-prefix", database.name),
                 (
                     "x-goog-spanner-request-id",
-<<<<<<< HEAD
-                    f"1.{REQ_RAND_PROCESS_ID}.{_Client.NTH_CLIENT.value}.1.1.1",
-=======
-                    f"1.{REQ_RAND_PROCESS_ID}.{database._nth_client_id}.1.1.1",
->>>>>>> 3a916713
+                    f"1.{REQ_RAND_PROCESS_ID}.{database._nth_client_id}.{database._channel_id}.1.1",
                 ),
             ],
             timeout=TIMEOUT,
@@ -1428,15 +1245,6 @@
     @property
     def _next_nth_request(self):
         return self._nth_request.increment()
-<<<<<<< HEAD
-
-    def get_next_request(self):
-        # This method exists because somehow Python isn't able to
-        # call the property method "_next_nth_request" and that's
-        # needlessly stalled progress.
-        return self._nth_request.increment()
-=======
->>>>>>> 3a916713
 
 
 class _Instance(object):
@@ -1454,11 +1262,7 @@
 
     @property
     def _next_nth_request(self):
-<<<<<<< HEAD
-        return self._instance._client.get_next_request()
-=======
         return self._instance._client._next_nth_request
->>>>>>> 3a916713
 
     @property
     def _nth_client_id(self):
