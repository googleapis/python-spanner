# Copyright 2016 Google LLC All rights reserved.
#
# Licensed under the Apache License, Version 2.0 (the "License");
# you may not use this file except in compliance with the License.
# You may obtain a copy of the License at
#
#     http://www.apache.org/licenses/LICENSE-2.0
#
# Unless required by applicable law or agreed to in writing, software
# distributed under the License is distributed on an "AS IS" BASIS,
# WITHOUT WARRANTIES OR CONDITIONS OF ANY KIND, either express or implied.
# See the License for the specific language governing permissions and
# limitations under the License.


import unittest

import mock
from google.api_core import gapic_v1
from google.cloud.spanner_admin_database_v1 import Database as DatabasePB
from google.cloud.spanner_v1.param_types import INT64
from google.api_core.retry import Retry
from google.protobuf.field_mask_pb2 import FieldMask

from google.cloud.spanner_v1 import RequestOptions, TransactionTypes

DML_WO_PARAM = """
DELETE FROM citizens
"""

DML_W_PARAM = """
INSERT INTO citizens(first_name, last_name, age)
VALUES ("Phred", "Phlyntstone", @age)
"""
PARAMS = {"age": 30}
PARAM_TYPES = {"age": INT64}
MODE = 2  # PROFILE
DIRECTED_READ_OPTIONS = {
    "include_replicas": {
        "replica_selections": [
            {
                "location": "us-west1",
                "type_": TransactionTypes.READ_ONLY,
            },
        ],
        "auto_failover": True,
    },
}


def _make_credentials():  # pragma: NO COVER
    import google.auth.credentials

    class _CredentialsWithScopes(
        google.auth.credentials.Credentials, google.auth.credentials.Scoped
    ):
        pass

    return mock.Mock(spec=_CredentialsWithScopes)


class _BaseTest(unittest.TestCase):

    PROJECT_ID = "project-id"
    PARENT = "projects/" + PROJECT_ID
    INSTANCE_ID = "instance-id"
    INSTANCE_NAME = PARENT + "/instances/" + INSTANCE_ID
    DATABASE_ID = "database_id"
    DATABASE_NAME = INSTANCE_NAME + "/databases/" + DATABASE_ID
    SESSION_ID = "session_id"
    SESSION_NAME = DATABASE_NAME + "/sessions/" + SESSION_ID
    TRANSACTION_ID = b"transaction_id"
    RETRY_TRANSACTION_ID = b"transaction_id_retry"
    BACKUP_ID = "backup_id"
    BACKUP_NAME = INSTANCE_NAME + "/backups/" + BACKUP_ID
    TRANSACTION_TAG = "transaction-tag"
    DATABASE_ROLE = "dummy-role"

    def _make_one(self, *args, **kwargs):
        return self._get_target_class()(*args, **kwargs)

    @staticmethod
    def _make_timestamp():
        import datetime
        from google.cloud._helpers import UTC

        return datetime.datetime.utcnow().replace(tzinfo=UTC)

    @staticmethod
    def _make_duration(seconds=1, microseconds=0):
        import datetime

        return datetime.timedelta(seconds=seconds, microseconds=microseconds)


class TestDatabase(_BaseTest):
    def _get_target_class(self):
        from google.cloud.spanner_v1.database import Database

        return Database

    @staticmethod
    def _make_database_admin_api():
        from google.cloud.spanner_v1.client import DatabaseAdminClient

        return mock.create_autospec(DatabaseAdminClient, instance=True)

    @staticmethod
    def _make_spanner_api():
        from google.cloud.spanner_v1 import SpannerClient

        return mock.create_autospec(SpannerClient, instance=True)

    def test_ctor_defaults(self):
        from google.cloud.spanner_v1.pool import BurstyPool

        instance = _Instance(self.INSTANCE_NAME)

        database = self._make_one(self.DATABASE_ID, instance)

        self.assertEqual(database.database_id, self.DATABASE_ID)
        self.assertIs(database._instance, instance)
        self.assertEqual(list(database.ddl_statements), [])
        self.assertIsInstance(database._pool, BurstyPool)
        self.assertFalse(database.log_commit_stats)
        self.assertIsNone(database._logger)
        # BurstyPool does not create sessions during 'bind()'.
        self.assertTrue(database._pool._sessions.empty())
        self.assertIsNone(database.database_role)
        self.assertTrue(database._route_to_leader_enabled, True)

    def test_ctor_w_explicit_pool(self):
        instance = _Instance(self.INSTANCE_NAME)
        pool = _Pool()
        database = self._make_one(self.DATABASE_ID, instance, pool=pool)
        self.assertEqual(database.database_id, self.DATABASE_ID)
        self.assertIs(database._instance, instance)
        self.assertEqual(list(database.ddl_statements), [])
        self.assertIs(database._pool, pool)
        self.assertIs(pool._bound, database)

    def test_ctor_w_database_role(self):
        instance = _Instance(self.INSTANCE_NAME)
        database = self._make_one(
            self.DATABASE_ID, instance, database_role=self.DATABASE_ROLE
        )
        self.assertEqual(database.database_id, self.DATABASE_ID)
        self.assertIs(database._instance, instance)
        self.assertIs(database.database_role, self.DATABASE_ROLE)

    def test_ctor_w_route_to_leader_disbled(self):
        client = _Client(route_to_leader_enabled=False)
        instance = _Instance(self.INSTANCE_NAME, client=client)
        database = self._make_one(
            self.DATABASE_ID, instance, database_role=self.DATABASE_ROLE
        )
        self.assertEqual(database.database_id, self.DATABASE_ID)
        self.assertIs(database._instance, instance)
        self.assertFalse(database._route_to_leader_enabled)

    def test_ctor_w_ddl_statements_non_string(self):

        with self.assertRaises(ValueError):
            self._make_one(
                self.DATABASE_ID, instance=object(), ddl_statements=[object()]
            )

    def test_ctor_w_ddl_statements_w_create_database(self):

        with self.assertRaises(ValueError):
            self._make_one(
                self.DATABASE_ID,
                instance=object(),
                ddl_statements=["CREATE DATABASE foo"],
            )

    def test_ctor_w_ddl_statements_ok(self):
        from tests._fixtures import DDL_STATEMENTS

        instance = _Instance(self.INSTANCE_NAME)
        pool = _Pool()
        database = self._make_one(
            self.DATABASE_ID, instance, ddl_statements=DDL_STATEMENTS, pool=pool
        )
        self.assertEqual(database.database_id, self.DATABASE_ID)
        self.assertIs(database._instance, instance)
        self.assertEqual(list(database.ddl_statements), DDL_STATEMENTS)

    def test_ctor_w_explicit_logger(self):
        from logging import Logger

        instance = _Instance(self.INSTANCE_NAME)
        logger = mock.create_autospec(Logger, instance=True)
        database = self._make_one(self.DATABASE_ID, instance, logger=logger)
        self.assertEqual(database.database_id, self.DATABASE_ID)
        self.assertIs(database._instance, instance)
        self.assertEqual(list(database.ddl_statements), [])
        self.assertFalse(database.log_commit_stats)
        self.assertEqual(database._logger, logger)

    def test_ctor_w_encryption_config(self):
        from google.cloud.spanner_admin_database_v1 import EncryptionConfig

        instance = _Instance(self.INSTANCE_NAME)
        encryption_config = EncryptionConfig(kms_key_name="kms_key")
        database = self._make_one(
            self.DATABASE_ID, instance, encryption_config=encryption_config
        )
        self.assertEqual(database.database_id, self.DATABASE_ID)
        self.assertIs(database._instance, instance)
        self.assertEqual(database._encryption_config, encryption_config)

    def test_ctor_w_directed_read_options(self):
        client = _Client(directed_read_options=DIRECTED_READ_OPTIONS)
        instance = _Instance(self.INSTANCE_NAME, client=client)
        database = self._make_one(
            self.DATABASE_ID, instance, database_role=self.DATABASE_ROLE
        )
        self.assertEqual(database.database_id, self.DATABASE_ID)
        self.assertIs(database._instance, instance)
        self.assertEqual(database._directed_read_options, DIRECTED_READ_OPTIONS)

    def test_from_pb_bad_database_name(self):
        from google.cloud.spanner_admin_database_v1 import Database

        database_name = "INCORRECT_FORMAT"
        database_pb = Database(name=database_name)
        klass = self._get_target_class()

        with self.assertRaises(ValueError):
            klass.from_pb(database_pb, None)

    def test_from_pb_project_mistmatch(self):
        from google.cloud.spanner_admin_database_v1 import Database

        ALT_PROJECT = "ALT_PROJECT"
        client = _Client(project=ALT_PROJECT)
        instance = _Instance(self.INSTANCE_NAME, client)
        database_pb = Database(name=self.DATABASE_NAME)
        klass = self._get_target_class()

        with self.assertRaises(ValueError):
            klass.from_pb(database_pb, instance)

    def test_from_pb_instance_mistmatch(self):
        from google.cloud.spanner_admin_database_v1 import Database

        ALT_INSTANCE = "/projects/%s/instances/ALT-INSTANCE" % (self.PROJECT_ID,)
        client = _Client()
        instance = _Instance(ALT_INSTANCE, client)
        database_pb = Database(name=self.DATABASE_NAME)
        klass = self._get_target_class()

        with self.assertRaises(ValueError):
            klass.from_pb(database_pb, instance)

    def test_from_pb_success_w_explicit_pool(self):
        from google.cloud.spanner_admin_database_v1 import Database

        client = _Client()
        instance = _Instance(self.INSTANCE_NAME, client)
        database_pb = Database(name=self.DATABASE_NAME)
        klass = self._get_target_class()
        pool = _Pool()

        database = klass.from_pb(database_pb, instance, pool=pool)

        self.assertIsInstance(database, klass)
        self.assertEqual(database._instance, instance)
        self.assertEqual(database.database_id, self.DATABASE_ID)
        self.assertIs(database._pool, pool)

    def test_from_pb_success_w_hyphen_w_default_pool(self):
        from google.cloud.spanner_admin_database_v1 import Database
        from google.cloud.spanner_v1.pool import BurstyPool

        DATABASE_ID_HYPHEN = "database-id"
        DATABASE_NAME_HYPHEN = self.INSTANCE_NAME + "/databases/" + DATABASE_ID_HYPHEN
        client = _Client()
        instance = _Instance(self.INSTANCE_NAME, client)
        database_pb = Database(name=DATABASE_NAME_HYPHEN)
        klass = self._get_target_class()

        database = klass.from_pb(database_pb, instance)

        self.assertIsInstance(database, klass)
        self.assertEqual(database._instance, instance)
        self.assertEqual(database.database_id, DATABASE_ID_HYPHEN)
        self.assertIsInstance(database._pool, BurstyPool)
        # BurstyPool does not create sessions during 'bind()'.
        self.assertTrue(database._pool._sessions.empty())

    def test_name_property(self):
        instance = _Instance(self.INSTANCE_NAME)
        pool = _Pool()
        database = self._make_one(self.DATABASE_ID, instance, pool=pool)
        expected_name = self.DATABASE_NAME
        self.assertEqual(database.name, expected_name)

    def test_create_time_property(self):
        instance = _Instance(self.INSTANCE_NAME)
        pool = _Pool()
        database = self._make_one(self.DATABASE_ID, instance, pool=pool)
        expected_create_time = database._create_time = self._make_timestamp()
        self.assertEqual(database.create_time, expected_create_time)

    def test_state_property(self):
        from google.cloud.spanner_admin_database_v1 import Database

        instance = _Instance(self.INSTANCE_NAME)
        pool = _Pool()
        database = self._make_one(self.DATABASE_ID, instance, pool=pool)
        expected_state = database._state = Database.State.READY
        self.assertEqual(database.state, expected_state)

    def test_restore_info(self):
        from google.cloud.spanner_admin_database_v1 import RestoreInfo

        instance = _Instance(self.INSTANCE_NAME)
        pool = _Pool()
        database = self._make_one(self.DATABASE_ID, instance, pool=pool)
        restore_info = database._restore_info = mock.create_autospec(
            RestoreInfo, instance=True
        )
        self.assertEqual(database.restore_info, restore_info)

    def test_version_retention_period(self):
        instance = _Instance(self.INSTANCE_NAME)
        pool = _Pool()
        database = self._make_one(self.DATABASE_ID, instance, pool=pool)
        version_retention_period = database._version_retention_period = "1d"
        self.assertEqual(database.version_retention_period, version_retention_period)

    def test_earliest_version_time(self):
        instance = _Instance(self.INSTANCE_NAME)
        pool = _Pool()
        database = self._make_one(self.DATABASE_ID, instance, pool=pool)
        earliest_version_time = database._earliest_version_time = self._make_timestamp()
        self.assertEqual(database.earliest_version_time, earliest_version_time)

    def test_logger_property_default(self):
        import logging

        instance = _Instance(self.INSTANCE_NAME)
        pool = _Pool()
        database = self._make_one(self.DATABASE_ID, instance, pool=pool)
        logger = logging.getLogger(database.name)
        self.assertEqual(database.logger, logger)

    def test_logger_property_custom(self):
        import logging

        instance = _Instance(self.INSTANCE_NAME)
        pool = _Pool()
        database = self._make_one(self.DATABASE_ID, instance, pool=pool)
        logger = database._logger = mock.create_autospec(logging.Logger, instance=True)
        self.assertEqual(database.logger, logger)

    def test_encryption_config(self):
        from google.cloud.spanner_admin_database_v1 import EncryptionConfig

        instance = _Instance(self.INSTANCE_NAME)
        pool = _Pool()
        database = self._make_one(self.DATABASE_ID, instance, pool=pool)
        encryption_config = database._encryption_config = mock.create_autospec(
            EncryptionConfig, instance=True
        )
        self.assertEqual(database.encryption_config, encryption_config)

    def test_encryption_info(self):
        from google.cloud.spanner_admin_database_v1 import EncryptionInfo

        instance = _Instance(self.INSTANCE_NAME)
        pool = _Pool()
        database = self._make_one(self.DATABASE_ID, instance, pool=pool)
        encryption_info = database._encryption_info = [
            mock.create_autospec(EncryptionInfo, instance=True)
        ]
        self.assertEqual(database.encryption_info, encryption_info)

    def test_default_leader(self):
        instance = _Instance(self.INSTANCE_NAME)
        pool = _Pool()
        database = self._make_one(self.DATABASE_ID, instance, pool=pool)
        default_leader = database._default_leader = "us-east4"
        self.assertEqual(database.default_leader, default_leader)

    def test_spanner_api_property_w_scopeless_creds(self):

        client = _Client()
        client_info = client._client_info = mock.Mock()
        client_options = client._client_options = mock.Mock()
        credentials = client.credentials = object()
        instance = _Instance(self.INSTANCE_NAME, client=client)
        pool = _Pool()
        database = self._make_one(self.DATABASE_ID, instance, pool=pool)

        patch = mock.patch("google.cloud.spanner_v1.database.SpannerClient")

        with patch as spanner_client:
            api = database.spanner_api

        self.assertIs(api, spanner_client.return_value)

        # API instance is cached
        again = database.spanner_api
        self.assertIs(again, api)

        spanner_client.assert_called_once_with(
            credentials=credentials,
            client_info=client_info,
            client_options=client_options,
        )

    def test_spanner_api_w_scoped_creds(self):
        import google.auth.credentials
        from google.cloud.spanner_v1.database import SPANNER_DATA_SCOPE

        class _CredentialsWithScopes(google.auth.credentials.Scoped):
            def __init__(self, scopes=(), source=None):
                self._scopes = scopes
                self._source = source

            def requires_scopes(self):  # pragma: NO COVER
                return True

            def with_scopes(self, scopes):
                return self.__class__(scopes, self)

        expected_scopes = (SPANNER_DATA_SCOPE,)
        client = _Client()
        client_info = client._client_info = mock.Mock()
        client_options = client._client_options = mock.Mock()
        credentials = client.credentials = _CredentialsWithScopes()
        instance = _Instance(self.INSTANCE_NAME, client=client)
        pool = _Pool()
        database = self._make_one(self.DATABASE_ID, instance, pool=pool)

        patch = mock.patch("google.cloud.spanner_v1.database.SpannerClient")

        with patch as spanner_client:
            api = database.spanner_api

        # API instance is cached
        again = database.spanner_api
        self.assertIs(again, api)

        self.assertEqual(len(spanner_client.call_args_list), 1)
        called_args, called_kw = spanner_client.call_args
        self.assertEqual(called_args, ())
        self.assertEqual(called_kw["client_info"], client_info)
        self.assertEqual(called_kw["client_options"], client_options)
        scoped = called_kw["credentials"]
        self.assertEqual(scoped._scopes, expected_scopes)
        self.assertIs(scoped._source, credentials)

    def test_spanner_api_w_emulator_host(self):
        client = _Client()
        instance = _Instance(self.INSTANCE_NAME, client=client, emulator_host="host")
        pool = _Pool()
        database = self._make_one(self.DATABASE_ID, instance, pool=pool)

        patch = mock.patch("google.cloud.spanner_v1.database.SpannerClient")
        with patch as spanner_client:
            api = database.spanner_api

        self.assertIs(api, spanner_client.return_value)

        # API instance is cached
        again = database.spanner_api
        self.assertIs(again, api)

        self.assertEqual(len(spanner_client.call_args_list), 1)
        called_args, called_kw = spanner_client.call_args
        self.assertEqual(called_args, ())
        self.assertIsNotNone(called_kw["transport"])

    def test___eq__(self):
        instance = _Instance(self.INSTANCE_NAME)
        pool1, pool2 = _Pool(), _Pool()
        database1 = self._make_one(self.DATABASE_ID, instance, pool=pool1)
        database2 = self._make_one(self.DATABASE_ID, instance, pool=pool2)
        self.assertEqual(database1, database2)

    def test___eq__type_differ(self):
        instance = _Instance(self.INSTANCE_NAME)
        pool = _Pool()
        database1 = self._make_one(self.DATABASE_ID, instance, pool=pool)
        database2 = object()
        self.assertNotEqual(database1, database2)

    def test___ne__same_value(self):
        instance = _Instance(self.INSTANCE_NAME)
        pool1, pool2 = _Pool(), _Pool()
        database1 = self._make_one(self.DATABASE_ID, instance, pool=pool1)
        database2 = self._make_one(self.DATABASE_ID, instance, pool=pool2)
        comparison_val = database1 != database2
        self.assertFalse(comparison_val)

    def test___ne__(self):
        instance1, instance2 = _Instance(self.INSTANCE_NAME + "1"), _Instance(
            self.INSTANCE_NAME + "2"
        )
        pool1, pool2 = _Pool(), _Pool()
        database1 = self._make_one("database_id1", instance1, pool=pool1)
        database2 = self._make_one("database_id2", instance2, pool=pool2)
        self.assertNotEqual(database1, database2)

    def test_create_grpc_error(self):
        from google.api_core.exceptions import GoogleAPICallError
        from google.api_core.exceptions import Unknown
        from google.cloud.spanner_admin_database_v1 import CreateDatabaseRequest

        client = _Client()
        api = client.database_admin_api = self._make_database_admin_api()
        api.create_database.side_effect = Unknown("testing")

        instance = _Instance(self.INSTANCE_NAME, client=client)
        pool = _Pool()
        database = self._make_one(self.DATABASE_ID, instance, pool=pool)

        with self.assertRaises(GoogleAPICallError):
            database.create()

        expected_request = CreateDatabaseRequest(
            parent=self.INSTANCE_NAME,
            create_statement="CREATE DATABASE {}".format(self.DATABASE_ID),
            extra_statements=[],
            encryption_config=None,
        )

        api.create_database.assert_called_once_with(
            request=expected_request,
            metadata=[("google-cloud-resource-prefix", database.name)],
        )

    def test_create_already_exists(self):
        from google.cloud.exceptions import Conflict
        from google.cloud.spanner_admin_database_v1 import CreateDatabaseRequest

        DATABASE_ID_HYPHEN = "database-id"
        client = _Client()
        api = client.database_admin_api = self._make_database_admin_api()
        api.create_database.side_effect = Conflict("testing")
        instance = _Instance(self.INSTANCE_NAME, client=client)
        pool = _Pool()
        database = self._make_one(DATABASE_ID_HYPHEN, instance, pool=pool)

        with self.assertRaises(Conflict):
            database.create()

        expected_request = CreateDatabaseRequest(
            parent=self.INSTANCE_NAME,
            create_statement="CREATE DATABASE `{}`".format(DATABASE_ID_HYPHEN),
            extra_statements=[],
            encryption_config=None,
        )

        api.create_database.assert_called_once_with(
            request=expected_request,
            metadata=[("google-cloud-resource-prefix", database.name)],
        )

    def test_create_instance_not_found(self):
        from google.cloud.exceptions import NotFound
        from google.cloud.spanner_admin_database_v1 import CreateDatabaseRequest

        client = _Client()
        api = client.database_admin_api = self._make_database_admin_api()
        api.create_database.side_effect = NotFound("testing")
        instance = _Instance(self.INSTANCE_NAME, client=client)
        pool = _Pool()
        database = self._make_one(self.DATABASE_ID, instance, pool=pool)

        with self.assertRaises(NotFound):
            database.create()

        expected_request = CreateDatabaseRequest(
            parent=self.INSTANCE_NAME,
            create_statement="CREATE DATABASE {}".format(self.DATABASE_ID),
            extra_statements=[],
            encryption_config=None,
        )

        api.create_database.assert_called_once_with(
            request=expected_request,
            metadata=[("google-cloud-resource-prefix", database.name)],
        )

    def test_create_success(self):
        from tests._fixtures import DDL_STATEMENTS
        from google.cloud.spanner_admin_database_v1 import CreateDatabaseRequest
        from google.cloud.spanner_admin_database_v1 import EncryptionConfig

        op_future = object()
        client = _Client()
        api = client.database_admin_api = self._make_database_admin_api()
        api.create_database.return_value = op_future
        instance = _Instance(self.INSTANCE_NAME, client=client)
        pool = _Pool()
        encryption_config = EncryptionConfig(kms_key_name="kms_key_name")
        database = self._make_one(
            self.DATABASE_ID,
            instance,
            ddl_statements=DDL_STATEMENTS,
            pool=pool,
            encryption_config=encryption_config,
        )

        future = database.create()

        self.assertIs(future, op_future)

        expected_request = CreateDatabaseRequest(
            parent=self.INSTANCE_NAME,
            create_statement="CREATE DATABASE {}".format(self.DATABASE_ID),
            extra_statements=DDL_STATEMENTS,
            encryption_config=encryption_config,
        )

        api.create_database.assert_called_once_with(
            request=expected_request,
            metadata=[("google-cloud-resource-prefix", database.name)],
        )

    def test_create_success_w_encryption_config_dict(self):
        from tests._fixtures import DDL_STATEMENTS
        from google.cloud.spanner_admin_database_v1 import CreateDatabaseRequest
        from google.cloud.spanner_admin_database_v1 import EncryptionConfig

        op_future = object()
        client = _Client()
        api = client.database_admin_api = self._make_database_admin_api()
        api.create_database.return_value = op_future
        instance = _Instance(self.INSTANCE_NAME, client=client)
        pool = _Pool()
        encryption_config = {"kms_key_name": "kms_key_name"}
        database = self._make_one(
            self.DATABASE_ID,
            instance,
            ddl_statements=DDL_STATEMENTS,
            pool=pool,
            encryption_config=encryption_config,
        )

        future = database.create()

        self.assertIs(future, op_future)

        expected_encryption_config = EncryptionConfig(**encryption_config)
        expected_request = CreateDatabaseRequest(
            parent=self.INSTANCE_NAME,
            create_statement="CREATE DATABASE {}".format(self.DATABASE_ID),
            extra_statements=DDL_STATEMENTS,
            encryption_config=expected_encryption_config,
        )

        api.create_database.assert_called_once_with(
            request=expected_request,
            metadata=[("google-cloud-resource-prefix", database.name)],
        )

    def test_exists_grpc_error(self):
        from google.api_core.exceptions import Unknown

        client = _Client()
        api = client.database_admin_api = self._make_database_admin_api()
        api.get_database_ddl.side_effect = Unknown("testing")
        instance = _Instance(self.INSTANCE_NAME, client=client)
        pool = _Pool()
        database = self._make_one(self.DATABASE_ID, instance, pool=pool)

        with self.assertRaises(Unknown):
            database.exists()

        api.get_database_ddl.assert_called_once_with(
            database=self.DATABASE_NAME,
            metadata=[("google-cloud-resource-prefix", database.name)],
        )

    def test_exists_not_found(self):
        from google.cloud.exceptions import NotFound

        client = _Client()
        api = client.database_admin_api = self._make_database_admin_api()
        api.get_database_ddl.side_effect = NotFound("testing")
        instance = _Instance(self.INSTANCE_NAME, client=client)
        pool = _Pool()
        database = self._make_one(self.DATABASE_ID, instance, pool=pool)

        self.assertFalse(database.exists())

        api.get_database_ddl.assert_called_once_with(
            database=self.DATABASE_NAME,
            metadata=[("google-cloud-resource-prefix", database.name)],
        )

    def test_exists_success(self):
        from google.cloud.spanner_admin_database_v1 import GetDatabaseDdlResponse
        from tests._fixtures import DDL_STATEMENTS

        client = _Client()
        ddl_pb = GetDatabaseDdlResponse(statements=DDL_STATEMENTS)
        api = client.database_admin_api = self._make_database_admin_api()
        api.get_database_ddl.return_value = ddl_pb
        instance = _Instance(self.INSTANCE_NAME, client=client)
        pool = _Pool()
        database = self._make_one(self.DATABASE_ID, instance, pool=pool)

        self.assertTrue(database.exists())

        api.get_database_ddl.assert_called_once_with(
            database=self.DATABASE_NAME,
            metadata=[("google-cloud-resource-prefix", database.name)],
        )

    def test_reload_grpc_error(self):
        from google.api_core.exceptions import Unknown

        client = _Client()
        api = client.database_admin_api = self._make_database_admin_api()
        api.get_database_ddl.side_effect = Unknown("testing")
        instance = _Instance(self.INSTANCE_NAME, client=client)
        pool = _Pool()
        database = self._make_one(self.DATABASE_ID, instance, pool=pool)

        with self.assertRaises(Unknown):
            database.reload()

        api.get_database_ddl.assert_called_once_with(
            database=self.DATABASE_NAME,
            metadata=[("google-cloud-resource-prefix", database.name)],
        )

    def test_reload_not_found(self):
        from google.cloud.exceptions import NotFound

        client = _Client()
        api = client.database_admin_api = self._make_database_admin_api()
        api.get_database_ddl.side_effect = NotFound("testing")
        instance = _Instance(self.INSTANCE_NAME, client=client)
        pool = _Pool()
        database = self._make_one(self.DATABASE_ID, instance, pool=pool)

        with self.assertRaises(NotFound):
            database.reload()

        api.get_database_ddl.assert_called_once_with(
            database=self.DATABASE_NAME,
            metadata=[("google-cloud-resource-prefix", database.name)],
        )

    def test_reload_success(self):
        from google.cloud.spanner_admin_database_v1 import Database
        from google.cloud.spanner_admin_database_v1 import EncryptionConfig
        from google.cloud.spanner_admin_database_v1 import EncryptionInfo
        from google.cloud.spanner_admin_database_v1 import GetDatabaseDdlResponse
        from google.cloud.spanner_admin_database_v1 import RestoreInfo
        from google.cloud._helpers import _datetime_to_pb_timestamp
        from tests._fixtures import DDL_STATEMENTS

        timestamp = self._make_timestamp()
        restore_info = RestoreInfo()

        client = _Client()
        ddl_pb = GetDatabaseDdlResponse(statements=DDL_STATEMENTS)
        encryption_config = EncryptionConfig(kms_key_name="kms_key")
        encryption_info = [
            EncryptionInfo(
                encryption_type=EncryptionInfo.Type.CUSTOMER_MANAGED_ENCRYPTION,
                kms_key_version="kms_key_version",
            )
        ]
        default_leader = "us-east4"
        api = client.database_admin_api = self._make_database_admin_api()
        api.get_database_ddl.return_value = ddl_pb
        db_pb = Database(
            state=2,
            create_time=_datetime_to_pb_timestamp(timestamp),
            restore_info=restore_info,
            version_retention_period="1d",
            earliest_version_time=_datetime_to_pb_timestamp(timestamp),
            encryption_config=encryption_config,
            encryption_info=encryption_info,
            default_leader=default_leader,
            reconciling=True,
            enable_drop_protection=True,
        )
        api.get_database.return_value = db_pb
        instance = _Instance(self.INSTANCE_NAME, client=client)
        pool = _Pool()
        database = self._make_one(self.DATABASE_ID, instance, pool=pool)

        database.reload()
        self.assertEqual(database._state, Database.State.READY)
        self.assertEqual(database._create_time, timestamp)
        self.assertEqual(database._restore_info, restore_info)
        self.assertEqual(database._version_retention_period, "1d")
        self.assertEqual(database._earliest_version_time, timestamp)
        self.assertEqual(database._ddl_statements, tuple(DDL_STATEMENTS))
        self.assertEqual(database._encryption_config, encryption_config)
        self.assertEqual(database._encryption_info, encryption_info)
        self.assertEqual(database._default_leader, default_leader)
        self.assertEqual(database._reconciling, True)
        self.assertEqual(database._enable_drop_protection, True)

        api.get_database_ddl.assert_called_once_with(
            database=self.DATABASE_NAME,
            metadata=[("google-cloud-resource-prefix", database.name)],
        )
        api.get_database.assert_called_once_with(
            name=self.DATABASE_NAME,
            metadata=[("google-cloud-resource-prefix", database.name)],
        )

    def test_update_ddl_grpc_error(self):
        from google.api_core.exceptions import Unknown
        from tests._fixtures import DDL_STATEMENTS
        from google.cloud.spanner_admin_database_v1 import UpdateDatabaseDdlRequest

        client = _Client()
        api = client.database_admin_api = self._make_database_admin_api()
        api.update_database_ddl.side_effect = Unknown("testing")
        instance = _Instance(self.INSTANCE_NAME, client=client)
        pool = _Pool()
        database = self._make_one(self.DATABASE_ID, instance, pool=pool)

        with self.assertRaises(Unknown):
            database.update_ddl(DDL_STATEMENTS)

        expected_request = UpdateDatabaseDdlRequest(
            database=self.DATABASE_NAME,
            statements=DDL_STATEMENTS,
            operation_id="",
        )

        api.update_database_ddl.assert_called_once_with(
            request=expected_request,
            metadata=[("google-cloud-resource-prefix", database.name)],
        )

    def test_update_ddl_not_found(self):
        from google.cloud.exceptions import NotFound
        from tests._fixtures import DDL_STATEMENTS
        from google.cloud.spanner_admin_database_v1 import UpdateDatabaseDdlRequest

        client = _Client()
        api = client.database_admin_api = self._make_database_admin_api()
        api.update_database_ddl.side_effect = NotFound("testing")
        instance = _Instance(self.INSTANCE_NAME, client=client)
        pool = _Pool()
        database = self._make_one(self.DATABASE_ID, instance, pool=pool)

        with self.assertRaises(NotFound):
            database.update_ddl(DDL_STATEMENTS)

        expected_request = UpdateDatabaseDdlRequest(
            database=self.DATABASE_NAME,
            statements=DDL_STATEMENTS,
            operation_id="",
        )

        api.update_database_ddl.assert_called_once_with(
            request=expected_request,
            metadata=[("google-cloud-resource-prefix", database.name)],
        )

    def test_update_ddl(self):
        from tests._fixtures import DDL_STATEMENTS
        from google.cloud.spanner_admin_database_v1 import UpdateDatabaseDdlRequest

        op_future = object()
        client = _Client()
        api = client.database_admin_api = self._make_database_admin_api()
        api.update_database_ddl.return_value = op_future
        instance = _Instance(self.INSTANCE_NAME, client=client)
        pool = _Pool()
        database = self._make_one(self.DATABASE_ID, instance, pool=pool)

        future = database.update_ddl(DDL_STATEMENTS)

        self.assertIs(future, op_future)

        expected_request = UpdateDatabaseDdlRequest(
            database=self.DATABASE_NAME,
            statements=DDL_STATEMENTS,
            operation_id="",
        )

        api.update_database_ddl.assert_called_once_with(
            request=expected_request,
            metadata=[("google-cloud-resource-prefix", database.name)],
        )

    def test_update_ddl_w_operation_id(self):
        from tests._fixtures import DDL_STATEMENTS
        from google.cloud.spanner_admin_database_v1 import UpdateDatabaseDdlRequest

        op_future = object()
        client = _Client()
        api = client.database_admin_api = self._make_database_admin_api()
        api.update_database_ddl.return_value = op_future
        instance = _Instance(self.INSTANCE_NAME, client=client)
        pool = _Pool()
        database = self._make_one(self.DATABASE_ID, instance, pool=pool)

        future = database.update_ddl(DDL_STATEMENTS, operation_id="someOperationId")

        self.assertIs(future, op_future)

        expected_request = UpdateDatabaseDdlRequest(
            database=self.DATABASE_NAME,
            statements=DDL_STATEMENTS,
            operation_id="someOperationId",
        )

        api.update_database_ddl.assert_called_once_with(
            request=expected_request,
            metadata=[("google-cloud-resource-prefix", database.name)],
        )

    def test_update_success(self):
        op_future = object()
        client = _Client()
        api = client.database_admin_api = self._make_database_admin_api()
        api.update_database.return_value = op_future

        instance = _Instance(self.INSTANCE_NAME, client=client)
        pool = _Pool()
        database = self._make_one(
            self.DATABASE_ID, instance, enable_drop_protection=True, pool=pool
        )

        future = database.update(["enable_drop_protection"])

        self.assertIs(future, op_future)

        expected_database = DatabasePB(name=database.name, enable_drop_protection=True)

        field_mask = FieldMask(paths=["enable_drop_protection"])

        api.update_database.assert_called_once_with(
            database=expected_database,
            update_mask=field_mask,
            metadata=[("google-cloud-resource-prefix", database.name)],
        )

    def test_drop_grpc_error(self):
        from google.api_core.exceptions import Unknown

        client = _Client()
        api = client.database_admin_api = self._make_database_admin_api()
        api.drop_database.side_effect = Unknown("testing")
        instance = _Instance(self.INSTANCE_NAME, client=client)
        pool = _Pool()
        database = self._make_one(self.DATABASE_ID, instance, pool=pool)

        with self.assertRaises(Unknown):
            database.drop()

        api.drop_database.assert_called_once_with(
            database=self.DATABASE_NAME,
            metadata=[("google-cloud-resource-prefix", database.name)],
        )

    def test_drop_not_found(self):
        from google.cloud.exceptions import NotFound

        client = _Client()
        api = client.database_admin_api = self._make_database_admin_api()
        api.drop_database.side_effect = NotFound("testing")
        instance = _Instance(self.INSTANCE_NAME, client=client)
        pool = _Pool()
        database = self._make_one(self.DATABASE_ID, instance, pool=pool)

        with self.assertRaises(NotFound):
            database.drop()

        api.drop_database.assert_called_once_with(
            database=self.DATABASE_NAME,
            metadata=[("google-cloud-resource-prefix", database.name)],
        )

    def test_drop_success(self):
        from google.protobuf.empty_pb2 import Empty

        client = _Client()
        api = client.database_admin_api = self._make_database_admin_api()
        api.drop_database.return_value = Empty()
        instance = _Instance(self.INSTANCE_NAME, client=client)
        pool = _Pool()
        database = self._make_one(self.DATABASE_ID, instance, pool=pool)

        database.drop()

        api.drop_database.assert_called_once_with(
            database=self.DATABASE_NAME,
            metadata=[("google-cloud-resource-prefix", database.name)],
        )

    def _execute_partitioned_dml_helper(
        self,
        dml,
        params=None,
        param_types=None,
        query_options=None,
        request_options=None,
        retried=False,
    ):
        from google.api_core.exceptions import Aborted
        from google.api_core.retry import Retry
        from google.protobuf.struct_pb2 import Struct
        from google.cloud.spanner_v1 import (
            PartialResultSet,
            ResultSetStats,
        )
        from google.cloud.spanner_v1 import (
            Transaction as TransactionPB,
            TransactionSelector,
            TransactionOptions,
        )
        from google.cloud.spanner_v1._helpers import (
            _make_value_pb,
            _merge_query_options,
        )
        from google.cloud.spanner_v1 import ExecuteSqlRequest

        import collections

        MethodConfig = collections.namedtuple("MethodConfig", ["retry"])

        transaction_pb = TransactionPB(id=self.TRANSACTION_ID)

        stats_pb = ResultSetStats(row_count_lower_bound=2)
        result_sets = [PartialResultSet(stats=stats_pb)]
        iterator = _MockIterator(*result_sets)

        client = _Client()
        instance = _Instance(self.INSTANCE_NAME, client=client)
        pool = _Pool()
        session = _Session()
        pool.put(session)
        database = self._make_one(self.DATABASE_ID, instance, pool=pool)
        api = database._spanner_api = self._make_spanner_api()
        api._method_configs = {"ExecuteStreamingSql": MethodConfig(retry=Retry())}
        if retried:
            retry_transaction_pb = TransactionPB(id=self.RETRY_TRANSACTION_ID)
            api.begin_transaction.side_effect = [transaction_pb, retry_transaction_pb]
            api.execute_streaming_sql.side_effect = [Aborted("test"), iterator]
        else:
            api.begin_transaction.return_value = transaction_pb
            api.execute_streaming_sql.return_value = iterator

        row_count = database.execute_partitioned_dml(
            dml, params, param_types, query_options, request_options
        )

        self.assertEqual(row_count, 2)

        txn_options = TransactionOptions(
            partitioned_dml=TransactionOptions.PartitionedDml()
        )

        api.begin_transaction.assert_called_with(
            session=session.name,
            options=txn_options,
            metadata=[
                ("google-cloud-resource-prefix", database.name),
                ("x-goog-spanner-route-to-leader", "true"),
            ],
        )
        if retried:
            self.assertEqual(api.begin_transaction.call_count, 2)
        else:
            self.assertEqual(api.begin_transaction.call_count, 1)

        if params:
            expected_params = Struct(
                fields={key: _make_value_pb(value) for (key, value) in params.items()}
            )
        else:
            expected_params = {}

        expected_transaction = TransactionSelector(id=self.TRANSACTION_ID)
        expected_query_options = client._query_options
        if query_options:
            expected_query_options = _merge_query_options(
                expected_query_options, query_options
            )

        if not request_options:
            expected_request_options = RequestOptions()
        else:
            expected_request_options = RequestOptions(request_options)
            expected_request_options.transaction_tag = None
        expected_request = ExecuteSqlRequest(
            session=self.SESSION_NAME,
            sql=dml,
            transaction=expected_transaction,
            params=expected_params,
            param_types=param_types,
            query_options=expected_query_options,
            request_options=expected_request_options,
        )

        api.execute_streaming_sql.assert_any_call(
            request=expected_request,
            metadata=[
                ("google-cloud-resource-prefix", database.name),
                ("x-goog-spanner-route-to-leader", "true"),
            ],
        )
        if retried:
            expected_retry_transaction = TransactionSelector(
                id=self.RETRY_TRANSACTION_ID
            )
            expected_request = ExecuteSqlRequest(
                session=self.SESSION_NAME,
                sql=dml,
                transaction=expected_retry_transaction,
                params=expected_params,
                param_types=param_types,
                query_options=expected_query_options,
                request_options=expected_request_options,
            )
            api.execute_streaming_sql.assert_called_with(
                request=expected_request,
                metadata=[
                    ("google-cloud-resource-prefix", database.name),
                    ("x-goog-spanner-route-to-leader", "true"),
                ],
            )
            self.assertEqual(api.execute_streaming_sql.call_count, 2)
        else:
            self.assertEqual(api.execute_streaming_sql.call_count, 1)

    def test_execute_partitioned_dml_wo_params(self):
        self._execute_partitioned_dml_helper(dml=DML_WO_PARAM)

    def test_execute_partitioned_dml_w_params_wo_param_types(self):
        with self.assertRaises(ValueError):
            self._execute_partitioned_dml_helper(dml=DML_W_PARAM, params=PARAMS)

    def test_execute_partitioned_dml_w_params_and_param_types(self):
        self._execute_partitioned_dml_helper(
            dml=DML_W_PARAM, params=PARAMS, param_types=PARAM_TYPES
        )

    def test_execute_partitioned_dml_w_query_options(self):
        from google.cloud.spanner_v1 import ExecuteSqlRequest

        self._execute_partitioned_dml_helper(
            dml=DML_W_PARAM,
            query_options=ExecuteSqlRequest.QueryOptions(optimizer_version="3"),
        )

    def test_execute_partitioned_dml_w_request_options(self):
        self._execute_partitioned_dml_helper(
            dml=DML_W_PARAM,
            request_options=RequestOptions(
                priority=RequestOptions.Priority.PRIORITY_MEDIUM
            ),
        )

    def test_execute_partitioned_dml_w_trx_tag_ignored(self):
        self._execute_partitioned_dml_helper(
            dml=DML_W_PARAM,
            request_options=RequestOptions(transaction_tag="trx-tag"),
        )

    def test_execute_partitioned_dml_w_req_tag_used(self):
        self._execute_partitioned_dml_helper(
            dml=DML_W_PARAM,
            request_options=RequestOptions(request_tag="req-tag"),
        )

    def test_execute_partitioned_dml_wo_params_retry_aborted(self):
        self._execute_partitioned_dml_helper(dml=DML_WO_PARAM, retried=True)

    def test_session_factory_defaults(self):
        from google.cloud.spanner_v1.session import Session

        client = _Client()
        instance = _Instance(self.INSTANCE_NAME, client=client)
        pool = _Pool()
        database = self._make_one(self.DATABASE_ID, instance, pool=pool)

        session = database.session()

        self.assertIsInstance(session, Session)
        self.assertIs(session.session_id, None)
        self.assertIs(session._database, database)
        self.assertEqual(session.labels, {})

    def test_session_factory_w_labels(self):
        from google.cloud.spanner_v1.session import Session

        client = _Client()
        instance = _Instance(self.INSTANCE_NAME, client=client)
        pool = _Pool()
        labels = {"foo": "bar"}
        database = self._make_one(self.DATABASE_ID, instance, pool=pool)

        session = database.session(labels=labels)

        self.assertIsInstance(session, Session)
        self.assertIs(session.session_id, None)
        self.assertIs(session._database, database)
        self.assertEqual(session.labels, labels)

    def test_snapshot_defaults(self):
        from google.cloud.spanner_v1.database import SnapshotCheckout

        client = _Client()
        instance = _Instance(self.INSTANCE_NAME, client=client)
        pool = _Pool()
        session = _Session()
        pool.put(session)
        database = self._make_one(self.DATABASE_ID, instance, pool=pool)

        checkout = database.snapshot()
        self.assertIsInstance(checkout, SnapshotCheckout)
        self.assertIs(checkout._database, database)
        self.assertEqual(checkout._kw, {})

    def test_snapshot_w_read_timestamp_and_multi_use(self):
        import datetime
        from google.cloud._helpers import UTC
        from google.cloud.spanner_v1.database import SnapshotCheckout

        now = datetime.datetime.utcnow().replace(tzinfo=UTC)
        client = _Client()
        instance = _Instance(self.INSTANCE_NAME, client=client)
        pool = _Pool()
        session = _Session()
        pool.put(session)
        database = self._make_one(self.DATABASE_ID, instance, pool=pool)

        checkout = database.snapshot(read_timestamp=now, multi_use=True)

        self.assertIsInstance(checkout, SnapshotCheckout)
        self.assertIs(checkout._database, database)
        self.assertEqual(checkout._kw, {"read_timestamp": now, "multi_use": True})

    def test_batch(self):
        from google.cloud.spanner_v1.database import BatchCheckout

        client = _Client()
        instance = _Instance(self.INSTANCE_NAME, client=client)
        pool = _Pool()
        session = _Session()
        pool.put(session)
        database = self._make_one(self.DATABASE_ID, instance, pool=pool)

        checkout = database.batch()
        self.assertIsInstance(checkout, BatchCheckout)
        self.assertIs(checkout._database, database)

    def test_batch_snapshot(self):
        from google.cloud.spanner_v1.database import BatchSnapshot

        instance = _Instance(self.INSTANCE_NAME)
        database = self._make_one(self.DATABASE_ID, instance=instance, pool=_Pool())

        batch_txn = database.batch_snapshot()
        self.assertIsInstance(batch_txn, BatchSnapshot)
        self.assertIs(batch_txn._database, database)
        self.assertIsNone(batch_txn._read_timestamp)
        self.assertIsNone(batch_txn._exact_staleness)

    def test_batch_snapshot_w_read_timestamp(self):
        from google.cloud.spanner_v1.database import BatchSnapshot

        instance = _Instance(self.INSTANCE_NAME)
        database = self._make_one(self.DATABASE_ID, instance=instance, pool=_Pool())
        timestamp = self._make_timestamp()

        batch_txn = database.batch_snapshot(read_timestamp=timestamp)
        self.assertIsInstance(batch_txn, BatchSnapshot)
        self.assertIs(batch_txn._database, database)
        self.assertEqual(batch_txn._read_timestamp, timestamp)
        self.assertIsNone(batch_txn._exact_staleness)

    def test_batch_snapshot_w_exact_staleness(self):
        from google.cloud.spanner_v1.database import BatchSnapshot

        instance = _Instance(self.INSTANCE_NAME)
        database = self._make_one(self.DATABASE_ID, instance=instance, pool=_Pool())
        duration = self._make_duration()

        batch_txn = database.batch_snapshot(exact_staleness=duration)
        self.assertIsInstance(batch_txn, BatchSnapshot)
        self.assertIs(batch_txn._database, database)
        self.assertIsNone(batch_txn._read_timestamp)
        self.assertEqual(batch_txn._exact_staleness, duration)

    def test_run_in_transaction_wo_args(self):
        import datetime

        NOW = datetime.datetime.now()
        client = _Client()
        instance = _Instance(self.INSTANCE_NAME, client=client)
        pool = _Pool()
        session = _Session()
        pool.put(session)
        session._committed = NOW
        database = self._make_one(self.DATABASE_ID, instance, pool=pool)

        _unit_of_work = object()

        committed = database.run_in_transaction(_unit_of_work)

        self.assertEqual(committed, NOW)
        self.assertEqual(session._retried, (_unit_of_work, (), {}))

    def test_run_in_transaction_w_args(self):
        import datetime

        SINCE = datetime.datetime(2017, 1, 1)
        UNTIL = datetime.datetime(2018, 1, 1)
        NOW = datetime.datetime.now()
        client = _Client()
        instance = _Instance(self.INSTANCE_NAME, client=client)
        pool = _Pool()
        session = _Session()
        pool.put(session)
        session._committed = NOW
        database = self._make_one(self.DATABASE_ID, instance, pool=pool)

        _unit_of_work = object()

        committed = database.run_in_transaction(_unit_of_work, SINCE, until=UNTIL)

        self.assertEqual(committed, NOW)
        self.assertEqual(session._retried, (_unit_of_work, (SINCE,), {"until": UNTIL}))

    def test_run_in_transaction_nested(self):
        from datetime import datetime

        # Perform the various setup tasks.
        instance = _Instance(self.INSTANCE_NAME, client=_Client())
        pool = _Pool()
        session = _Session(run_transaction_function=True)
        session._committed = datetime.now()
        pool.put(session)
        database = self._make_one(self.DATABASE_ID, instance, pool=pool)

        # Define the inner function.
        inner = mock.Mock(spec=())

        # Define the nested transaction.
        def nested_unit_of_work():
            return database.run_in_transaction(inner)

        # Attempting to run this transaction should raise RuntimeError.
        with self.assertRaises(RuntimeError):
            database.run_in_transaction(nested_unit_of_work)
        self.assertEqual(inner.call_count, 0)

    def test_restore_backup_unspecified(self):
        instance = _Instance(self.INSTANCE_NAME, client=_Client())
        database = self._make_one(self.DATABASE_ID, instance)

        with self.assertRaises(ValueError):
            database.restore(None)

    def test_restore_grpc_error(self):
        from google.api_core.exceptions import Unknown
        from google.cloud.spanner_admin_database_v1 import RestoreDatabaseRequest

        client = _Client()
        api = client.database_admin_api = self._make_database_admin_api()
        api.restore_database.side_effect = Unknown("testing")
        instance = _Instance(self.INSTANCE_NAME, client=client)
        pool = _Pool()
        database = self._make_one(self.DATABASE_ID, instance, pool=pool)
        backup = _Backup(self.BACKUP_NAME)

        with self.assertRaises(Unknown):
            database.restore(backup)

        expected_request = RestoreDatabaseRequest(
            parent=self.INSTANCE_NAME,
            database_id=self.DATABASE_ID,
            backup=self.BACKUP_NAME,
        )

        api.restore_database.assert_called_once_with(
            request=expected_request,
            metadata=[("google-cloud-resource-prefix", database.name)],
        )

    def test_restore_not_found(self):
        from google.api_core.exceptions import NotFound
        from google.cloud.spanner_admin_database_v1 import RestoreDatabaseRequest

        client = _Client()
        api = client.database_admin_api = self._make_database_admin_api()
        api.restore_database.side_effect = NotFound("testing")
        instance = _Instance(self.INSTANCE_NAME, client=client)
        pool = _Pool()
        database = self._make_one(self.DATABASE_ID, instance, pool=pool)
        backup = _Backup(self.BACKUP_NAME)

        with self.assertRaises(NotFound):
            database.restore(backup)

        expected_request = RestoreDatabaseRequest(
            parent=self.INSTANCE_NAME,
            database_id=self.DATABASE_ID,
            backup=self.BACKUP_NAME,
        )

        api.restore_database.assert_called_once_with(
            request=expected_request,
            metadata=[("google-cloud-resource-prefix", database.name)],
        )

    def test_restore_success(self):
        from google.cloud.spanner_admin_database_v1 import (
            RestoreDatabaseEncryptionConfig,
        )
        from google.cloud.spanner_admin_database_v1 import RestoreDatabaseRequest

        op_future = object()
        client = _Client()
        api = client.database_admin_api = self._make_database_admin_api()
        api.restore_database.return_value = op_future
        instance = _Instance(self.INSTANCE_NAME, client=client)
        pool = _Pool()
        encryption_config = RestoreDatabaseEncryptionConfig(
            encryption_type=RestoreDatabaseEncryptionConfig.EncryptionType.CUSTOMER_MANAGED_ENCRYPTION,
            kms_key_name="kms_key_name",
        )
        database = self._make_one(
            self.DATABASE_ID, instance, pool=pool, encryption_config=encryption_config
        )
        backup = _Backup(self.BACKUP_NAME)

        future = database.restore(backup)

        self.assertIs(future, op_future)

        expected_request = RestoreDatabaseRequest(
            parent=self.INSTANCE_NAME,
            database_id=self.DATABASE_ID,
            backup=self.BACKUP_NAME,
            encryption_config=encryption_config,
        )

        api.restore_database.assert_called_once_with(
            request=expected_request,
            metadata=[("google-cloud-resource-prefix", database.name)],
        )

    def test_restore_success_w_encryption_config_dict(self):
        from google.cloud.spanner_admin_database_v1 import (
            RestoreDatabaseEncryptionConfig,
        )
        from google.cloud.spanner_admin_database_v1 import RestoreDatabaseRequest

        op_future = object()
        client = _Client()
        api = client.database_admin_api = self._make_database_admin_api()
        api.restore_database.return_value = op_future
        instance = _Instance(self.INSTANCE_NAME, client=client)
        pool = _Pool()
        encryption_config = {
            "encryption_type": RestoreDatabaseEncryptionConfig.EncryptionType.CUSTOMER_MANAGED_ENCRYPTION,
            "kms_key_name": "kms_key_name",
        }
        database = self._make_one(
            self.DATABASE_ID, instance, pool=pool, encryption_config=encryption_config
        )
        backup = _Backup(self.BACKUP_NAME)

        future = database.restore(backup)

        self.assertIs(future, op_future)

        expected_encryption_config = RestoreDatabaseEncryptionConfig(
            encryption_type=RestoreDatabaseEncryptionConfig.EncryptionType.CUSTOMER_MANAGED_ENCRYPTION,
            kms_key_name="kms_key_name",
        )
        expected_request = RestoreDatabaseRequest(
            parent=self.INSTANCE_NAME,
            database_id=self.DATABASE_ID,
            backup=self.BACKUP_NAME,
            encryption_config=expected_encryption_config,
        )

        api.restore_database.assert_called_once_with(
            request=expected_request,
            metadata=[("google-cloud-resource-prefix", database.name)],
        )

    def test_restore_w_invalid_encryption_config_dict(self):
        from google.cloud.spanner_admin_database_v1 import (
            RestoreDatabaseEncryptionConfig,
        )

        client = _Client()
        instance = _Instance(self.INSTANCE_NAME, client=client)
        pool = _Pool()
        encryption_config = {
            "encryption_type": RestoreDatabaseEncryptionConfig.EncryptionType.GOOGLE_DEFAULT_ENCRYPTION,
            "kms_key_name": "kms_key_name",
        }
        database = self._make_one(
            self.DATABASE_ID, instance, pool=pool, encryption_config=encryption_config
        )
        backup = _Backup(self.BACKUP_NAME)

        with self.assertRaises(ValueError):
            database.restore(backup)

    def test_is_ready(self):
        from google.cloud.spanner_admin_database_v1 import Database

        client = _Client()
        instance = _Instance(self.INSTANCE_NAME, client=client)
        pool = _Pool()
        database = self._make_one(self.DATABASE_ID, instance, pool=pool)
        database._state = Database.State.READY
        self.assertTrue(database.is_ready())
        database._state = Database.State.READY_OPTIMIZING
        self.assertTrue(database.is_ready())
        database._state = Database.State.CREATING
        self.assertFalse(database.is_ready())

    def test_is_optimized(self):
        from google.cloud.spanner_admin_database_v1 import Database

        client = _Client()
        instance = _Instance(self.INSTANCE_NAME, client=client)
        pool = _Pool()
        database = self._make_one(self.DATABASE_ID, instance, pool=pool)
        database._state = Database.State.READY
        self.assertTrue(database.is_optimized())
        database._state = Database.State.READY_OPTIMIZING
        self.assertFalse(database.is_optimized())
        database._state = Database.State.CREATING
        self.assertFalse(database.is_optimized())

    def test_list_database_operations_grpc_error(self):
        from google.api_core.exceptions import Unknown
        from google.cloud.spanner_v1.database import _DATABASE_METADATA_FILTER

        client = _Client()
        instance = _Instance(self.INSTANCE_NAME, client=client)
        instance.list_database_operations = mock.MagicMock(
            side_effect=Unknown("testing")
        )
        pool = _Pool()
        database = self._make_one(self.DATABASE_ID, instance, pool=pool)

        with self.assertRaises(Unknown):
            database.list_database_operations()

        instance.list_database_operations.assert_called_once_with(
            filter_=_DATABASE_METADATA_FILTER.format(database.name), page_size=None
        )

    def test_list_database_operations_not_found(self):
        from google.api_core.exceptions import NotFound
        from google.cloud.spanner_v1.database import _DATABASE_METADATA_FILTER

        client = _Client()
        instance = _Instance(self.INSTANCE_NAME, client=client)
        instance.list_database_operations = mock.MagicMock(
            side_effect=NotFound("testing")
        )
        pool = _Pool()
        database = self._make_one(self.DATABASE_ID, instance, pool=pool)

        with self.assertRaises(NotFound):
            database.list_database_operations()

        instance.list_database_operations.assert_called_once_with(
            filter_=_DATABASE_METADATA_FILTER.format(database.name), page_size=None
        )

    def test_list_database_operations_defaults(self):
        from google.cloud.spanner_v1.database import _DATABASE_METADATA_FILTER

        client = _Client()
        instance = _Instance(self.INSTANCE_NAME, client=client)
        instance.list_database_operations = mock.MagicMock(return_value=[])
        pool = _Pool()
        database = self._make_one(self.DATABASE_ID, instance, pool=pool)

        database.list_database_operations()

        instance.list_database_operations.assert_called_once_with(
            filter_=_DATABASE_METADATA_FILTER.format(database.name), page_size=None
        )

    def test_list_database_operations_explicit_filter(self):
        from google.cloud.spanner_v1.database import _DATABASE_METADATA_FILTER

        client = _Client()
        instance = _Instance(self.INSTANCE_NAME, client=client)
        instance.list_database_operations = mock.MagicMock(return_value=[])
        pool = _Pool()
        database = self._make_one(self.DATABASE_ID, instance, pool=pool)

        expected_filter_ = "({0}) AND ({1})".format(
            "metadata.@type:type.googleapis.com/google.spanner.admin.database.v1.RestoreDatabaseMetadata",
            _DATABASE_METADATA_FILTER.format(database.name),
        )
        page_size = 10
        database.list_database_operations(
            filter_="metadata.@type:type.googleapis.com/google.spanner.admin.database.v1.RestoreDatabaseMetadata",
            page_size=page_size,
        )

        instance.list_database_operations.assert_called_once_with(
            filter_=expected_filter_, page_size=page_size
        )

    def test_list_database_roles_grpc_error(self):
        from google.api_core.exceptions import Unknown
        from google.cloud.spanner_admin_database_v1 import ListDatabaseRolesRequest

        client = _Client()
        api = client.database_admin_api = self._make_database_admin_api()
        api.list_database_roles.side_effect = Unknown("testing")
        instance = _Instance(self.INSTANCE_NAME, client=client)
        pool = _Pool()
        database = self._make_one(self.DATABASE_ID, instance, pool=pool)

        with self.assertRaises(Unknown):
            database.list_database_roles()

        expected_request = ListDatabaseRolesRequest(
            parent=database.name,
        )

        api.list_database_roles.assert_called_once_with(
            request=expected_request,
            metadata=[("google-cloud-resource-prefix", database.name)],
        )

    def test_list_database_roles_defaults(self):
        from google.cloud.spanner_admin_database_v1 import ListDatabaseRolesRequest

        client = _Client()
        api = client.database_admin_api = self._make_database_admin_api()
        instance = _Instance(self.INSTANCE_NAME, client=client)
        instance.list_database_roles = mock.MagicMock(return_value=[])
        pool = _Pool()
        database = self._make_one(self.DATABASE_ID, instance, pool=pool)

        resp = database.list_database_roles()

        expected_request = ListDatabaseRolesRequest(
            parent=database.name,
        )

        api.list_database_roles.assert_called_once_with(
            request=expected_request,
            metadata=[("google-cloud-resource-prefix", database.name)],
        )
        self.assertIsNotNone(resp)

    def test_table_factory_defaults(self):
        from google.cloud.spanner_v1.table import Table

        client = _Client()
        instance = _Instance(self.INSTANCE_NAME, client=client)
        pool = _Pool()
        database = self._make_one(self.DATABASE_ID, instance, pool=pool)
        my_table = database.table("my_table")
        self.assertIsInstance(my_table, Table)
        self.assertIs(my_table._database, database)
        self.assertEqual(my_table.table_id, "my_table")

    def test_list_tables(self):
        client = _Client()
        instance = _Instance(self.INSTANCE_NAME, client=client)
        pool = _Pool()
        database = self._make_one(self.DATABASE_ID, instance, pool=pool)
        tables = database.list_tables()
        self.assertIsNotNone(tables)


class TestBatchCheckout(_BaseTest):
    def _get_target_class(self):
        from google.cloud.spanner_v1.database import BatchCheckout

        return BatchCheckout

    @staticmethod
    def _make_spanner_client():
        from google.cloud.spanner_v1 import SpannerClient

        return mock.create_autospec(SpannerClient)

    def test_ctor(self):
        database = _Database(self.DATABASE_NAME)
        checkout = self._make_one(database)
        self.assertIs(checkout._database, database)

    def test_context_mgr_success(self):
        import datetime
        from google.cloud.spanner_v1 import CommitRequest
        from google.cloud.spanner_v1 import CommitResponse
        from google.cloud.spanner_v1 import TransactionOptions
        from google.cloud._helpers import UTC
        from google.cloud._helpers import _datetime_to_pb_timestamp
        from google.cloud.spanner_v1.batch import Batch

        now = datetime.datetime.utcnow().replace(tzinfo=UTC)
        now_pb = _datetime_to_pb_timestamp(now)
        response = CommitResponse(commit_timestamp=now_pb)
        database = _Database(self.DATABASE_NAME)
        api = database.spanner_api = self._make_spanner_client()
        api.commit.return_value = response
        pool = database._pool = _Pool()
        session = _Session(database)
        pool.put(session)
        checkout = self._make_one(
            database, request_options={"transaction_tag": self.TRANSACTION_TAG}
        )

        with checkout as batch:
            self.assertIsNone(pool._session)
            self.assertIsInstance(batch, Batch)
            self.assertIs(batch._session, session)

        self.assertIs(pool._session, session)
        self.assertEqual(batch.committed, now)
        self.assertEqual(batch.transaction_tag, self.TRANSACTION_TAG)

        expected_txn_options = TransactionOptions(read_write={})

        request = CommitRequest(
            session=self.SESSION_NAME,
            mutations=[],
            single_use_transaction=expected_txn_options,
            request_options=RequestOptions(transaction_tag=self.TRANSACTION_TAG),
        )
        api.commit.assert_called_once_with(
            request=request,
            metadata=[
                ("google-cloud-resource-prefix", database.name),
                ("x-goog-spanner-route-to-leader", "true"),
            ],
        )

    def test_context_mgr_w_commit_stats_success(self):
        import datetime
        from google.cloud.spanner_v1 import CommitRequest
        from google.cloud.spanner_v1 import CommitResponse
        from google.cloud.spanner_v1 import TransactionOptions
        from google.cloud._helpers import UTC
        from google.cloud._helpers import _datetime_to_pb_timestamp
        from google.cloud.spanner_v1.batch import Batch

        now = datetime.datetime.utcnow().replace(tzinfo=UTC)
        now_pb = _datetime_to_pb_timestamp(now)
        commit_stats = CommitResponse.CommitStats(mutation_count=4)
        response = CommitResponse(commit_timestamp=now_pb, commit_stats=commit_stats)
        database = _Database(self.DATABASE_NAME)
        database.log_commit_stats = True
        api = database.spanner_api = self._make_spanner_client()
        api.commit.return_value = response
        pool = database._pool = _Pool()
        session = _Session(database)
        pool.put(session)
        checkout = self._make_one(database)

        with checkout as batch:
            self.assertIsNone(pool._session)
            self.assertIsInstance(batch, Batch)
            self.assertIs(batch._session, session)

        self.assertIs(pool._session, session)
        self.assertEqual(batch.committed, now)

        expected_txn_options = TransactionOptions(read_write={})

        request = CommitRequest(
            session=self.SESSION_NAME,
            mutations=[],
            single_use_transaction=expected_txn_options,
            return_commit_stats=True,
            request_options=RequestOptions(),
        )
        api.commit.assert_called_once_with(
            request=request,
            metadata=[
                ("google-cloud-resource-prefix", database.name),
                ("x-goog-spanner-route-to-leader", "true"),
            ],
        )

        database.logger.info.assert_called_once_with(
            "CommitStats: mutation_count: 4\n", extra={"commit_stats": commit_stats}
        )

    def test_context_mgr_w_commit_stats_error(self):
        from google.api_core.exceptions import Unknown
        from google.cloud.spanner_v1 import CommitRequest
        from google.cloud.spanner_v1 import TransactionOptions
        from google.cloud.spanner_v1.batch import Batch

        database = _Database(self.DATABASE_NAME)
        database.log_commit_stats = True
        api = database.spanner_api = self._make_spanner_client()
        api.commit.side_effect = Unknown("testing")
        pool = database._pool = _Pool()
        session = _Session(database)
        pool.put(session)
        checkout = self._make_one(database)

        with self.assertRaises(Unknown):
            with checkout as batch:
                self.assertIsNone(pool._session)
                self.assertIsInstance(batch, Batch)
                self.assertIs(batch._session, session)

        self.assertIs(pool._session, session)

        expected_txn_options = TransactionOptions(read_write={})

        request = CommitRequest(
            session=self.SESSION_NAME,
            mutations=[],
            single_use_transaction=expected_txn_options,
            return_commit_stats=True,
            request_options=RequestOptions(),
        )
        api.commit.assert_called_once_with(
            request=request,
            metadata=[
                ("google-cloud-resource-prefix", database.name),
                ("x-goog-spanner-route-to-leader", "true"),
            ],
        )

        database.logger.info.assert_not_called()

    def test_context_mgr_failure(self):
        from google.cloud.spanner_v1.batch import Batch

        database = _Database(self.DATABASE_NAME)
        pool = database._pool = _Pool()
        session = _Session(database)
        pool.put(session)
        checkout = self._make_one(database)

        class Testing(Exception):
            pass

        with self.assertRaises(Testing):
            with checkout as batch:
                self.assertIsNone(pool._session)
                self.assertIsInstance(batch, Batch)
                self.assertIs(batch._session, session)
                raise Testing()

        self.assertIs(pool._session, session)
        self.assertIsNone(batch.committed)


class TestSnapshotCheckout(_BaseTest):
    def _get_target_class(self):
        from google.cloud.spanner_v1.database import SnapshotCheckout

        return SnapshotCheckout

    def test_ctor_defaults(self):
        from google.cloud.spanner_v1.snapshot import Snapshot

        database = _Database(self.DATABASE_NAME)
        session = _Session(database)
        pool = database._pool = _Pool()
        pool.put(session)

        checkout = self._make_one(database)
        self.assertIs(checkout._database, database)
        self.assertEqual(checkout._kw, {})

        with checkout as snapshot:
            self.assertIsNone(pool._session)
            self.assertIsInstance(snapshot, Snapshot)
            self.assertIs(snapshot._session, session)
            self.assertTrue(snapshot._strong)
            self.assertFalse(snapshot._multi_use)

        self.assertIs(pool._session, session)

    def test_ctor_w_read_timestamp_and_multi_use(self):
        import datetime
        from google.cloud._helpers import UTC
        from google.cloud.spanner_v1.snapshot import Snapshot

        now = datetime.datetime.utcnow().replace(tzinfo=UTC)
        database = _Database(self.DATABASE_NAME)
        session = _Session(database)
        pool = database._pool = _Pool()
        pool.put(session)

        checkout = self._make_one(database, read_timestamp=now, multi_use=True)
        self.assertIs(checkout._database, database)
        self.assertEqual(checkout._kw, {"read_timestamp": now, "multi_use": True})

        with checkout as snapshot:
            self.assertIsNone(pool._session)
            self.assertIsInstance(snapshot, Snapshot)
            self.assertIs(snapshot._session, session)
            self.assertEqual(snapshot._read_timestamp, now)
            self.assertTrue(snapshot._multi_use)

        self.assertIs(pool._session, session)

    def test_context_mgr_failure(self):
        from google.cloud.spanner_v1.snapshot import Snapshot

        database = _Database(self.DATABASE_NAME)
        pool = database._pool = _Pool()
        session = _Session(database)
        pool.put(session)
        checkout = self._make_one(database)

        class Testing(Exception):
            pass

        with self.assertRaises(Testing):
            with checkout as snapshot:
                self.assertIsNone(pool._session)
                self.assertIsInstance(snapshot, Snapshot)
                self.assertIs(snapshot._session, session)
                raise Testing()

        self.assertIs(pool._session, session)

    def test_context_mgr_session_not_found_error(self):
        from google.cloud.exceptions import NotFound

        database = _Database(self.DATABASE_NAME)
        session = _Session(database, name="session-1")
        session.exists = mock.MagicMock(return_value=False)
        pool = database._pool = _Pool()
        new_session = _Session(database, name="session-2")
        new_session.create = mock.MagicMock(return_value=[])
        pool._new_session = mock.MagicMock(return_value=new_session)

        pool.put(session)
        checkout = self._make_one(database)

        self.assertEqual(pool._session, session)
        with self.assertRaises(NotFound):
            with checkout as _:
                raise NotFound("Session not found")
        # Assert that session-1 was removed from pool and new session was added.
        self.assertEqual(pool._session, new_session)

    def test_context_mgr_table_not_found_error(self):
        from google.cloud.exceptions import NotFound

        database = _Database(self.DATABASE_NAME)
        session = _Session(database, name="session-1")
        session.exists = mock.MagicMock(return_value=True)
        pool = database._pool = _Pool()
        pool._new_session = mock.MagicMock(return_value=[])

        pool.put(session)
        checkout = self._make_one(database)

        self.assertEqual(pool._session, session)
        with self.assertRaises(NotFound):
            with checkout as _:
                raise NotFound("Table not found")
        # Assert that session-1 was not removed from pool.
        self.assertEqual(pool._session, session)
        pool._new_session.assert_not_called()

    def test_context_mgr_unknown_error(self):
        database = _Database(self.DATABASE_NAME)
        session = _Session(database)
        pool = database._pool = _Pool()
        pool._new_session = mock.MagicMock(return_value=[])
        pool.put(session)
        checkout = self._make_one(database)

        class Testing(Exception):
            pass

        self.assertEqual(pool._session, session)
        with self.assertRaises(Testing):
            with checkout as _:
                raise Testing("Unknown error.")
        # Assert that session-1 was not removed from pool.
        self.assertEqual(pool._session, session)
        pool._new_session.assert_not_called()


class TestBatchSnapshot(_BaseTest):
    TABLE = "table_name"
    COLUMNS = ["column_one", "column_two"]
    TOKENS = [b"TOKEN1", b"TOKEN2"]
    INDEX = "index"

    def _get_target_class(self):
        from google.cloud.spanner_v1.database import BatchSnapshot

        return BatchSnapshot

    @staticmethod
    def _make_database(**kwargs):
        from google.cloud.spanner_v1.database import Database

        return mock.create_autospec(Database, instance=True, **kwargs)

    @staticmethod
    def _make_session(**kwargs):
        from google.cloud.spanner_v1.session import Session

        return mock.create_autospec(Session, instance=True, **kwargs)

    @staticmethod
    def _make_snapshot(transaction_id=None, **kwargs):
        from google.cloud.spanner_v1.snapshot import Snapshot

        snapshot = mock.create_autospec(Snapshot, instance=True, **kwargs)
        if transaction_id is not None:
            snapshot._transaction_id = transaction_id

        return snapshot

    @staticmethod
    def _make_keyset():
        from google.cloud.spanner_v1.keyset import KeySet

        return KeySet(all_=True)

    def test_ctor_no_staleness(self):
        database = self._make_database()

        batch_txn = self._make_one(database)

        self.assertIs(batch_txn._database, database)
        self.assertIsNone(batch_txn._session)
        self.assertIsNone(batch_txn._snapshot)
        self.assertIsNone(batch_txn._read_timestamp)
        self.assertIsNone(batch_txn._exact_staleness)

    def test_ctor_w_read_timestamp(self):
        database = self._make_database()
        timestamp = self._make_timestamp()

        batch_txn = self._make_one(database, read_timestamp=timestamp)

        self.assertIs(batch_txn._database, database)
        self.assertIsNone(batch_txn._session)
        self.assertIsNone(batch_txn._snapshot)
        self.assertEqual(batch_txn._read_timestamp, timestamp)
        self.assertIsNone(batch_txn._exact_staleness)

    def test_ctor_w_exact_staleness(self):
        database = self._make_database()
        duration = self._make_duration()

        batch_txn = self._make_one(database, exact_staleness=duration)

        self.assertIs(batch_txn._database, database)
        self.assertIsNone(batch_txn._session)
        self.assertIsNone(batch_txn._snapshot)
        self.assertIsNone(batch_txn._read_timestamp)
        self.assertEqual(batch_txn._exact_staleness, duration)

    def test_from_dict(self):
        klass = self._get_target_class()
        database = self._make_database()
        session = database.session.return_value = self._make_session()
        snapshot = session.snapshot.return_value = self._make_snapshot()
        api_repr = {
            "session_id": self.SESSION_ID,
            "transaction_id": self.TRANSACTION_ID,
        }

        batch_txn = klass.from_dict(database, api_repr)
        self.assertIs(batch_txn._database, database)
        self.assertIs(batch_txn._session, session)
        self.assertEqual(session._session_id, self.SESSION_ID)
        self.assertEqual(snapshot._transaction_id, self.TRANSACTION_ID)
        snapshot.begin.assert_not_called()
        self.assertIs(batch_txn._snapshot, snapshot)

    def test_to_dict(self):
        database = self._make_database()
        batch_txn = self._make_one(database)
        batch_txn._session = self._make_session(_session_id=self.SESSION_ID)
        batch_txn._snapshot = self._make_snapshot(transaction_id=self.TRANSACTION_ID)

        expected = {
            "session_id": self.SESSION_ID,
            "transaction_id": self.TRANSACTION_ID,
        }
        self.assertEqual(batch_txn.to_dict(), expected)

    def test__get_session_already(self):
        database = self._make_database()
        batch_txn = self._make_one(database)
        already = batch_txn._session = object()
        self.assertIs(batch_txn._get_session(), already)

    def test__get_session_new(self):
        database = self._make_database()
        session = database.session.return_value = self._make_session()
        batch_txn = self._make_one(database)
        self.assertIs(batch_txn._get_session(), session)
        session.create.assert_called_once_with()

    def test__get_snapshot_already(self):
        database = self._make_database()
        batch_txn = self._make_one(database)
        already = batch_txn._snapshot = self._make_snapshot()
        self.assertIs(batch_txn._get_snapshot(), already)
        already.begin.assert_not_called()

    def test__get_snapshot_new_wo_staleness(self):
        database = self._make_database()
        batch_txn = self._make_one(database)
        session = batch_txn._session = self._make_session()
        snapshot = session.snapshot.return_value = self._make_snapshot()
        self.assertIs(batch_txn._get_snapshot(), snapshot)
        session.snapshot.assert_called_once_with(
            read_timestamp=None, exact_staleness=None, multi_use=True
        )
        snapshot.begin.assert_called_once_with()

    def test__get_snapshot_w_read_timestamp(self):
        database = self._make_database()
        timestamp = self._make_timestamp()
        batch_txn = self._make_one(database, read_timestamp=timestamp)
        session = batch_txn._session = self._make_session()
        snapshot = session.snapshot.return_value = self._make_snapshot()
        self.assertIs(batch_txn._get_snapshot(), snapshot)
        session.snapshot.assert_called_once_with(
            read_timestamp=timestamp, exact_staleness=None, multi_use=True
        )
        snapshot.begin.assert_called_once_with()

    def test__get_snapshot_w_exact_staleness(self):
        database = self._make_database()
        duration = self._make_duration()
        batch_txn = self._make_one(database, exact_staleness=duration)
        session = batch_txn._session = self._make_session()
        snapshot = session.snapshot.return_value = self._make_snapshot()
        self.assertIs(batch_txn._get_snapshot(), snapshot)
        session.snapshot.assert_called_once_with(
            read_timestamp=None, exact_staleness=duration, multi_use=True
        )
        snapshot.begin.assert_called_once_with()

    def test_read(self):
        keyset = self._make_keyset()
        database = self._make_database()
        batch_txn = self._make_one(database)
        snapshot = batch_txn._snapshot = self._make_snapshot()

        rows = batch_txn.read(self.TABLE, self.COLUMNS, keyset, self.INDEX)

        self.assertIs(rows, snapshot.read.return_value)
        snapshot.read.assert_called_once_with(
            self.TABLE, self.COLUMNS, keyset, self.INDEX
        )

    def test_execute_sql(self):
        sql = (
            "SELECT first_name, last_name, email FROM citizens " "WHERE age <= @max_age"
        )
        params = {"max_age": 30}
        param_types = {"max_age": "INT64"}
        database = self._make_database()
        batch_txn = self._make_one(database)
        snapshot = batch_txn._snapshot = self._make_snapshot()

        rows = batch_txn.execute_sql(sql, params, param_types)

        self.assertIs(rows, snapshot.execute_sql.return_value)
        snapshot.execute_sql.assert_called_once_with(sql, params, param_types)

    def test_generate_read_batches_w_max_partitions(self):
        max_partitions = len(self.TOKENS)
        keyset = self._make_keyset()
        database = self._make_database()
        batch_txn = self._make_one(database)
        snapshot = batch_txn._snapshot = self._make_snapshot()
        snapshot.partition_read.return_value = self.TOKENS

        batches = list(
            batch_txn.generate_read_batches(
                self.TABLE, self.COLUMNS, keyset, max_partitions=max_partitions
            )
        )

        expected_read = {
            "table": self.TABLE,
            "columns": self.COLUMNS,
            "keyset": {"all": True},
            "index": "",
            "data_boost_enabled": False,
        }
        self.assertEqual(len(batches), len(self.TOKENS))
        for batch, token in zip(batches, self.TOKENS):
            self.assertEqual(batch["partition"], token)
            self.assertEqual(batch["read"], expected_read)

        snapshot.partition_read.assert_called_once_with(
            table=self.TABLE,
            columns=self.COLUMNS,
            keyset=keyset,
            index="",
            partition_size_bytes=None,
            max_partitions=max_partitions,
            retry=gapic_v1.method.DEFAULT,
            timeout=gapic_v1.method.DEFAULT,
        )

    def test_generate_read_batches_w_retry_and_timeout_params(self):
        max_partitions = len(self.TOKENS)
        keyset = self._make_keyset()
        database = self._make_database()
        batch_txn = self._make_one(database)
        snapshot = batch_txn._snapshot = self._make_snapshot()
        snapshot.partition_read.return_value = self.TOKENS
        retry = Retry(deadline=60)
        batches = list(
            batch_txn.generate_read_batches(
                self.TABLE,
                self.COLUMNS,
                keyset,
                max_partitions=max_partitions,
                retry=retry,
                timeout=2.0,
            )
        )

        expected_read = {
            "table": self.TABLE,
            "columns": self.COLUMNS,
            "keyset": {"all": True},
            "index": "",
            "data_boost_enabled": False,
        }
        self.assertEqual(len(batches), len(self.TOKENS))
        for batch, token in zip(batches, self.TOKENS):
            self.assertEqual(batch["partition"], token)
            self.assertEqual(batch["read"], expected_read)

        snapshot.partition_read.assert_called_once_with(
            table=self.TABLE,
            columns=self.COLUMNS,
            keyset=keyset,
            index="",
            partition_size_bytes=None,
            max_partitions=max_partitions,
            retry=retry,
            timeout=2.0,
        )

    def test_generate_read_batches_w_index_w_partition_size_bytes(self):
        size = 1 << 20
        keyset = self._make_keyset()
        database = self._make_database()
        batch_txn = self._make_one(database)
        snapshot = batch_txn._snapshot = self._make_snapshot()
        snapshot.partition_read.return_value = self.TOKENS

        batches = list(
            batch_txn.generate_read_batches(
                self.TABLE,
                self.COLUMNS,
                keyset,
                index=self.INDEX,
                partition_size_bytes=size,
            )
        )

        expected_read = {
            "table": self.TABLE,
            "columns": self.COLUMNS,
            "keyset": {"all": True},
            "index": self.INDEX,
            "data_boost_enabled": False,
        }
        self.assertEqual(len(batches), len(self.TOKENS))
        for batch, token in zip(batches, self.TOKENS):
            self.assertEqual(batch["partition"], token)
            self.assertEqual(batch["read"], expected_read)

        snapshot.partition_read.assert_called_once_with(
            table=self.TABLE,
            columns=self.COLUMNS,
            keyset=keyset,
            index=self.INDEX,
            partition_size_bytes=size,
            max_partitions=None,
            retry=gapic_v1.method.DEFAULT,
            timeout=gapic_v1.method.DEFAULT,
        )

    def test_generate_read_batches_w_data_boost_enabled(self):
        data_boost_enabled = True
        keyset = self._make_keyset()
        database = self._make_database()
        batch_txn = self._make_one(database)
        snapshot = batch_txn._snapshot = self._make_snapshot()
        snapshot.partition_read.return_value = self.TOKENS

        batches = list(
            batch_txn.generate_read_batches(
                self.TABLE,
                self.COLUMNS,
                keyset,
                index=self.INDEX,
                data_boost_enabled=data_boost_enabled,
            )
        )

        expected_read = {
            "table": self.TABLE,
            "columns": self.COLUMNS,
            "keyset": {"all": True},
            "index": self.INDEX,
            "data_boost_enabled": True,
        }
        self.assertEqual(len(batches), len(self.TOKENS))
        for batch, token in zip(batches, self.TOKENS):
            self.assertEqual(batch["partition"], token)
            self.assertEqual(batch["read"], expected_read)

        snapshot.partition_read.assert_called_once_with(
            table=self.TABLE,
            columns=self.COLUMNS,
            keyset=keyset,
            index=self.INDEX,
            partition_size_bytes=None,
            max_partitions=None,
            retry=gapic_v1.method.DEFAULT,
            timeout=gapic_v1.method.DEFAULT,
        )

    def test_process_read_batch(self):
        keyset = self._make_keyset()
        token = b"TOKEN"
        batch = {
            "partition": token,
            "read": {
                "table": self.TABLE,
                "columns": self.COLUMNS,
                "keyset": {"all": True},
                "index": self.INDEX,
            },
        }
        database = self._make_database()
        batch_txn = self._make_one(database)
        snapshot = batch_txn._snapshot = self._make_snapshot()
        expected = snapshot.read.return_value = object()

        found = batch_txn.process_read_batch(batch)

        self.assertIs(found, expected)

        snapshot.read.assert_called_once_with(
            table=self.TABLE,
            columns=self.COLUMNS,
            keyset=keyset,
            index=self.INDEX,
            partition=token,
            retry=gapic_v1.method.DEFAULT,
            timeout=gapic_v1.method.DEFAULT,
        )

    def test_process_read_batch_w_retry_timeout(self):
        keyset = self._make_keyset()
        token = b"TOKEN"
        batch = {
            "partition": token,
            "read": {
                "table": self.TABLE,
                "columns": self.COLUMNS,
                "keyset": {"all": True},
                "index": self.INDEX,
            },
        }
        database = self._make_database()
        batch_txn = self._make_one(database)
        snapshot = batch_txn._snapshot = self._make_snapshot()
        expected = snapshot.read.return_value = object()
        retry = Retry(deadline=60)
        found = batch_txn.process_read_batch(batch, retry=retry, timeout=2.0)

        self.assertIs(found, expected)

        snapshot.read.assert_called_once_with(
            table=self.TABLE,
            columns=self.COLUMNS,
            keyset=keyset,
            index=self.INDEX,
            partition=token,
            retry=retry,
            timeout=2.0,
        )

    def test_generate_query_batches_w_max_partitions(self):
        sql = "SELECT COUNT(*) FROM table_name"
        max_partitions = len(self.TOKENS)
        client = _Client(self.PROJECT_ID)
        instance = _Instance(self.INSTANCE_NAME, client=client)
        database = _Database(self.DATABASE_NAME, instance=instance)
        batch_txn = self._make_one(database)
        snapshot = batch_txn._snapshot = self._make_snapshot()
        snapshot.partition_query.return_value = self.TOKENS

        batches = list(
            batch_txn.generate_query_batches(sql, max_partitions=max_partitions)
        )

        expected_query = {
            "sql": sql,
            "data_boost_enabled": False,
            "query_options": client._query_options,
        }
        self.assertEqual(len(batches), len(self.TOKENS))
        for batch, token in zip(batches, self.TOKENS):
            self.assertEqual(batch["partition"], token)
            self.assertEqual(batch["query"], expected_query)

        snapshot.partition_query.assert_called_once_with(
            sql=sql,
            params=None,
            param_types=None,
            partition_size_bytes=None,
            max_partitions=max_partitions,
            retry=gapic_v1.method.DEFAULT,
            timeout=gapic_v1.method.DEFAULT,
        )

    def test_generate_query_batches_w_params_w_partition_size_bytes(self):
        sql = (
            "SELECT first_name, last_name, email FROM citizens " "WHERE age <= @max_age"
        )
        params = {"max_age": 30}
        param_types = {"max_age": "INT64"}
        size = 1 << 20
        client = _Client(self.PROJECT_ID)
        instance = _Instance(self.INSTANCE_NAME, client=client)
        database = _Database(self.DATABASE_NAME, instance=instance)
        batch_txn = self._make_one(database)
        snapshot = batch_txn._snapshot = self._make_snapshot()
        snapshot.partition_query.return_value = self.TOKENS

        batches = list(
            batch_txn.generate_query_batches(
                sql, params=params, param_types=param_types, partition_size_bytes=size
            )
        )

        expected_query = {
            "sql": sql,
            "data_boost_enabled": False,
            "params": params,
            "param_types": param_types,
            "query_options": client._query_options,
        }
        self.assertEqual(len(batches), len(self.TOKENS))
        for batch, token in zip(batches, self.TOKENS):
            self.assertEqual(batch["partition"], token)
            self.assertEqual(batch["query"], expected_query)

        snapshot.partition_query.assert_called_once_with(
            sql=sql,
            params=params,
            param_types=param_types,
            partition_size_bytes=size,
            max_partitions=None,
            retry=gapic_v1.method.DEFAULT,
            timeout=gapic_v1.method.DEFAULT,
        )

    def test_generate_query_batches_w_retry_and_timeout_params(self):
        sql = (
            "SELECT first_name, last_name, email FROM citizens " "WHERE age <= @max_age"
        )
        params = {"max_age": 30}
        param_types = {"max_age": "INT64"}
        size = 1 << 20
        client = _Client(self.PROJECT_ID)
        instance = _Instance(self.INSTANCE_NAME, client=client)
        database = _Database(self.DATABASE_NAME, instance=instance)
        batch_txn = self._make_one(database)
        snapshot = batch_txn._snapshot = self._make_snapshot()
        snapshot.partition_query.return_value = self.TOKENS
        retry = Retry(deadline=60)
        batches = list(
            batch_txn.generate_query_batches(
                sql,
                params=params,
                param_types=param_types,
                partition_size_bytes=size,
                retry=retry,
                timeout=2.0,
            )
        )

        expected_query = {
            "sql": sql,
            "data_boost_enabled": False,
            "params": params,
            "param_types": param_types,
            "query_options": client._query_options,
        }
        self.assertEqual(len(batches), len(self.TOKENS))
        for batch, token in zip(batches, self.TOKENS):
            self.assertEqual(batch["partition"], token)
            self.assertEqual(batch["query"], expected_query)

        snapshot.partition_query.assert_called_once_with(
            sql=sql,
            params=params,
            param_types=param_types,
            partition_size_bytes=size,
            max_partitions=None,
            retry=retry,
            timeout=2.0,
        )

    def test_generate_query_batches_w_data_boost_enabled(self):
        sql = "SELECT COUNT(*) FROM table_name"
        client = _Client(self.PROJECT_ID)
        instance = _Instance(self.INSTANCE_NAME, client=client)
        database = _Database(self.DATABASE_NAME, instance=instance)
        batch_txn = self._make_one(database)
        snapshot = batch_txn._snapshot = self._make_snapshot()
        snapshot.partition_query.return_value = self.TOKENS

        batches = list(batch_txn.generate_query_batches(sql, data_boost_enabled=True))

        expected_query = {
            "sql": sql,
            "data_boost_enabled": True,
            "query_options": client._query_options,
        }
        self.assertEqual(len(batches), len(self.TOKENS))
        for batch, token in zip(batches, self.TOKENS):
            self.assertEqual(batch["partition"], token)
            self.assertEqual(batch["query"], expected_query)

        snapshot.partition_query.assert_called_once_with(
            sql=sql,
            params=None,
            param_types=None,
            partition_size_bytes=None,
            max_partitions=None,
            retry=gapic_v1.method.DEFAULT,
            timeout=gapic_v1.method.DEFAULT,
        )

    def test_process_query_batch(self):
        sql = (
            "SELECT first_name, last_name, email FROM citizens " "WHERE age <= @max_age"
        )
        params = {"max_age": 30}
        param_types = {"max_age": "INT64"}
        token = b"TOKEN"
        batch = {
            "partition": token,
            "query": {"sql": sql, "params": params, "param_types": param_types},
        }
        database = self._make_database()
        batch_txn = self._make_one(database)
        snapshot = batch_txn._snapshot = self._make_snapshot()
        expected = snapshot.execute_sql.return_value = object()

        found = batch_txn.process_query_batch(batch)

        self.assertIs(found, expected)

        snapshot.execute_sql.assert_called_once_with(
            sql=sql,
            params=params,
            param_types=param_types,
            partition=token,
            retry=gapic_v1.method.DEFAULT,
            timeout=gapic_v1.method.DEFAULT,
        )

    def test_process_query_batch_w_retry_timeout(self):
        sql = (
            "SELECT first_name, last_name, email FROM citizens " "WHERE age <= @max_age"
        )
        params = {"max_age": 30}
        param_types = {"max_age": "INT64"}
        token = b"TOKEN"
        batch = {
            "partition": token,
            "query": {"sql": sql, "params": params, "param_types": param_types},
        }
        database = self._make_database()
        batch_txn = self._make_one(database)
        snapshot = batch_txn._snapshot = self._make_snapshot()
        expected = snapshot.execute_sql.return_value = object()
        retry = Retry(deadline=60)
        found = batch_txn.process_query_batch(batch, retry=retry, timeout=2.0)

        self.assertIs(found, expected)

        snapshot.execute_sql.assert_called_once_with(
            sql=sql,
            params=params,
            param_types=param_types,
            partition=token,
            retry=retry,
            timeout=2.0,
        )

    def test_close_wo_session(self):
        database = self._make_database()
        batch_txn = self._make_one(database)

        batch_txn.close()  # no raise

    def test_close_w_session(self):
        database = self._make_database()
        batch_txn = self._make_one(database)
        session = batch_txn._session = self._make_session()

        batch_txn.close()

        session.delete.assert_called_once_with()

    def test_process_w_invalid_batch(self):
        token = b"TOKEN"
        batch = {"partition": token, "bogus": b"BOGUS"}
        database = self._make_database()
        batch_txn = self._make_one(database)

        with self.assertRaises(ValueError):
            batch_txn.process(batch)

    def test_process_w_read_batch(self):
        keyset = self._make_keyset()
        token = b"TOKEN"
        batch = {
            "partition": token,
            "read": {
                "table": self.TABLE,
                "columns": self.COLUMNS,
                "keyset": {"all": True},
                "index": self.INDEX,
            },
        }
        database = self._make_database()
        batch_txn = self._make_one(database)
        snapshot = batch_txn._snapshot = self._make_snapshot()
        expected = snapshot.read.return_value = object()

        found = batch_txn.process(batch)

        self.assertIs(found, expected)

        snapshot.read.assert_called_once_with(
            table=self.TABLE,
            columns=self.COLUMNS,
            keyset=keyset,
            index=self.INDEX,
            partition=token,
            retry=gapic_v1.method.DEFAULT,
            timeout=gapic_v1.method.DEFAULT,
        )

    def test_process_w_query_batch(self):
        sql = (
            "SELECT first_name, last_name, email FROM citizens " "WHERE age <= @max_age"
        )
        params = {"max_age": 30}
        param_types = {"max_age": "INT64"}
        token = b"TOKEN"
        batch = {
            "partition": token,
            "query": {"sql": sql, "params": params, "param_types": param_types},
        }
        database = self._make_database()
        batch_txn = self._make_one(database)
        snapshot = batch_txn._snapshot = self._make_snapshot()
        expected = snapshot.execute_sql.return_value = object()

        found = batch_txn.process(batch)

        self.assertIs(found, expected)

        snapshot.execute_sql.assert_called_once_with(
            sql=sql,
            params=params,
            param_types=param_types,
            partition=token,
            retry=gapic_v1.method.DEFAULT,
            timeout=gapic_v1.method.DEFAULT,
        )


def _make_instance_api():
    from google.cloud.spanner_admin_instance_v1 import InstanceAdminClient

    return mock.create_autospec(InstanceAdminClient)


class _Client(object):
<<<<<<< HEAD
    def __init__(self, project=TestDatabase.PROJECT_ID, directed_read_options=None):
=======
    def __init__(self, project=TestDatabase.PROJECT_ID, route_to_leader_enabled=True):
>>>>>>> 43d7aec2
        from google.cloud.spanner_v1 import ExecuteSqlRequest

        self.project = project
        self.project_name = "projects/" + self.project
        self._endpoint_cache = {}
        self.instance_admin_api = _make_instance_api()
        self._client_info = mock.Mock()
        self._client_options = mock.Mock()
        self._query_options = ExecuteSqlRequest.QueryOptions(optimizer_version="1")
<<<<<<< HEAD
        self.directed_read_options = directed_read_options
=======
        self.route_to_leader_enabled = route_to_leader_enabled
>>>>>>> 43d7aec2


class _Instance(object):
    def __init__(self, name, client=_Client(), emulator_host=None):
        self.name = name
        self.instance_id = name.rsplit("/", 1)[1]
        self._client = client
        self.emulator_host = emulator_host


class _Backup(object):
    def __init__(self, name):
        self.name = name


class _Database(object):
    log_commit_stats = False
    _route_to_leader_enabled = True

    def __init__(self, name, instance=None):
        self.name = name
        self.database_id = name.rsplit("/", 1)[1]
        self._instance = instance
        from logging import Logger

        self.logger = mock.create_autospec(Logger, instance=True)
        self._directed_read_options = None


class _Pool(object):
    _bound = None

    def bind(self, database):
        self._bound = database

    def get(self):
        session, self._session = self._session, None
        return session

    def put(self, session):
        self._session = session


class _Session(object):

    _rows = ()
    _created = False
    _transaction = None
    _snapshot = None

    def __init__(
        self, database=None, name=_BaseTest.SESSION_NAME, run_transaction_function=False
    ):
        self._database = database
        self.name = name
        self._run_transaction_function = run_transaction_function

    def run_in_transaction(self, func, *args, **kw):
        if self._run_transaction_function:
            func(*args, **kw)
        self._retried = (func, args, kw)
        return self._committed


class _MockIterator(object):
    def __init__(self, *values, **kw):
        self._iter_values = iter(values)
        self._fail_after = kw.pop("fail_after", False)

    def __iter__(self):
        return self

    def __next__(self):
        try:
            return next(self._iter_values)
        except StopIteration:
            raise

    next = __next__<|MERGE_RESOLUTION|>--- conflicted
+++ resolved
@@ -2711,11 +2711,8 @@
 
 
 class _Client(object):
-<<<<<<< HEAD
-    def __init__(self, project=TestDatabase.PROJECT_ID, directed_read_options=None):
-=======
-    def __init__(self, project=TestDatabase.PROJECT_ID, route_to_leader_enabled=True):
->>>>>>> 43d7aec2
+    def __init__(self, project=TestDatabase.PROJECT_ID, route_to_leader_enabled=True, directed_read_options=None):
+
         from google.cloud.spanner_v1 import ExecuteSqlRequest
 
         self.project = project
@@ -2725,11 +2722,8 @@
         self._client_info = mock.Mock()
         self._client_options = mock.Mock()
         self._query_options = ExecuteSqlRequest.QueryOptions(optimizer_version="1")
-<<<<<<< HEAD
+        self.route_to_leader_enabled = route_to_leader_enabled
         self.directed_read_options = directed_read_options
-=======
-        self.route_to_leader_enabled = route_to_leader_enabled
->>>>>>> 43d7aec2
 
 
 class _Instance(object):
