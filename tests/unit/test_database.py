--- conflicted
+++ resolved
@@ -263,7 +263,20 @@
         )
         self.assertEqual(database.restore_info, restore_info)
 
-<<<<<<< HEAD
+    def test_version_retention_period(self):
+        instance = _Instance(self.INSTANCE_NAME)
+        pool = _Pool()
+        database = self._make_one(self.DATABASE_ID, instance, pool=pool)
+        version_retention_period = database._version_retention_period = "1d"
+        self.assertEqual(database.version_retention_period, version_retention_period)
+
+    def test_earliest_version_time(self):
+        instance = _Instance(self.INSTANCE_NAME)
+        pool = _Pool()
+        database = self._make_one(self.DATABASE_ID, instance, pool=pool)
+        earliest_version_time = database._earliest_version_time = self._make_timestamp()
+        self.assertEqual(database.earliest_version_time, earliest_version_time)
+
     def test_logger_property_default(self):
         import logging
 
@@ -281,21 +294,6 @@
         database = self._make_one(self.DATABASE_ID, instance, pool=pool)
         logger = database._logger = mock.create_autospec(logging.Logger, instance=True)
         self.assertEqual(database.logger, logger)
-=======
-    def test_version_retention_period(self):
-        instance = _Instance(self.INSTANCE_NAME)
-        pool = _Pool()
-        database = self._make_one(self.DATABASE_ID, instance, pool=pool)
-        version_retention_period = database._version_retention_period = "1d"
-        self.assertEqual(database.version_retention_period, version_retention_period)
-
-    def test_earliest_version_time(self):
-        instance = _Instance(self.INSTANCE_NAME)
-        pool = _Pool()
-        database = self._make_one(self.DATABASE_ID, instance, pool=pool)
-        earliest_version_time = database._earliest_version_time = self._make_timestamp()
-        self.assertEqual(database.earliest_version_time, earliest_version_time)
->>>>>>> a082e5d7
 
     def test_spanner_api_property_w_scopeless_creds(self):
 
