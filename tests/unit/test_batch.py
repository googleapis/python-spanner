--- conflicted
+++ resolved
@@ -38,10 +38,7 @@
 from google.rpc.status_pb2 import Status
 
 from google.cloud.spanner_v1._helpers import (
-<<<<<<< HEAD
-=======
     AtomicCounter,
->>>>>>> 3a916713
     _metadata_with_request_id,
 )
 from google.cloud.spanner_v1.request_id_header import REQ_RAND_PROCESS_ID
@@ -259,11 +256,7 @@
                 ("x-goog-spanner-route-to-leader", "true"),
                 (
                     "x-goog-spanner-request-id",
-<<<<<<< HEAD
-                    f"1.{REQ_RAND_PROCESS_ID}.{database._nth_client_id}.1.1.1",
-=======
                     f"1.{REQ_RAND_PROCESS_ID}.{database._nth_client_id}.{database._channel_id}.1.1",
->>>>>>> 3a916713
                 ),
             ],
         )
@@ -475,11 +468,7 @@
                 ("x-goog-spanner-route-to-leader", "true"),
                 (
                     "x-goog-spanner-request-id",
-<<<<<<< HEAD
-                    f"1.{REQ_RAND_PROCESS_ID}.{_Database.NTH_CLIENT}.1.1.1",
-=======
                     f"1.{REQ_RAND_PROCESS_ID}.{database._nth_client_id}.{database._channel_id}.1.1",
->>>>>>> 3a916713
                 ),
             ],
         )
@@ -672,11 +661,7 @@
 class _Database(object):
     name = "testing"
     _route_to_leader_enabled = True
-<<<<<<< HEAD
-    NTH_CLIENT = 1
-=======
     NTH_CLIENT_ID = AtomicCounter()
->>>>>>> 3a916713
 
     def __init__(self, enable_end_to_end_tracing=False):
         self.name = "testing"
@@ -685,23 +670,13 @@
             self.observability_options = dict(enable_end_to_end_tracing=True)
         self.default_transaction_options = DefaultTransactionOptions()
         self._nth_request = 0
-<<<<<<< HEAD
-=======
         self._nth_client_id = _Database.NTH_CLIENT_ID.increment()
->>>>>>> 3a916713
 
     @property
     def _next_nth_request(self):
         self._nth_request += 1
         return self._nth_request
 
-<<<<<<< HEAD
-    @property
-    def _nth_client_id(self):
-        return 1
-
-=======
->>>>>>> 3a916713
     def metadata_with_request_id(self, nth_request, nth_attempt, prior_metadata=[]):
         return _metadata_with_request_id(
             self._nth_client_id,
