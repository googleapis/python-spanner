--- conflicted
+++ resolved
@@ -1829,11 +1829,8 @@
     def __init__(self, directed_read_options=None):
         self.name = "testing"
         self._instance = _Instance()
-<<<<<<< HEAD
+        self._route_to_leader_enabled = True
         self._directed_read_options = directed_read_options
-=======
-        self._route_to_leader_enabled = True
->>>>>>> 43d7aec2
 
 
 class _Session(object):
