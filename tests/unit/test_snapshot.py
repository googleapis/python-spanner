--- conflicted
+++ resolved
@@ -144,11 +144,7 @@
             session,
             attributes,
             transaction=derived,
-<<<<<<< HEAD
-            request_id_manager=session._database,
-=======
             request_id_manager=None if not session else session._database,
->>>>>>> 3a916713
         )
 
     def _make_item(self, value, resume_token=b"", metadata=None):
@@ -174,18 +170,10 @@
             metadata=[
                 (
                     "x-goog-spanner-request-id",
-<<<<<<< HEAD
-                    f"1.{REQ_RAND_PROCESS_ID}.{_Client.NTH_CLIENT.value}.1.1.1",
-                )
-            ],
-        )
-
-=======
                     f"1.{REQ_RAND_PROCESS_ID}.{database._nth_client_id}.1.1.1",
                 )
             ],
         )
->>>>>>> 3a916713
         self.assertNoSpans()
 
     def test_iteration_w_non_empty_raw(self):
@@ -204,11 +192,7 @@
             metadata=[
                 (
                     "x-goog-spanner-request-id",
-<<<<<<< HEAD
-                    f"1.{REQ_RAND_PROCESS_ID}.{_Client.NTH_CLIENT.value}.1.1.1",
-=======
                     f"1.{REQ_RAND_PROCESS_ID}.{database._nth_client_id}.1.1.1",
->>>>>>> 3a916713
                 )
             ],
         )
@@ -235,11 +219,7 @@
             metadata=[
                 (
                     "x-goog-spanner-request-id",
-<<<<<<< HEAD
-                    f"1.{REQ_RAND_PROCESS_ID}.{_Client.NTH_CLIENT.value}.1.1.1",
-=======
                     f"1.{REQ_RAND_PROCESS_ID}.{database._nth_client_id}.1.1.1",
->>>>>>> 3a916713
                 )
             ],
         )
@@ -318,11 +298,7 @@
             metadata=[
                 (
                     "x-goog-spanner-request-id",
-<<<<<<< HEAD
-                    f"1.{REQ_RAND_PROCESS_ID}.{_Client.NTH_CLIENT.value}.1.1.1",
-=======
                     f"1.{REQ_RAND_PROCESS_ID}.{database._nth_client_id}.1.1.1",
->>>>>>> 3a916713
                 )
             ],
         )
@@ -400,11 +376,7 @@
             metadata=[
                 (
                     "x-goog-spanner-request-id",
-<<<<<<< HEAD
-                    f"1.{REQ_RAND_PROCESS_ID}.{_Client.NTH_CLIENT.value}.1.1.1",
-=======
                     f"1.{REQ_RAND_PROCESS_ID}.{database._nth_client_id}.1.1.1",
->>>>>>> 3a916713
                 )
             ],
         )
@@ -583,11 +555,7 @@
             metadata=[
                 (
                     "x-goog-spanner-request-id",
-<<<<<<< HEAD
-                    f"1.{REQ_RAND_PROCESS_ID}.{_Client.NTH_CLIENT.value}.1.1.1",
-=======
-                    f"1.{REQ_RAND_PROCESS_ID}.{database._nth_client_id}.1.1.1",
->>>>>>> 3a916713
+                    f"1.{REQ_RAND_PROCESS_ID}.{database._nth_client_id}.{database._channel_id}.1.1",
                 )
             ],
         )
@@ -871,11 +839,7 @@
                 ("google-cloud-resource-prefix", database.name),
                 (
                     "x-goog-spanner-request-id",
-<<<<<<< HEAD
-                    f"1.{REQ_RAND_PROCESS_ID}.{_Client.NTH_CLIENT.value}.1.1.1",
-=======
                     f"1.{REQ_RAND_PROCESS_ID}.{database._nth_client_id}.{database._channel_id}.1.1",
->>>>>>> 3a916713
                 ),
             ],
             retry=retry,
@@ -1130,11 +1094,7 @@
                 ("google-cloud-resource-prefix", database.name),
                 (
                     "x-goog-spanner-request-id",
-<<<<<<< HEAD
-                    f"1.{REQ_RAND_PROCESS_ID}.{_Client.NTH_CLIENT.value}.1.1.1",
-=======
-                    f"1.{REQ_RAND_PROCESS_ID}.{database._nth_client_id}.1.1.1",
->>>>>>> 3a916713
+                    f"1.{REQ_RAND_PROCESS_ID}.{database._nth_client_id}.{database._channel_id}.1.1",
                 ),
             ],
             timeout=timeout,
@@ -1311,11 +1271,7 @@
                 ("x-goog-spanner-route-to-leader", "true"),
                 (
                     "x-goog-spanner-request-id",
-<<<<<<< HEAD
-                    f"1.{REQ_RAND_PROCESS_ID}.{_Client.NTH_CLIENT.value}.1.1.1",
-=======
-                    f"1.{REQ_RAND_PROCESS_ID}.{database._nth_client_id}.1.1.1",
->>>>>>> 3a916713
+                    f"1.{REQ_RAND_PROCESS_ID}.{database._nth_client_id}.{database._channel_id}.1.1",
                 ),
             ],
             retry=retry,
@@ -1498,11 +1454,7 @@
                 ("x-goog-spanner-route-to-leader", "true"),
                 (
                     "x-goog-spanner-request-id",
-<<<<<<< HEAD
-                    f"1.{REQ_RAND_PROCESS_ID}.{_Client.NTH_CLIENT.value}.1.1.1",
-=======
-                    f"1.{REQ_RAND_PROCESS_ID}.{database._nth_client_id}.1.1.1",
->>>>>>> 3a916713
+                    f"1.{REQ_RAND_PROCESS_ID}.{database._nth_client_id}.{database._channel_id}.1.1",
                 ),
             ],
             retry=retry,
@@ -1904,11 +1856,7 @@
                 ("google-cloud-resource-prefix", database.name),
                 (
                     "x-goog-spanner-request-id",
-<<<<<<< HEAD
-                    f"1.{REQ_RAND_PROCESS_ID}.{_Client.NTH_CLIENT.value}.1.1.1",
-=======
                     f"1.{REQ_RAND_PROCESS_ID}.{database._nth_client_id}.{database._channel_id}.1.1",
->>>>>>> 3a916713
                 ),
             ],
         )
@@ -1950,11 +1898,7 @@
                 ("google-cloud-resource-prefix", database.name),
                 (
                     "x-goog-spanner-request-id",
-<<<<<<< HEAD
-                    f"1.{REQ_RAND_PROCESS_ID}.{_Client.NTH_CLIENT.value}.1.1.1",
-=======
                     f"1.{REQ_RAND_PROCESS_ID}.{database._nth_client_id}.{database._channel_id}.1.1",
->>>>>>> 3a916713
                 ),
             ],
         )
@@ -2000,20 +1944,12 @@
 
     @property
     def _next_nth_request(self):
-<<<<<<< HEAD
-        return self._instance._client._next_nth_request
-
-    @property
-    def _nth_client_id(self):
-        return self._instance._client._nth_client_id
-=======
         self._nth_request += 1
         return self._nth_request
 
     @property
     def _nth_client_id(self):
         return 1
->>>>>>> 3a916713
 
     def metadata_with_request_id(self, nth_request, nth_attempt, prior_metadata=[]):
         return _metadata_with_request_id(
