--- conflicted
+++ resolved
@@ -711,18 +711,9 @@
         ) = mock.MagicMock()
         cursor = self._make_one(connection)
 
-<<<<<<< HEAD
-        mock_snapshot.execute_sql.return_value = [0]
-        cursor._handle_DQL("sql", params=None)
-
-        mock_snapshot.execute_sql.return_value = "0"
-        cursor._handle_DQL("sql", params=None)
-        self.assertEqual(cursor._result_set, "0")
-=======
         mock_snapshot.execute_sql.return_value = ["0"]
         cursor._handle_DQL("sql", params=None)
         self.assertEqual(cursor._result_set, ["0"])
->>>>>>> c65d1156
         self.assertIsInstance(cursor._itr, utils.PeekIterator)
 
     def test_context(self):
