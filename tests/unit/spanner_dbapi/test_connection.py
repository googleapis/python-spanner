# Copyright 2020 Google LLC All rights reserved.
#
# Licensed under the Apache License, Version 2.0 (the "License");
# you may not use this file except in compliance with the License.
# You may obtain a copy of the License at
#
#     http://www.apache.org/licenses/LICENSE-2.0
#
# Unless required by applicable law or agreed to in writing, software
# distributed under the License is distributed on an "AS IS" BASIS,
# WITHOUT WARRANTIES OR CONDITIONS OF ANY KIND, either express or implied.
# See the License for the specific language governing permissions and
# limitations under the License.

"""Cloud Spanner DB-API Connection class unit tests."""

import datetime
import mock
import unittest
import warnings
import pytest

PROJECT = "test-project"
INSTANCE = "test-instance"
DATABASE = "test-database"
USER_AGENT = "user-agent"


def _make_credentials():
    from google.auth import credentials

    class _CredentialsWithScopes(credentials.Credentials, credentials.Scoped):
        pass

    return mock.Mock(spec=_CredentialsWithScopes)


class TestConnection(unittest.TestCase):
    def _get_client_info(self):
        from google.api_core.gapic_v1.client_info import ClientInfo

        return ClientInfo(user_agent=USER_AGENT)

    def _make_connection(self, **kwargs):
        from google.cloud.spanner_dbapi import Connection
        from google.cloud.spanner_v1.instance import Instance
        from google.cloud.spanner_v1.client import Client

        # We don't need a real Client object to test the constructor
<<<<<<< HEAD
        client = Client()
        instance = Instance(INSTANCE, client=client)
=======
        instance = Instance(INSTANCE, client=Client)
>>>>>>> 43d7aec2
        database = instance.database(DATABASE)
        return Connection(instance, database, **kwargs)

    @mock.patch("google.cloud.spanner_dbapi.connection.Connection.commit")
    def test_autocommit_setter_transaction_not_started(self, mock_commit):
        connection = self._make_connection()

        connection.autocommit = True

        mock_commit.assert_not_called()
        self.assertTrue(connection._autocommit)

        connection.autocommit = False
        mock_commit.assert_not_called()
        self.assertFalse(connection._autocommit)

    @mock.patch("google.cloud.spanner_dbapi.connection.Connection.commit")
    def test_autocommit_setter_transaction_started(self, mock_commit):
        connection = self._make_connection()
        connection._transaction = mock.Mock(committed=False, rolled_back=False)

        connection.autocommit = True

        mock_commit.assert_called_once()
        self.assertTrue(connection._autocommit)

    @mock.patch("google.cloud.spanner_dbapi.connection.Connection.commit")
    def test_autocommit_setter_transaction_started_commited_rolled_back(
        self, mock_commit
    ):
        connection = self._make_connection()

        connection._transaction = mock.Mock(committed=True, rolled_back=False)

        connection.autocommit = True
        mock_commit.assert_not_called()
        self.assertTrue(connection._autocommit)

        connection.autocommit = False

        connection._transaction = mock.Mock(committed=False, rolled_back=True)

        connection.autocommit = True
        mock_commit.assert_not_called()
        self.assertTrue(connection._autocommit)

    def test_property_database(self):
        from google.cloud.spanner_v1.database import Database

        connection = self._make_connection()
        self.assertIsInstance(connection.database, Database)
        self.assertEqual(connection.database, connection._database)

    def test_property_instance(self):
        from google.cloud.spanner_v1.instance import Instance

        connection = self._make_connection()
        self.assertIsInstance(connection.instance, Instance)
        self.assertEqual(connection.instance, connection._instance)

    def test_read_only_connection(self):
        connection = self._make_connection(read_only=True)
        self.assertTrue(connection.read_only)

        connection._transaction = mock.Mock(committed=False, rolled_back=False)
        with self.assertRaisesRegex(
            ValueError,
            "Connection read/write mode can't be changed while a transaction is in progress. "
            "Commit or rollback the current transaction and try again.",
        ):
            connection.read_only = False

        connection._transaction = None
        connection.read_only = False
        self.assertFalse(connection.read_only)

    def test_read_only_not_retried(self):
        """
        Testing the unlikely case of a read-only transaction
        failed with Aborted exception. In this case the
        transaction should not be automatically retried.
        """
        from google.api_core.exceptions import Aborted

        connection = self._make_connection(read_only=True)
        connection.retry_transaction = mock.Mock()

        cursor = connection.cursor()
        cursor._itr = mock.Mock(
            __next__=mock.Mock(
                side_effect=Aborted("Aborted"),
            )
        )

        cursor.fetchone()
        cursor.fetchall()
        cursor.fetchmany(5)

        connection.retry_transaction.assert_not_called()

    @staticmethod
    def _make_pool():
        from google.cloud.spanner_v1.pool import AbstractSessionPool

        return mock.create_autospec(AbstractSessionPool)

    @mock.patch("google.cloud.spanner_v1.database.Database")
    def test__session_checkout(self, mock_database):
        from google.cloud.spanner_dbapi import Connection

        pool = self._make_pool()
        mock_database._pool = pool
        connection = Connection(INSTANCE, mock_database)

        connection._session_checkout()
        pool.get.assert_called_once_with()
        self.assertEqual(connection._session, pool.get.return_value)

        connection._session = "db_session"
        connection._session_checkout()
        self.assertEqual(connection._session, "db_session")

    def test_session_checkout_database_error(self):
        from google.cloud.spanner_dbapi import Connection

        connection = Connection(INSTANCE)

        with pytest.raises(ValueError):
            connection._session_checkout()

    @mock.patch("google.cloud.spanner_v1.database.Database")
    def test__release_session(self, mock_database):
        from google.cloud.spanner_dbapi import Connection

        pool = self._make_pool()
        mock_database._pool = pool
        connection = Connection(INSTANCE, mock_database)
        connection._session = "session"

        connection._release_session()
        pool.put.assert_called_once_with("session")
        self.assertIsNone(connection._session)

    def test_release_session_database_error(self):
        from google.cloud.spanner_dbapi import Connection

        connection = Connection(INSTANCE)
        with pytest.raises(ValueError):
            connection._release_session()

    def test_transaction_checkout(self):
        from google.cloud.spanner_dbapi import Connection

        connection = Connection(INSTANCE, DATABASE)
        mock_checkout = mock.MagicMock(autospec=True)
        connection._session_checkout = mock_checkout

        connection.transaction_checkout()

        mock_checkout.assert_called_once_with()

        mock_transaction = mock.MagicMock()
        mock_transaction.committed = mock_transaction.rolled_back = False
        connection._transaction = mock_transaction

        self.assertEqual(connection.transaction_checkout(), mock_transaction)

        connection._autocommit = True
        self.assertIsNone(connection.transaction_checkout())

    def test_snapshot_checkout(self):
        from google.cloud.spanner_dbapi import Connection

        connection = Connection(INSTANCE, DATABASE, read_only=True)
        connection.autocommit = False

        session_checkout = mock.MagicMock(autospec=True)
        connection._session_checkout = session_checkout

        snapshot = connection.snapshot_checkout()
        session_checkout.assert_called_once()

        self.assertEqual(snapshot, connection.snapshot_checkout())

        connection.commit()
        self.assertIsNone(connection._snapshot)

        connection.snapshot_checkout()
        self.assertIsNotNone(connection._snapshot)

        connection.rollback()
        self.assertIsNone(connection._snapshot)

        connection.autocommit = True
        self.assertIsNone(connection.snapshot_checkout())

    @mock.patch("google.cloud.spanner_v1.Client")
    def test_close(self, mock_client):
        from google.cloud.spanner_dbapi import connect
        from google.cloud.spanner_dbapi import InterfaceError

        connection = connect("test-instance", "test-database")

        self.assertFalse(connection.is_closed)

        connection.close()

        self.assertTrue(connection.is_closed)

        with self.assertRaises(InterfaceError):
            connection.cursor()

        mock_transaction = mock.MagicMock()
        mock_transaction.committed = mock_transaction.rolled_back = False
        connection._transaction = mock_transaction

        mock_rollback = mock.MagicMock()
        mock_transaction.rollback = mock_rollback

        connection.close()

        mock_rollback.assert_called_once_with()

        connection._transaction = mock.MagicMock()
        connection._own_pool = False
        connection.close()

        self.assertTrue(connection.is_closed)

    @mock.patch.object(warnings, "warn")
    def test_commit(self, mock_warn):
        from google.cloud.spanner_dbapi import Connection
        from google.cloud.spanner_dbapi.connection import AUTOCOMMIT_MODE_WARNING

        connection = Connection(INSTANCE, DATABASE)

        with mock.patch(
            "google.cloud.spanner_dbapi.connection.Connection._release_session"
        ) as mock_release:
            connection.commit()

        mock_release.assert_not_called()

        connection._transaction = mock_transaction = mock.MagicMock(
            rolled_back=False, committed=False
        )
        mock_transaction.commit = mock_commit = mock.MagicMock()

        with mock.patch(
            "google.cloud.spanner_dbapi.connection.Connection._release_session"
        ) as mock_release:
            connection.commit()

        mock_commit.assert_called_once_with()
        mock_release.assert_called_once_with()

        connection._autocommit = True
        connection.commit()
        mock_warn.assert_called_once_with(
            AUTOCOMMIT_MODE_WARNING, UserWarning, stacklevel=2
        )

    def test_commit_database_error(self):
        from google.cloud.spanner_dbapi import Connection

        connection = Connection(INSTANCE)

        with pytest.raises(ValueError):
            connection.commit()

    @mock.patch.object(warnings, "warn")
    def test_rollback(self, mock_warn):
        from google.cloud.spanner_dbapi import Connection
        from google.cloud.spanner_dbapi.connection import AUTOCOMMIT_MODE_WARNING

        connection = Connection(INSTANCE, DATABASE)

        with mock.patch(
            "google.cloud.spanner_dbapi.connection.Connection._release_session"
        ) as mock_release:
            connection.rollback()

        mock_release.assert_not_called()

        mock_transaction = mock.MagicMock()
        connection._transaction = mock_transaction
        mock_rollback = mock.MagicMock()
        mock_transaction.rollback = mock_rollback

        with mock.patch(
            "google.cloud.spanner_dbapi.connection.Connection._release_session"
        ) as mock_release:
            connection.rollback()

        mock_rollback.assert_called_once_with()
        mock_release.assert_called_once_with()

        connection._autocommit = True
        connection.rollback()
        mock_warn.assert_called_once_with(
            AUTOCOMMIT_MODE_WARNING, UserWarning, stacklevel=2
        )

    @mock.patch("google.cloud.spanner_v1.database.Database", autospec=True)
    def test_run_prior_DDL_statements(self, mock_database):
        from google.cloud.spanner_dbapi import Connection, InterfaceError

        connection = Connection(INSTANCE, mock_database)

        connection.run_prior_DDL_statements()
        mock_database.update_ddl.assert_not_called()

        ddl = ["ddl"]
        connection._ddl_statements = ddl

        connection.run_prior_DDL_statements()
        mock_database.update_ddl.assert_called_once_with(ddl)

        connection.is_closed = True

        with self.assertRaises(InterfaceError):
            connection.run_prior_DDL_statements()

    def test_run_prior_DDL_statements_database_error(self):
        from google.cloud.spanner_dbapi import Connection

        connection = Connection(INSTANCE)
        with pytest.raises(ValueError):
            connection.run_prior_DDL_statements()

    def test_as_context_manager(self):
        connection = self._make_connection()
        with connection as conn:
            self.assertEqual(conn, connection)

        self.assertTrue(connection.is_closed)

    def test_run_statement_wo_retried(self):
        """Check that Connection remembers executed statements."""
        from google.cloud.spanner_dbapi.checksum import ResultsChecksum
        from google.cloud.spanner_dbapi.cursor import Statement

        sql = """SELECT 23 FROM table WHERE id = @a1"""
        params = {"a1": "value"}
        param_types = {"a1": str}

        connection = self._make_connection()
        connection.transaction_checkout = mock.Mock()
        statement = Statement(sql, params, param_types, ResultsChecksum())
        connection.run_statement(statement)

        self.assertEqual(connection._statements[0].sql, sql)
        self.assertEqual(connection._statements[0].params, params)
        self.assertEqual(connection._statements[0].param_types, param_types)
        self.assertIsInstance(connection._statements[0].checksum, ResultsChecksum)

    def test_run_statement_w_retried(self):
        """Check that Connection doesn't remember re-executed statements."""
        from google.cloud.spanner_dbapi.checksum import ResultsChecksum
        from google.cloud.spanner_dbapi.cursor import Statement

        sql = """SELECT 23 FROM table WHERE id = @a1"""
        params = {"a1": "value"}
        param_types = {"a1": str}

        connection = self._make_connection()
        connection.transaction_checkout = mock.Mock()
        statement = Statement(sql, params, param_types, ResultsChecksum())
        connection.run_statement(statement, retried=True)

        self.assertEqual(len(connection._statements), 0)

    def test_run_statement_w_heterogenous_insert_statements(self):
        """Check that Connection executed heterogenous insert statements."""
        from google.cloud.spanner_dbapi.checksum import ResultsChecksum
        from google.cloud.spanner_dbapi.cursor import Statement
        from google.rpc.status_pb2 import Status
        from google.rpc.code_pb2 import OK

        sql = "INSERT INTO T (f1, f2) VALUES (1, 2)"
        params = None
        param_types = None

        connection = self._make_connection()
        transaction = mock.MagicMock()
        connection.transaction_checkout = mock.Mock(return_value=transaction)
        transaction.batch_update = mock.Mock(return_value=(Status(code=OK), 1))
        statement = Statement(sql, params, param_types, ResultsChecksum())

        connection.run_statement(statement, retried=True)

        self.assertEqual(len(connection._statements), 0)

    def test_run_statement_w_homogeneous_insert_statements(self):
        """Check that Connection executed homogeneous insert statements."""
        from google.cloud.spanner_dbapi.checksum import ResultsChecksum
        from google.cloud.spanner_dbapi.cursor import Statement
        from google.rpc.status_pb2 import Status
        from google.rpc.code_pb2 import OK

        sql = "INSERT INTO T (f1, f2) VALUES (%s, %s), (%s, %s)"
        params = ["a", "b", "c", "d"]
        param_types = {"f1": str, "f2": str}

        connection = self._make_connection()
        transaction = mock.MagicMock()
        connection.transaction_checkout = mock.Mock(return_value=transaction)
        transaction.batch_update = mock.Mock(return_value=(Status(code=OK), 1))
        statement = Statement(sql, params, param_types, ResultsChecksum())

        connection.run_statement(statement, retried=True)

        self.assertEqual(len(connection._statements), 0)

    @mock.patch("google.cloud.spanner_v1.transaction.Transaction")
    def test_commit_clears_statements(self, mock_transaction):
        """
        Check that all the saved statements are
        cleared, when the transaction is commited.
        """
        connection = self._make_connection()
        connection._transaction = mock.Mock(rolled_back=False, committed=False)
        connection._statements = [{}, {}]

        self.assertEqual(len(connection._statements), 2)

        connection.commit()

        self.assertEqual(len(connection._statements), 0)

    @mock.patch("google.cloud.spanner_v1.transaction.Transaction")
    def test_rollback_clears_statements(self, mock_transaction):
        """
        Check that all the saved statements are
        cleared, when the transaction is roll backed.
        """
        connection = self._make_connection()
        connection._transaction = mock.Mock()
        connection._statements = [{}, {}]

        self.assertEqual(len(connection._statements), 2)

        connection.rollback()

        self.assertEqual(len(connection._statements), 0)

    def test_retry_transaction_w_checksum_match(self):
        """Check retrying an aborted transaction."""
        from google.cloud.spanner_dbapi.checksum import ResultsChecksum
        from google.cloud.spanner_dbapi.cursor import Statement

        row = ["field1", "field2"]
        connection = self._make_connection()
        checksum = ResultsChecksum()
        checksum.consume_result(row)

        retried_checkum = ResultsChecksum()
        run_mock = connection.run_statement = mock.Mock()
        run_mock.return_value = ([row], retried_checkum)

        statement = Statement("SELECT 1", [], {}, checksum)
        connection._statements.append(statement)

        with mock.patch(
            "google.cloud.spanner_dbapi.connection._compare_checksums"
        ) as compare_mock:
            connection.retry_transaction()

        compare_mock.assert_called_with(checksum, retried_checkum)
        run_mock.assert_called_with(statement, retried=True)

    def test_retry_transaction_w_checksum_mismatch(self):
        """
        Check retrying an aborted transaction
        with results checksums mismatch.
        """
        from google.cloud.spanner_dbapi.exceptions import RetryAborted
        from google.cloud.spanner_dbapi.checksum import ResultsChecksum
        from google.cloud.spanner_dbapi.cursor import Statement

        row = ["field1", "field2"]
        retried_row = ["field3", "field4"]
        connection = self._make_connection()

        checksum = ResultsChecksum()
        checksum.consume_result(row)
        retried_checkum = ResultsChecksum()
        run_mock = connection.run_statement = mock.Mock()
        run_mock.return_value = ([retried_row], retried_checkum)

        statement = Statement("SELECT 1", [], {}, checksum)
        connection._statements.append(statement)

        with self.assertRaises(RetryAborted):
            connection.retry_transaction()

    @mock.patch("google.cloud.spanner_v1.Client")
    def test_commit_retry_aborted_statements(self, mock_client):
        """Check that retried transaction executing the same statements."""
        from google.api_core.exceptions import Aborted
        from google.cloud.spanner_dbapi.checksum import ResultsChecksum
        from google.cloud.spanner_dbapi.connection import connect
        from google.cloud.spanner_dbapi.cursor import Statement

        row = ["field1", "field2"]

        connection = connect("test-instance", "test-database")

        cursor = connection.cursor()
        cursor._checksum = ResultsChecksum()
        cursor._checksum.consume_result(row)

        statement = Statement("SELECT 1", [], {}, cursor._checksum)
        connection._statements.append(statement)
        mock_transaction = mock.Mock(rolled_back=False, committed=False)
        connection._transaction = mock_transaction
        mock_transaction.commit.side_effect = [Aborted("Aborted"), None]
        run_mock = connection.run_statement = mock.Mock()
        run_mock.return_value = ([row], ResultsChecksum())

        connection.commit()

        run_mock.assert_called_with(statement, retried=True)

    def test_retry_transaction_drop_transaction(self):
        """
        Check that before retrying an aborted transaction
        connection drops the original aborted transaction.
        """
        connection = self._make_connection()
        transaction_mock = mock.Mock()
        connection._transaction = transaction_mock

        # as we didn't set any statements, the method
        # will only drop the transaction object
        connection.retry_transaction()
        self.assertIsNone(connection._transaction)

    @mock.patch("google.cloud.spanner_v1.Client")
    def test_retry_aborted_retry(self, mock_client):
        """
        Check that in case of a retried transaction failed,
        the connection will retry it once again.
        """
        from google.api_core.exceptions import Aborted
        from google.cloud.spanner_dbapi.checksum import ResultsChecksum
        from google.cloud.spanner_dbapi.connection import connect
        from google.cloud.spanner_dbapi.cursor import Statement

        row = ["field1", "field2"]

        connection = connect("test-instance", "test-database")

        cursor = connection.cursor()
        cursor._checksum = ResultsChecksum()
        cursor._checksum.consume_result(row)

        statement = Statement("SELECT 1", [], {}, cursor._checksum)
        connection._statements.append(statement)
        metadata_mock = mock.Mock()
        metadata_mock.trailing_metadata.return_value = {}
        run_mock = connection.run_statement = mock.Mock()
        run_mock.side_effect = [
            Aborted("Aborted", errors=[metadata_mock]),
            ([row], ResultsChecksum()),
        ]

        connection.retry_transaction()

        run_mock.assert_has_calls(
            (
                mock.call(statement, retried=True),
                mock.call(statement, retried=True),
            )
        )

    def test_retry_transaction_raise_max_internal_retries(self):
        """Check retrying raise an error of max internal retries."""
        from google.cloud.spanner_dbapi import connection as conn
        from google.cloud.spanner_dbapi.checksum import ResultsChecksum
        from google.cloud.spanner_dbapi.cursor import Statement

        conn.MAX_INTERNAL_RETRIES = 0
        row = ["field1", "field2"]
        connection = self._make_connection()

        checksum = ResultsChecksum()
        checksum.consume_result(row)

        statement = Statement("SELECT 1", [], {}, checksum)
        connection._statements.append(statement)

        with self.assertRaises(Exception):
            connection.retry_transaction()

        conn.MAX_INTERNAL_RETRIES = 50

    @mock.patch("google.cloud.spanner_v1.Client")
    def test_retry_aborted_retry_without_delay(self, mock_client):
        """
        Check that in case of a retried transaction failed,
        the connection will retry it once again.
        """
        from google.api_core.exceptions import Aborted
        from google.cloud.spanner_dbapi.checksum import ResultsChecksum
        from google.cloud.spanner_dbapi.connection import connect
        from google.cloud.spanner_dbapi.cursor import Statement

        row = ["field1", "field2"]

        connection = connect("test-instance", "test-database")

        cursor = connection.cursor()
        cursor._checksum = ResultsChecksum()
        cursor._checksum.consume_result(row)

        statement = Statement("SELECT 1", [], {}, cursor._checksum)
        connection._statements.append(statement)
        metadata_mock = mock.Mock()
        metadata_mock.trailing_metadata.return_value = {}
        run_mock = connection.run_statement = mock.Mock()
        run_mock.side_effect = [
            Aborted("Aborted", errors=[metadata_mock]),
            ([row], ResultsChecksum()),
        ]
        connection._get_retry_delay = mock.Mock(return_value=False)

        connection.retry_transaction()

        run_mock.assert_has_calls(
            (
                mock.call(statement, retried=True),
                mock.call(statement, retried=True),
            )
        )

    def test_retry_transaction_w_multiple_statement(self):
        """Check retrying an aborted transaction."""
        from google.cloud.spanner_dbapi.checksum import ResultsChecksum
        from google.cloud.spanner_dbapi.cursor import Statement

        row = ["field1", "field2"]
        connection = self._make_connection()

        checksum = ResultsChecksum()
        checksum.consume_result(row)
        retried_checkum = ResultsChecksum()

        statement = Statement("SELECT 1", [], {}, checksum)
        statement1 = Statement("SELECT 2", [], {}, checksum)
        connection._statements.append(statement)
        connection._statements.append(statement1)
        run_mock = connection.run_statement = mock.Mock()
        run_mock.return_value = ([row], retried_checkum)

        with mock.patch(
            "google.cloud.spanner_dbapi.connection._compare_checksums"
        ) as compare_mock:
            connection.retry_transaction()

        compare_mock.assert_called_with(checksum, retried_checkum)

        run_mock.assert_called_with(statement1, retried=True)

    def test_retry_transaction_w_empty_response(self):
        """Check retrying an aborted transaction."""
        from google.cloud.spanner_dbapi.checksum import ResultsChecksum
        from google.cloud.spanner_dbapi.cursor import Statement

        row = []
        connection = self._make_connection()

        checksum = ResultsChecksum()
        checksum.count = 1
        retried_checkum = ResultsChecksum()

        statement = Statement("SELECT 1", [], {}, checksum)
        connection._statements.append(statement)
        run_mock = connection.run_statement = mock.Mock()
        run_mock.return_value = ([row], retried_checkum)

        with mock.patch(
            "google.cloud.spanner_dbapi.connection._compare_checksums"
        ) as compare_mock:
            connection.retry_transaction()

        compare_mock.assert_called_with(checksum, retried_checkum)

        run_mock.assert_called_with(statement, retried=True)

    def test_validate_ok(self):
        connection = self._make_connection()

        # mock snapshot context manager
        snapshot_obj = mock.Mock()
        snapshot_obj.execute_sql = mock.Mock(return_value=[[1]])

        snapshot_ctx = mock.Mock()
        snapshot_ctx.__enter__ = mock.Mock(return_value=snapshot_obj)
        snapshot_ctx.__exit__ = exit_ctx_func
        snapshot_method = mock.Mock(return_value=snapshot_ctx)

        connection.database.snapshot = snapshot_method

        connection.validate()
        snapshot_obj.execute_sql.assert_called_once_with("SELECT 1")

    def test_validate_fail(self):
        from google.cloud.spanner_dbapi.exceptions import OperationalError

        connection = self._make_connection()

        # mock snapshot context manager
        snapshot_obj = mock.Mock()
        snapshot_obj.execute_sql = mock.Mock(return_value=[[3]])

        snapshot_ctx = mock.Mock()
        snapshot_ctx.__enter__ = mock.Mock(return_value=snapshot_obj)
        snapshot_ctx.__exit__ = exit_ctx_func
        snapshot_method = mock.Mock(return_value=snapshot_ctx)

        connection.database.snapshot = snapshot_method

        with self.assertRaises(OperationalError):
            connection.validate()

        snapshot_obj.execute_sql.assert_called_once_with("SELECT 1")

    def test_validate_error(self):
        from google.cloud.exceptions import NotFound

        connection = self._make_connection()

        # mock snapshot context manager
        snapshot_obj = mock.Mock()
        snapshot_obj.execute_sql = mock.Mock(side_effect=NotFound("Not found"))

        snapshot_ctx = mock.Mock()
        snapshot_ctx.__enter__ = mock.Mock(return_value=snapshot_obj)
        snapshot_ctx.__exit__ = exit_ctx_func
        snapshot_method = mock.Mock(return_value=snapshot_ctx)

        connection.database.snapshot = snapshot_method

        with self.assertRaises(NotFound):
            connection.validate()

        snapshot_obj.execute_sql.assert_called_once_with("SELECT 1")

    def test_validate_database_error(self):
        from google.cloud.spanner_dbapi import Connection

        connection = Connection(INSTANCE)

        with pytest.raises(ValueError):
            connection.validate()

    def test_validate_closed(self):
        from google.cloud.spanner_dbapi.exceptions import InterfaceError

        connection = self._make_connection()
        connection.close()

        with self.assertRaises(InterfaceError):
            connection.validate()

    def test_staleness_invalid_value(self):
        """Check that `staleness` property accepts only correct values."""
        connection = self._make_connection()

        # incorrect staleness type
        with self.assertRaises(ValueError):
            connection.staleness = {"something": 4}

        # no expected staleness types
        with self.assertRaises(ValueError):
            connection.staleness = {}

    def test_staleness_inside_transaction(self):
        """
        Check that it's impossible to change the `staleness`
        option if a transaction is in progress.
        """
        connection = self._make_connection()
        connection._transaction = mock.Mock(committed=False, rolled_back=False)

        with self.assertRaises(ValueError):
            connection.staleness = {"read_timestamp": datetime.datetime(2021, 9, 21)}

    def test_staleness_multi_use(self):
        """
        Check that `staleness` option is correctly
        sent to the `Snapshot()` constructor.

        READ_ONLY, NOT AUTOCOMMIT
        """
        timestamp = datetime.datetime(2021, 9, 20)

        connection = self._make_connection()
        connection._session = "session"
        connection.read_only = True
        connection.staleness = {"read_timestamp": timestamp}

        with mock.patch(
            "google.cloud.spanner_dbapi.connection.Snapshot"
        ) as snapshot_mock:
            connection.snapshot_checkout()

        snapshot_mock.assert_called_with(
            "session", multi_use=True, read_timestamp=timestamp
        )

    def test_staleness_single_use_autocommit(self):
        """
        Check that `staleness` option is correctly
        sent to the snapshot context manager.

        NOT READ_ONLY, AUTOCOMMIT
        """
        timestamp = datetime.datetime(2021, 9, 20)

        connection = self._make_connection()
        connection._session_checkout = mock.MagicMock(autospec=True)

        connection.autocommit = True
        connection.staleness = {"read_timestamp": timestamp}

        # mock snapshot context manager
        snapshot_obj = mock.Mock()
        snapshot_obj.execute_sql = mock.Mock(return_value=[1])

        snapshot_ctx = mock.Mock()
        snapshot_ctx.__enter__ = mock.Mock(return_value=snapshot_obj)
        snapshot_ctx.__exit__ = exit_ctx_func
        snapshot_method = mock.Mock(return_value=snapshot_ctx)

        connection.database.snapshot = snapshot_method

        cursor = connection.cursor()
        cursor.execute("SELECT 1")

        connection.database.snapshot.assert_called_with(read_timestamp=timestamp)

    def test_staleness_single_use_readonly_autocommit(self):
        """
        Check that `staleness` option is correctly sent to the
        snapshot context manager while in `autocommit` mode.

        READ_ONLY, AUTOCOMMIT
        """
        timestamp = datetime.datetime(2021, 9, 20)

        connection = self._make_connection()
        connection.autocommit = True
        connection.read_only = True
        connection._session_checkout = mock.MagicMock(autospec=True)

        connection.staleness = {"read_timestamp": timestamp}

        # mock snapshot context manager
        snapshot_obj = mock.Mock()
        snapshot_obj.execute_sql = mock.Mock(return_value=[1])

        snapshot_ctx = mock.Mock()
        snapshot_ctx.__enter__ = mock.Mock(return_value=snapshot_obj)
        snapshot_ctx.__exit__ = exit_ctx_func
        snapshot_method = mock.Mock(return_value=snapshot_ctx)

        connection.database.snapshot = snapshot_method

        cursor = connection.cursor()
        cursor.execute("SELECT 1")

        connection.database.snapshot.assert_called_with(read_timestamp=timestamp)

    def test_request_priority(self):
        from google.cloud.spanner_dbapi.checksum import ResultsChecksum
        from google.cloud.spanner_dbapi.cursor import Statement
        from google.cloud.spanner_v1 import RequestOptions

        sql = "SELECT 1"
        params = []
        param_types = {}
        priority = 2

        connection = self._make_connection()
        connection._transaction = mock.Mock(committed=False, rolled_back=False)
        connection._transaction.execute_sql = mock.Mock()

        connection.request_priority = priority

        req_opts = RequestOptions(priority=priority)

        connection.run_statement(Statement(sql, params, param_types, ResultsChecksum()))

        connection._transaction.execute_sql.assert_called_with(
            sql, params, param_types=param_types, request_options=req_opts
        )
        assert connection.request_priority is None

        # check that priority is applied for only one request
        connection.run_statement(Statement(sql, params, param_types, ResultsChecksum()))

        connection._transaction.execute_sql.assert_called_with(
            sql, params, param_types=param_types, request_options=None
        )

    def test_custom_client_connection(self):
        from google.cloud.spanner_dbapi import connect

        client = _Client()
        connection = connect("test-instance", "test-database", client=client)
        self.assertTrue(connection.instance._client == client)

    def test_invalid_custom_client_connection(self):
        from google.cloud.spanner_dbapi import connect

        client = _Client()
        with pytest.raises(ValueError):
            connect(
                "test-instance",
                "test-database",
                project="invalid_project",
                client=client,
            )

    def test_connection_wo_database(self):
        from google.cloud.spanner_dbapi import connect

        connection = connect("test-instance")
        self.assertTrue(connection.database is None)


def exit_ctx_func(self, exc_type, exc_value, traceback):
    """Context __exit__ method mock."""
    pass


class _Client(object):
    def __init__(self, project="project_id"):
        self.project = project
        self.project_name = "projects/" + self.project

    def instance(self, instance_id="instance_id"):
        return _Instance(name=instance_id, client=self)


class _Instance(object):
    def __init__(self, name="instance_id", client=None):
        self.name = name
        self._client = client

    def database(self, database_id="database_id", pool=None):
        return _Database(database_id, pool)


class _Database(object):
    def __init__(self, database_id="database_id", pool=None):
        self.name = database_id
        self.pool = pool<|MERGE_RESOLUTION|>--- conflicted
+++ resolved
@@ -47,12 +47,8 @@
         from google.cloud.spanner_v1.client import Client
 
         # We don't need a real Client object to test the constructor
-<<<<<<< HEAD
         client = Client()
         instance = Instance(INSTANCE, client=client)
-=======
-        instance = Instance(INSTANCE, client=Client)
->>>>>>> 43d7aec2
         database = instance.database(DATABASE)
         return Connection(instance, database, **kwargs)
 
