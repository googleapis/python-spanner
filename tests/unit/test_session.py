--- conflicted
+++ resolved
@@ -499,48 +499,11 @@
             ),
         )
 
-<<<<<<< HEAD
-    @mock.patch(
-        "google.cloud.spanner_v1._opentelemetry_tracing.HAS_OPENTELEMETRY_INSTALLED",
-        False,
-    )
-    @mock.patch(
-        "google.cloud.spanner_v1._opentelemetry_tracing._get_cloud_region",
-        return_value="global",
-    )
-    def test_exists_hit_wo_span(self, mock_region):
-        session_pb = self._make_session_pb(self.SESSION_NAME)
-        gax_api = self._make_spanner_api()
-        gax_api.get_session.return_value = session_pb
-        database = self._make_database()
-        database.spanner_api = gax_api
-        session = self._make_one(database)
-        session._session_id = self.SESSION_ID
-
-        self.assertTrue(session.exists())
-
-        gax_api.get_session.assert_called_once_with(
-            name=self.SESSION_NAME,
-            metadata=[
-                ("google-cloud-resource-prefix", database.name),
-                ("x-goog-spanner-route-to-leader", "true"),
-                (
-                    "x-goog-spanner-request-id",
-                    f"1.{REQ_RAND_PROCESS_ID}.{database._nth_client_id}.{database._channel_id}.1.1",
-                ),
-            ],
-        )
-
-        self.assertNoSpans()
-
     @mock.patch(
         "google.cloud.spanner_v1._opentelemetry_tracing._get_cloud_region",
         return_value="global",
     )
     def test_exists_miss(self, mock_region):
-=======
-    def test_exists_miss(self):
->>>>>>> bb5095df
         gax_api = self._make_spanner_api()
         gax_api.get_session.side_effect = NotFound("testing")
         database = self._make_database()
@@ -572,47 +535,11 @@
             ),
         )
 
-<<<<<<< HEAD
-    @mock.patch(
-        "google.cloud.spanner_v1._opentelemetry_tracing.HAS_OPENTELEMETRY_INSTALLED",
-        False,
-    )
-    @mock.patch(
-        "google.cloud.spanner_v1._opentelemetry_tracing._get_cloud_region",
-        return_value="global",
-    )
-    def test_exists_miss_wo_span(self, mock_region):
-        gax_api = self._make_spanner_api()
-        gax_api.get_session.side_effect = NotFound("testing")
-        database = self._make_database()
-        database.spanner_api = gax_api
-        session = self._make_one(database)
-        session._session_id = self.SESSION_ID
-
-        self.assertFalse(session.exists())
-
-        gax_api.get_session.assert_called_once_with(
-            name=self.SESSION_NAME,
-            metadata=[
-                ("google-cloud-resource-prefix", database.name),
-                ("x-goog-spanner-route-to-leader", "true"),
-                (
-                    "x-goog-spanner-request-id",
-                    f"1.{REQ_RAND_PROCESS_ID}.{database._nth_client_id}.{database._channel_id}.1.1",
-                ),
-            ],
-        )
-
-        self.assertNoSpans()
-
     @mock.patch(
         "google.cloud.spanner_v1._opentelemetry_tracing._get_cloud_region",
         return_value="global",
     )
     def test_exists_error(self, mock_region):
-=======
-    def test_exists_error(self):
->>>>>>> bb5095df
         gax_api = self._make_spanner_api()
         gax_api.get_session.side_effect = Unknown("testing")
         database = self._make_database()
@@ -681,20 +608,16 @@
             ],
         )
 
-<<<<<<< HEAD
+        self.assertSpanAttributes(
+            "CloudSpanner.Session.ping",
+            attributes=dict(self.BASE_ATTRIBUTES, x_goog_spanner_request_id=req_id),
+        )
+
     @mock.patch(
         "google.cloud.spanner_v1._opentelemetry_tracing._get_cloud_region",
         return_value="global",
     )
     def test_ping_miss(self, mock_region):
-=======
-        self.assertSpanAttributes(
-            "CloudSpanner.Session.ping",
-            attributes=dict(self.BASE_ATTRIBUTES, x_goog_spanner_request_id=req_id),
-        )
-
-    def test_ping_miss(self):
->>>>>>> bb5095df
         gax_api = self._make_spanner_api()
         gax_api.execute_sql.side_effect = NotFound("testing")
         database = self._make_database()
@@ -722,21 +645,17 @@
             ],
         )
 
-<<<<<<< HEAD
+        self.assertSpanAttributes(
+            "CloudSpanner.Session.ping",
+            status=StatusCode.ERROR,
+            attributes=dict(self.BASE_ATTRIBUTES, x_goog_spanner_request_id=req_id),
+        )
+
     @mock.patch(
         "google.cloud.spanner_v1._opentelemetry_tracing._get_cloud_region",
         return_value="global",
     )
     def test_ping_error(self, mock_region):
-=======
-        self.assertSpanAttributes(
-            "CloudSpanner.Session.ping",
-            status=StatusCode.ERROR,
-            attributes=dict(self.BASE_ATTRIBUTES, x_goog_spanner_request_id=req_id),
-        )
-
-    def test_ping_error(self):
->>>>>>> bb5095df
         gax_api = self._make_spanner_api()
         gax_api.execute_sql.side_effect = Unknown("testing")
         database = self._make_database()
