# Copyright 2016 Google LLC All rights reserved.
#
# Licensed under the Apache License, Version 2.0 (the "License");
# you may not use this file except in compliance with the License.
# You may obtain a copy of the License at
#
#     http://www.apache.org/licenses/LICENSE-2.0
#
# Unless required by applicable law or agreed to in writing, software
# distributed under the License is distributed on an "AS IS" BASIS,
# WITHOUT WARRANTIES OR CONDITIONS OF ANY KIND, either express or implied.
# See the License for the specific language governing permissions and
# limitations under the License.


import mock

from google.cloud.spanner_v1 import RequestOptions
from google.cloud.spanner_v1 import Type
from google.cloud.spanner_v1 import TypeCode
from google.api_core.retry import Retry
from google.api_core import gapic_v1

from tests._helpers import OpenTelemetryBase, StatusCode

TABLE_NAME = "citizens"
COLUMNS = ["email", "first_name", "last_name", "age"]
VALUES = [
    ["phred@exammple.com", "Phred", "Phlyntstone", 32],
    ["bharney@example.com", "Bharney", "Rhubble", 31],
]
DML_QUERY = """\
INSERT INTO citizens(first_name, last_name, age)
VALUES ("Phred", "Phlyntstone", 32)
"""
DML_QUERY_WITH_PARAM = """
INSERT INTO citizens(first_name, last_name, age)
VALUES ("Phred", "Phlyntstone", @age)
"""
PARAMS = {"age": 30}
PARAM_TYPES = {"age": Type(code=TypeCode.INT64)}


class TestTransaction(OpenTelemetryBase):

    PROJECT_ID = "project-id"
    INSTANCE_ID = "instance-id"
    INSTANCE_NAME = "projects/" + PROJECT_ID + "/instances/" + INSTANCE_ID
    DATABASE_ID = "database-id"
    DATABASE_NAME = INSTANCE_NAME + "/databases/" + DATABASE_ID
    SESSION_ID = "session-id"
    SESSION_NAME = DATABASE_NAME + "/sessions/" + SESSION_ID
    TRANSACTION_ID = b"DEADBEEF"
    TRANSACTION_TAG = "transaction-tag"

    BASE_ATTRIBUTES = {
        "db.type": "spanner",
        "db.url": "spanner.googleapis.com",
        "db.instance": "testing",
        "net.host.name": "spanner.googleapis.com",
    }

    def _getTargetClass(self):
        from google.cloud.spanner_v1.transaction import Transaction

        return Transaction

    def _make_one(self, session, *args, **kwargs):
        transaction = self._getTargetClass()(session, *args, **kwargs)
        session._transaction = transaction
        return transaction

    def _make_spanner_api(self):
        from google.cloud.spanner_v1 import SpannerClient

        return mock.create_autospec(SpannerClient, instance=True)

    def test_ctor_session_w_existing_txn(self):
        session = _Session()
        session._transaction = object()
        with self.assertRaises(ValueError):
            self._make_one(session)

    def test_ctor_defaults(self):
        session = _Session()
        transaction = self._make_one(session)
        self.assertIs(transaction._session, session)
        self.assertIsNone(transaction._transaction_id)
        self.assertIsNone(transaction.committed)
        self.assertFalse(transaction.rolled_back)
        self.assertTrue(transaction._multi_use)
        self.assertEqual(transaction._execute_sql_count, 0)

    def test__check_state_already_committed(self):
        session = _Session()
        transaction = self._make_one(session)
        transaction._transaction_id = self.TRANSACTION_ID
        transaction.committed = object()
        with self.assertRaises(ValueError):
            transaction._check_state()

    def test__check_state_already_rolled_back(self):
        session = _Session()
        transaction = self._make_one(session)
        transaction._transaction_id = self.TRANSACTION_ID
        transaction.rolled_back = True
        with self.assertRaises(ValueError):
            transaction._check_state()

    def test__check_state_ok(self):
        session = _Session()
        transaction = self._make_one(session)
        transaction._transaction_id = self.TRANSACTION_ID
        transaction._check_state()  # does not raise

    def test__make_txn_selector(self):
        session = _Session()
        transaction = self._make_one(session)
        transaction._transaction_id = self.TRANSACTION_ID
        selector = transaction._make_txn_selector()
        self.assertEqual(selector.id, self.TRANSACTION_ID)

    def test_begin_already_begun(self):
        session = _Session()
        transaction = self._make_one(session)
        transaction._transaction_id = self.TRANSACTION_ID
        with self.assertRaises(ValueError):
            transaction.begin()

        self.assertNoSpans()

    def test_begin_already_rolled_back(self):
        session = _Session()
        transaction = self._make_one(session)
        transaction.rolled_back = True
        with self.assertRaises(ValueError):
            transaction.begin()

        self.assertNoSpans()

    def test_begin_already_committed(self):
        session = _Session()
        transaction = self._make_one(session)
        transaction.committed = object()
        with self.assertRaises(ValueError):
            transaction.begin()

        self.assertNoSpans()

    def test_begin_w_other_error(self):
        database = _Database()
        database.spanner_api = self._make_spanner_api()
        database.spanner_api.begin_transaction.side_effect = RuntimeError()
        session = _Session(database)
        transaction = self._make_one(session)

        with self.assertRaises(RuntimeError):
            transaction.begin()

        self.assertSpanAttributes(
            "CloudSpanner.BeginTransaction",
            status=StatusCode.ERROR,
            attributes=TestTransaction.BASE_ATTRIBUTES,
        )

    def test_begin_ok(self):
        from google.cloud.spanner_v1 import Transaction as TransactionPB

        transaction_pb = TransactionPB(id=self.TRANSACTION_ID)
        database = _Database()
        api = database.spanner_api = _FauxSpannerAPI(
            _begin_transaction_response=transaction_pb
        )
        session = _Session(database)
        transaction = self._make_one(session)

        txn_id = transaction.begin()

        self.assertEqual(txn_id, self.TRANSACTION_ID)
        self.assertEqual(transaction._transaction_id, self.TRANSACTION_ID)

        session_id, txn_options, metadata = api._begun
        self.assertEqual(session_id, session.name)
        self.assertTrue(type(txn_options).pb(txn_options).HasField("read_write"))
        self.assertEqual(
            metadata,
            [
                ("google-cloud-resource-prefix", database.name),
                ("x-goog-spanner-route-to-leader", "true"),
            ],
        )

        self.assertSpanAttributes(
            "CloudSpanner.BeginTransaction", attributes=TestTransaction.BASE_ATTRIBUTES
        )

    def test_begin_w_retry(self):
        from google.cloud.spanner_v1 import (
            Transaction as TransactionPB,
        )
        from google.api_core.exceptions import InternalServerError

        database = _Database()
        api = database.spanner_api = self._make_spanner_api()
        database.spanner_api.begin_transaction.side_effect = [
            InternalServerError("Received unexpected EOS on DATA frame from server"),
            TransactionPB(id=self.TRANSACTION_ID),
        ]

        session = _Session(database)
        transaction = self._make_one(session)
        transaction.begin()

        self.assertEqual(api.begin_transaction.call_count, 2)

    def test_rollback_not_begun(self):
        database = _Database()
        api = database.spanner_api = self._make_spanner_api()
        session = _Session(database)
        transaction = self._make_one(session)

        transaction.rollback()
        self.assertTrue(transaction.rolled_back)

        # Since there was no transaction to be rolled back, rollbacl rpc is not called.
        api.rollback.assert_not_called()

        self.assertNoSpans()

    def test_rollback_already_committed(self):
        session = _Session()
        transaction = self._make_one(session)
        transaction._transaction_id = self.TRANSACTION_ID
        transaction.committed = object()
        with self.assertRaises(ValueError):
            transaction.rollback()

        self.assertNoSpans()

    def test_rollback_already_rolled_back(self):
        session = _Session()
        transaction = self._make_one(session)
        transaction._transaction_id = self.TRANSACTION_ID
        transaction.rolled_back = True
        with self.assertRaises(ValueError):
            transaction.rollback()

        self.assertNoSpans()

    def test_rollback_w_other_error(self):
        database = _Database()
        database.spanner_api = self._make_spanner_api()
        database.spanner_api.rollback.side_effect = RuntimeError("other error")
        session = _Session(database)
        transaction = self._make_one(session)
        transaction._transaction_id = self.TRANSACTION_ID
        transaction.insert(TABLE_NAME, COLUMNS, VALUES)

        with self.assertRaises(RuntimeError):
            transaction.rollback()

        self.assertFalse(transaction.rolled_back)

        self.assertSpanAttributes(
            "CloudSpanner.Rollback",
            status=StatusCode.ERROR,
            attributes=TestTransaction.BASE_ATTRIBUTES,
        )

    def test_rollback_ok(self):
        from google.protobuf.empty_pb2 import Empty

        empty_pb = Empty()
        database = _Database()
        api = database.spanner_api = _FauxSpannerAPI(_rollback_response=empty_pb)
        session = _Session(database)
        transaction = self._make_one(session)
        transaction._transaction_id = self.TRANSACTION_ID
        transaction.replace(TABLE_NAME, COLUMNS, VALUES)

        transaction.rollback()

        self.assertTrue(transaction.rolled_back)
        self.assertIsNone(session._transaction)

        session_id, txn_id, metadata = api._rolled_back
        self.assertEqual(session_id, session.name)
        self.assertEqual(txn_id, self.TRANSACTION_ID)
        self.assertEqual(
            metadata,
            [
                ("google-cloud-resource-prefix", database.name),
                ("x-goog-spanner-route-to-leader", "true"),
            ],
        )

        self.assertSpanAttributes(
            "CloudSpanner.Rollback", attributes=TestTransaction.BASE_ATTRIBUTES
        )

    def test_commit_not_begun(self):
        session = _Session()
        transaction = self._make_one(session)
        with self.assertRaises(ValueError):
            transaction.commit()

        self.assertNoSpans()

    def test_commit_already_committed(self):
        session = _Session()
        transaction = self._make_one(session)
        transaction._transaction_id = self.TRANSACTION_ID
        transaction.committed = object()
        with self.assertRaises(ValueError):
            transaction.commit()

        self.assertNoSpans()

    def test_commit_already_rolled_back(self):
        session = _Session()
        transaction = self._make_one(session)
        transaction._transaction_id = self.TRANSACTION_ID
        transaction.rolled_back = True
        with self.assertRaises(ValueError):
            transaction.commit()

        self.assertNoSpans()

    def test_commit_w_other_error(self):
        database = _Database()
        database.spanner_api = self._make_spanner_api()
        database.spanner_api.commit.side_effect = RuntimeError()
        session = _Session(database)
        transaction = self._make_one(session)
        transaction._transaction_id = self.TRANSACTION_ID
        transaction.replace(TABLE_NAME, COLUMNS, VALUES)

        with self.assertRaises(RuntimeError):
            transaction.commit()

        self.assertIsNone(transaction.committed)

        self.assertSpanAttributes(
            "CloudSpanner.Commit",
            status=StatusCode.ERROR,
            attributes=dict(TestTransaction.BASE_ATTRIBUTES, num_mutations=1),
        )

    def _commit_helper(
        self, mutate=True, return_commit_stats=False, request_options=None
    ):
        import datetime
        from google.cloud.spanner_v1 import CommitResponse
        from google.cloud.spanner_v1.keyset import KeySet
        from google.cloud._helpers import UTC

        now = datetime.datetime.utcnow().replace(tzinfo=UTC)
        keys = [[0], [1], [2]]
        keyset = KeySet(keys=keys)
        response = CommitResponse(commit_timestamp=now)
        if return_commit_stats:
            response.commit_stats.mutation_count = 4
        database = _Database()
        api = database.spanner_api = _FauxSpannerAPI(_commit_response=response)
        session = _Session(database)
        transaction = self._make_one(session)
        transaction._transaction_id = self.TRANSACTION_ID
        transaction.transaction_tag = self.TRANSACTION_TAG

        if mutate:
            transaction.delete(TABLE_NAME, keyset)

        transaction.commit(
            return_commit_stats=return_commit_stats, request_options=request_options
        )

        self.assertEqual(transaction.committed, now)
        self.assertIsNone(session._transaction)

        session_id, mutations, txn_id, actual_request_options, metadata = api._committed

        if request_options is None:
            expected_request_options = RequestOptions(
                transaction_tag=self.TRANSACTION_TAG
            )
        elif type(request_options) is dict:
            expected_request_options = RequestOptions(request_options)
            expected_request_options.transaction_tag = self.TRANSACTION_TAG
            expected_request_options.request_tag = None
        else:
            expected_request_options = request_options
            expected_request_options.transaction_tag = self.TRANSACTION_TAG
            expected_request_options.request_tag = None

        self.assertEqual(session_id, session.name)
        self.assertEqual(txn_id, self.TRANSACTION_ID)
        self.assertEqual(mutations, transaction._mutations)
        self.assertEqual(
            metadata,
            [
                ("google-cloud-resource-prefix", database.name),
                ("x-goog-spanner-route-to-leader", "true"),
            ],
        )
        self.assertEqual(actual_request_options, expected_request_options)

        if return_commit_stats:
            self.assertEqual(transaction.commit_stats.mutation_count, 4)

        self.assertSpanAttributes(
            "CloudSpanner.Commit",
            attributes=dict(
                TestTransaction.BASE_ATTRIBUTES,
                num_mutations=len(transaction._mutations),
            ),
        )

    def test_commit_no_mutations(self):
        self._commit_helper(mutate=False)

    def test_commit_w_mutations(self):
        self._commit_helper(mutate=True)

    def test_commit_w_return_commit_stats(self):
        self._commit_helper(return_commit_stats=True)

    def test_commit_w_request_tag_success(self):
        request_options = RequestOptions(
            request_tag="tag-1",
        )
        self._commit_helper(request_options=request_options)

    def test_commit_w_transaction_tag_ignored_success(self):
        request_options = RequestOptions(
            transaction_tag="tag-1-1",
        )
        self._commit_helper(request_options=request_options)

    def test_commit_w_request_and_transaction_tag_success(self):
        request_options = RequestOptions(
            request_tag="tag-1",
            transaction_tag="tag-1-1",
        )
        self._commit_helper(request_options=request_options)

    def test_commit_w_request_and_transaction_tag_dictionary_success(self):
        request_options = {"request_tag": "tag-1", "transaction_tag": "tag-1-1"}
        self._commit_helper(request_options=request_options)

    def test_commit_w_incorrect_tag_dictionary_error(self):
        request_options = {"incorrect_tag": "tag-1-1"}
        with self.assertRaises(ValueError):
            self._commit_helper(request_options=request_options)

    def test__make_params_pb_w_params_wo_param_types(self):
        session = _Session()
        transaction = self._make_one(session)

        with self.assertRaises(ValueError):
            transaction._make_params_pb(PARAMS, None)

    def test__make_params_pb_wo_params_w_param_types(self):
        session = _Session()
        transaction = self._make_one(session)

        with self.assertRaises(ValueError):
            transaction._make_params_pb(None, PARAM_TYPES)

    def test__make_params_pb_w_params_w_param_types(self):
        from google.protobuf.struct_pb2 import Struct
        from google.cloud.spanner_v1._helpers import _make_value_pb

        session = _Session()
        transaction = self._make_one(session)

        params_pb = transaction._make_params_pb(PARAMS, PARAM_TYPES)

        expected_params = Struct(
            fields={key: _make_value_pb(value) for (key, value) in PARAMS.items()}
        )
        self.assertEqual(params_pb, expected_params)

    def test_execute_update_other_error(self):
        database = _Database()
        database.spanner_api = self._make_spanner_api()
        database.spanner_api.execute_sql.side_effect = RuntimeError()
        session = _Session(database)
        transaction = self._make_one(session)
        transaction._transaction_id = self.TRANSACTION_ID

        with self.assertRaises(RuntimeError):
            transaction.execute_update(DML_QUERY)

    def test_execute_update_w_params_wo_param_types(self):
        database = _Database()
        database.spanner_api = self._make_spanner_api()
        session = _Session(database)
        transaction = self._make_one(session)
        transaction._transaction_id = self.TRANSACTION_ID

        with self.assertRaises(ValueError):
            transaction.execute_update(DML_QUERY_WITH_PARAM, PARAMS)

    def _execute_update_helper(
        self,
        count=0,
        query_options=None,
        request_options=None,
        retry=gapic_v1.method.DEFAULT,
        timeout=gapic_v1.method.DEFAULT,
    ):
        from google.protobuf.struct_pb2 import Struct
        from google.cloud.spanner_v1 import (
            ResultSet,
            ResultSetStats,
        )
        from google.cloud.spanner_v1 import TransactionSelector
        from google.cloud.spanner_v1._helpers import (
            _make_value_pb,
            _merge_query_options,
        )
        from google.cloud.spanner_v1 import ExecuteSqlRequest

        MODE = 2  # PROFILE
        stats_pb = ResultSetStats(row_count_exact=1)
        database = _Database()
        api = database.spanner_api = self._make_spanner_api()
        api.execute_sql.return_value = ResultSet(stats=stats_pb)
        session = _Session(database)
        transaction = self._make_one(session)
        transaction._transaction_id = self.TRANSACTION_ID
        transaction.transaction_tag = self.TRANSACTION_TAG
        transaction._execute_sql_count = count

        if request_options is None:
            request_options = RequestOptions()
        elif type(request_options) is dict:
            request_options = RequestOptions(request_options)

        row_count = transaction.execute_update(
            DML_QUERY_WITH_PARAM,
            PARAMS,
            PARAM_TYPES,
            query_mode=MODE,
            query_options=query_options,
            request_options=request_options,
            retry=retry,
            timeout=timeout,
        )

        self.assertEqual(row_count, 1)

        expected_transaction = TransactionSelector(id=self.TRANSACTION_ID)
        expected_params = Struct(
            fields={key: _make_value_pb(value) for (key, value) in PARAMS.items()}
        )

        expected_query_options = database._instance._client._query_options
        if query_options:
            expected_query_options = _merge_query_options(
                expected_query_options, query_options
            )
        expected_request_options = request_options
        expected_request_options.transaction_tag = self.TRANSACTION_TAG

        expected_request = ExecuteSqlRequest(
            session=self.SESSION_NAME,
            sql=DML_QUERY_WITH_PARAM,
            transaction=expected_transaction,
            params=expected_params,
            param_types=PARAM_TYPES,
            query_mode=MODE,
            query_options=expected_query_options,
            request_options=request_options,
            seqno=count,
        )
        api.execute_sql.assert_called_once_with(
            request=expected_request,
            retry=retry,
            timeout=timeout,
            metadata=[
                ("google-cloud-resource-prefix", database.name),
                ("x-goog-spanner-route-to-leader", "true"),
            ],
        )

        self.assertEqual(transaction._execute_sql_count, count + 1)

    def test_execute_update_new_transaction(self):
        self._execute_update_helper()

    def test_execute_update_w_request_tag_success(self):
        request_options = RequestOptions(
            request_tag="tag-1",
        )
        self._execute_update_helper(request_options=request_options)

    def test_execute_update_w_transaction_tag_success(self):
        request_options = RequestOptions(
            transaction_tag="tag-1-1",
        )
        self._execute_update_helper(request_options=request_options)

    def test_execute_update_w_request_and_transaction_tag_success(self):
        request_options = RequestOptions(
            request_tag="tag-1",
            transaction_tag="tag-1-1",
        )
        self._execute_update_helper(request_options=request_options)

    def test_execute_update_w_request_and_transaction_tag_dictionary_success(self):
        request_options = {"request_tag": "tag-1", "transaction_tag": "tag-1-1"}
        self._execute_update_helper(request_options=request_options)

    def test_execute_update_w_incorrect_tag_dictionary_error(self):
        request_options = {"incorrect_tag": "tag-1-1"}
        with self.assertRaises(ValueError):
            self._execute_update_helper(request_options=request_options)

    def test_execute_update_w_count(self):
        self._execute_update_helper(count=1)

    def test_execute_update_w_timeout_param(self):
        self._execute_update_helper(timeout=2.0)

    def test_execute_update_w_retry_param(self):
        self._execute_update_helper(retry=Retry(deadline=60))

    def test_execute_update_w_timeout_and_retry_params(self):
        self._execute_update_helper(retry=Retry(deadline=60), timeout=2.0)

    def test_execute_update_error(self):
        database = _Database()
        database.spanner_api = self._make_spanner_api()
        database.spanner_api.execute_sql.side_effect = RuntimeError()
        session = _Session(database)
        transaction = self._make_one(session)
        transaction._transaction_id = self.TRANSACTION_ID

        with self.assertRaises(RuntimeError):
            transaction.execute_update(DML_QUERY)

        self.assertEqual(transaction._execute_sql_count, 1)

    def test_execute_update_w_query_options(self):
        from google.cloud.spanner_v1 import ExecuteSqlRequest

        self._execute_update_helper(
            query_options=ExecuteSqlRequest.QueryOptions(optimizer_version="3")
        )

    def test_execute_update_w_request_options(self):
        self._execute_update_helper(
            request_options=RequestOptions(
                priority=RequestOptions.Priority.PRIORITY_MEDIUM
            )
        )

    def test_batch_update_other_error(self):
        database = _Database()
        database.spanner_api = self._make_spanner_api()
        database.spanner_api.execute_batch_dml.side_effect = RuntimeError()
        session = _Session(database)
        transaction = self._make_one(session)
        transaction._transaction_id = self.TRANSACTION_ID

        with self.assertRaises(RuntimeError):
            transaction.batch_update(statements=[DML_QUERY])

    def _batch_update_helper(self, error_after=None, count=0, request_options=None):
        from google.rpc.status_pb2 import Status
        from google.protobuf.struct_pb2 import Struct
        from google.cloud.spanner_v1 import param_types
        from google.cloud.spanner_v1 import ResultSet
        from google.cloud.spanner_v1 import ResultSetStats
        from google.cloud.spanner_v1 import ExecuteBatchDmlRequest
        from google.cloud.spanner_v1 import ExecuteBatchDmlResponse
        from google.cloud.spanner_v1 import TransactionSelector
        from google.cloud.spanner_v1._helpers import _make_value_pb

        insert_dml = "INSERT INTO table(pkey, desc) VALUES (%pkey, %desc)"
        insert_params = {"pkey": 12345, "desc": "DESCRIPTION"}
        insert_param_types = {"pkey": param_types.INT64, "desc": param_types.STRING}
        update_dml = 'UPDATE table SET desc = desc + "-amended"'
        delete_dml = "DELETE FROM table WHERE desc IS NULL"

        dml_statements = [
            (insert_dml, insert_params, insert_param_types),
            update_dml,
            delete_dml,
        ]

        stats_pbs = [
            ResultSetStats(row_count_exact=1),
            ResultSetStats(row_count_exact=2),
            ResultSetStats(row_count_exact=3),
        ]
        if error_after is not None:
            stats_pbs = stats_pbs[:error_after]
            expected_status = Status(code=400)
        else:
            expected_status = Status(code=200)
        expected_row_counts = [stats.row_count_exact for stats in stats_pbs]

        response = ExecuteBatchDmlResponse(
            status=expected_status,
            result_sets=[ResultSet(stats=stats_pb) for stats_pb in stats_pbs],
        )
        database = _Database()
        api = database.spanner_api = self._make_spanner_api()
        api.execute_batch_dml.return_value = response
        session = _Session(database)
        transaction = self._make_one(session)
        transaction._transaction_id = self.TRANSACTION_ID
        transaction.transaction_tag = self.TRANSACTION_TAG
        transaction._execute_sql_count = count

        if request_options is None:
            request_options = RequestOptions()
        elif type(request_options) is dict:
            request_options = RequestOptions(request_options)

        status, row_counts = transaction.batch_update(
            dml_statements, request_options=request_options
        )

        self.assertEqual(status, expected_status)
        self.assertEqual(row_counts, expected_row_counts)

        expected_transaction = TransactionSelector(id=self.TRANSACTION_ID)
        expected_insert_params = Struct(
            fields={
                key: _make_value_pb(value) for (key, value) in insert_params.items()
            }
        )
        expected_statements = [
            ExecuteBatchDmlRequest.Statement(
                sql=insert_dml,
                params=expected_insert_params,
                param_types=insert_param_types,
            ),
            ExecuteBatchDmlRequest.Statement(sql=update_dml),
            ExecuteBatchDmlRequest.Statement(sql=delete_dml),
        ]
        expected_request_options = request_options
        expected_request_options.transaction_tag = self.TRANSACTION_TAG

        expected_request = ExecuteBatchDmlRequest(
            session=self.SESSION_NAME,
            transaction=expected_transaction,
            statements=expected_statements,
            seqno=count,
            request_options=expected_request_options,
        )
        api.execute_batch_dml.assert_called_once_with(
            request=expected_request,
            metadata=[
                ("google-cloud-resource-prefix", database.name),
                ("x-goog-spanner-route-to-leader", "true"),
            ],
        )

        self.assertEqual(transaction._execute_sql_count, count + 1)

    def test_batch_update_wo_errors(self):
        self._batch_update_helper(
            request_options=RequestOptions(
                priority=RequestOptions.Priority.PRIORITY_MEDIUM
            ),
        )

    def test_batch_update_w_request_tag_success(self):
        request_options = RequestOptions(
            request_tag="tag-1",
        )
        self._batch_update_helper(request_options=request_options)

    def test_batch_update_w_transaction_tag_success(self):
        request_options = RequestOptions(
            transaction_tag="tag-1-1",
        )
        self._batch_update_helper(request_options=request_options)

    def test_batch_update_w_request_and_transaction_tag_success(self):
        request_options = RequestOptions(
            request_tag="tag-1",
            transaction_tag="tag-1-1",
        )
        self._batch_update_helper(request_options=request_options)

    def test_batch_update_w_request_and_transaction_tag_dictionary_success(self):
        request_options = {"request_tag": "tag-1", "transaction_tag": "tag-1-1"}
        self._batch_update_helper(request_options=request_options)

    def test_batch_update_w_incorrect_tag_dictionary_error(self):
        request_options = {"incorrect_tag": "tag-1-1"}
        with self.assertRaises(ValueError):
            self._batch_update_helper(request_options=request_options)

    def test_batch_update_w_errors(self):
        self._batch_update_helper(error_after=2, count=1)

    def test_batch_update_error(self):
        from google.cloud.spanner_v1 import Type
        from google.cloud.spanner_v1 import TypeCode

        database = _Database()
        api = database.spanner_api = self._make_spanner_api()
        api.execute_batch_dml.side_effect = RuntimeError()
        session = _Session(database)
        transaction = self._make_one(session)
        transaction._transaction_id = self.TRANSACTION_ID

        insert_dml = "INSERT INTO table(pkey, desc) VALUES (%pkey, %desc)"
        insert_params = {"pkey": 12345, "desc": "DESCRIPTION"}
        insert_param_types = {
            "pkey": Type(code=TypeCode.INT64),
            "desc": Type(code=TypeCode.STRING),
        }
        update_dml = 'UPDATE table SET desc = desc + "-amended"'
        delete_dml = "DELETE FROM table WHERE desc IS NULL"

        dml_statements = [
            (insert_dml, insert_params, insert_param_types),
            update_dml,
            delete_dml,
        ]

        with self.assertRaises(RuntimeError):
            transaction.batch_update(dml_statements)

        self.assertEqual(transaction._execute_sql_count, 1)

    def test_context_mgr_success(self):
        import datetime
        from google.cloud.spanner_v1 import CommitResponse
        from google.cloud.spanner_v1 import Transaction as TransactionPB
        from google.cloud._helpers import UTC

        transaction_pb = TransactionPB(id=self.TRANSACTION_ID)
        now = datetime.datetime.utcnow().replace(tzinfo=UTC)
        response = CommitResponse(commit_timestamp=now)
        database = _Database()
        api = database.spanner_api = _FauxSpannerAPI(
            _begin_transaction_response=transaction_pb, _commit_response=response
        )
        session = _Session(database)
        transaction = self._make_one(session)

        with transaction:
            transaction.insert(TABLE_NAME, COLUMNS, VALUES)

        self.assertEqual(transaction.committed, now)

        session_id, mutations, txn_id, _, metadata = api._committed
        self.assertEqual(session_id, self.SESSION_NAME)
        self.assertEqual(txn_id, self.TRANSACTION_ID)
        self.assertEqual(mutations, transaction._mutations)
        self.assertEqual(
            metadata,
            [
                ("google-cloud-resource-prefix", database.name),
                ("x-goog-spanner-route-to-leader", "true"),
            ],
        )

    def test_context_mgr_failure(self):
        from google.protobuf.empty_pb2 import Empty

        empty_pb = Empty()
        from google.cloud.spanner_v1 import Transaction as TransactionPB

        transaction_pb = TransactionPB(id=self.TRANSACTION_ID)
        database = _Database()
        api = database.spanner_api = _FauxSpannerAPI(
            _begin_transaction_response=transaction_pb, _rollback_response=empty_pb
        )
        session = _Session(database)
        transaction = self._make_one(session)

        with self.assertRaises(Exception):
            with transaction:
                transaction.insert(TABLE_NAME, COLUMNS, VALUES)
                raise Exception("bail out")

        self.assertEqual(transaction.committed, None)
        # Rollback rpc will not be called as there is no transaction id to be rolled back, rolled_back flag will be marked as true.
        self.assertTrue(transaction.rolled_back)
        self.assertEqual(len(transaction._mutations), 1)
        self.assertEqual(api._committed, None)


class _Client(object):
    def __init__(self):
        from google.cloud.spanner_v1 import ExecuteSqlRequest

        self._query_options = ExecuteSqlRequest.QueryOptions(optimizer_version="1")
        self.directed_read_options = None


class _Instance(object):
    def __init__(self):
        self._client = _Client()


class _Database(object):
    def __init__(self):
        self.name = "testing"
        self._instance = _Instance()
<<<<<<< HEAD
        self._directed_read_options = None
=======
        self._route_to_leader_enabled = True
>>>>>>> 43d7aec2


class _Session(object):

    _transaction = None

    def __init__(self, database=None, name=TestTransaction.SESSION_NAME):
        self._database = database
        self.name = name


class _FauxSpannerAPI(object):

    _committed = None

    def __init__(self, **kwargs):
        self.__dict__.update(**kwargs)

    def begin_transaction(self, session=None, options=None, metadata=None):
        self._begun = (session, options, metadata)
        return self._begin_transaction_response

    def rollback(self, session=None, transaction_id=None, metadata=None):
        self._rolled_back = (session, transaction_id, metadata)
        return self._rollback_response

    def commit(
        self,
        request=None,
        metadata=None,
    ):
        assert not request.single_use_transaction
        self._committed = (
            request.session,
            request.mutations,
            request.transaction_id,
            request.request_options,
            metadata,
        )
        return self._commit_response<|MERGE_RESOLUTION|>--- conflicted
+++ resolved
@@ -907,11 +907,8 @@
     def __init__(self):
         self.name = "testing"
         self._instance = _Instance()
-<<<<<<< HEAD
+        self._route_to_leader_enabled = True
         self._directed_read_options = None
-=======
-        self._route_to_leader_enabled = True
->>>>>>> 43d7aec2
 
 
 class _Session(object):
