--- conflicted
+++ resolved
@@ -413,7 +413,6 @@
     def test_execute_update_w_count(self):
         self._execute_update_helper(count=1)
 
-<<<<<<< HEAD
     def test_execute_update_error(self):
         database = _Database()
         database.spanner_api = self._make_spanner_api()
@@ -426,14 +425,13 @@
             transaction.execute_update(DML_QUERY)
 
         self.assertEqual(transaction._execute_sql_count, 1)
-=======
+
     def test_execute_update_w_query_options(self):
         from google.cloud.spanner_v1.proto.spanner_pb2 import ExecuteSqlRequest
 
         self._execute_update_helper(
             query_options=ExecuteSqlRequest.QueryOptions(optimizer_version="3")
         )
->>>>>>> e378ba03
 
     def test_batch_update_other_error(self):
         database = _Database()
