--- conflicted
+++ resolved
@@ -672,7 +672,7 @@
         self.assertEqual(metadata, [("google-cloud-resource-prefix", prefix)])
 
 
-<<<<<<< HEAD
+
 class Test_retry(unittest.TestCase):
     class test_class:
         def test_fxn(self):
@@ -748,7 +748,7 @@
         )
 
         self.assertEqual(test_api.test_fxn.call_count, 3)
-=======
+
 class Test_metadata_with_leader_aware_routing(unittest.TestCase):
     def _call_fut(self, *args, **kw):
         from google.cloud.spanner_v1._helpers import _metadata_with_leader_aware_routing
@@ -760,5 +760,4 @@
         metadata = self._call_fut(True)
         self.assertEqual(
             metadata, ("x-goog-spanner-route-to-leader", str(value).lower())
-        )
->>>>>>> c53f273f
+        )