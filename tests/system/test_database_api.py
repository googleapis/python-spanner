# Copyright 2021 Google LLC All rights reserved.
#
# Licensed under the Apache License, Version 2.0 (the "License");
# you may not use this file except in compliance with the License.
# You may obtain a copy of the License at
#
#     http://www.apache.org/licenses/LICENSE-2.0
#
# Unless required by applicable law or agreed to in writing, software
# distributed under the License is distributed on an "AS IS" BASIS,
# WITHOUT WARRANTIES OR CONDITIONS OF ANY KIND, either express or implied.
# See the License for the specific language governing permissions and
# limitations under the License.
import time
import uuid

import pytest

from google.api_core import exceptions
from google.iam.v1 import policy_pb2
from google.cloud import spanner_v1
from google.cloud.spanner_v1.pool import FixedSizePool, PingingPool
from google.cloud.spanner_admin_database_v1 import DatabaseDialect
from google.cloud.spanner_v1 import DirectedReadOptions
from google.type import expr_pb2
from . import _helpers
from . import _sample_data


DBAPI_OPERATION_TIMEOUT = 240  # seconds
FKADC_CUSTOMERS_COLUMNS = ("CustomerId", "CustomerName")
FKADC_SHOPPING_CARTS_COLUMNS = ("CartId", "CustomerId", "CustomerName")
ALL_KEYSET = spanner_v1.KeySet(all_=True)
DIRECTED_READ_OPTIONS = {
    "include_replicas": {
        "replica_selections": [
            {
                "location": "us-west1",
                "type_": DirectedReadOptions.ReplicaSelection.Type.READ_ONLY,
            },
        ],
        "auto_failover_disabled": True,
    },
}


@pytest.fixture(scope="module")
def multiregion_instance(spanner_client, instance_operation_timeout, not_postgres):
    multi_region_instance_id = _helpers.unique_id("multi-region")
    multi_region_config = "nam3"
    config_name = "{}/instanceConfigs/{}".format(
        spanner_client.project_name, multi_region_config
    )
    create_time = str(int(time.time()))
    labels = {"python-spanner-systests": "true", "created": create_time}
    multiregion_instance = spanner_client.instance(
        instance_id=multi_region_instance_id,
        configuration_name=config_name,
        labels=labels,
    )
    operation = _helpers.retry_429_503(multiregion_instance.create)()
    operation.result(instance_operation_timeout)

    yield multiregion_instance

    _helpers.retry_429_503(multiregion_instance.delete)()


def test_list_databases(shared_instance, shared_database):
    # Since `shared_instance` is newly created in `setUpModule`, the
    # database created in `setUpClass` here will be the only one.
    database_names = [database.name for database in shared_instance.list_databases()]
    assert shared_database.name in database_names


def test_create_database(shared_instance, databases_to_delete, database_dialect):
    pool = spanner_v1.BurstyPool(labels={"testcase": "create_database"})
    temp_db_id = _helpers.unique_id("temp_db")
    temp_db = shared_instance.database(
        temp_db_id, pool=pool, database_dialect=database_dialect
    )
    operation = temp_db.create()
    databases_to_delete.append(temp_db)

    # We want to make sure the operation completes.
    operation.result(DBAPI_OPERATION_TIMEOUT)  # raises on failure / timeout.

    database_ids = [database.name for database in shared_instance.list_databases()]
    assert temp_db.name in database_ids


def test_database_binding_of_fixed_size_pool(
    not_emulator,
    shared_instance,
    databases_to_delete,
    not_postgres,
    proto_descriptor_file,
):
    temp_db_id = _helpers.unique_id("fixed_size_db", separator="_")
    temp_db = shared_instance.database(temp_db_id)

    create_op = temp_db.create()
    databases_to_delete.append(temp_db)
    create_op.result(DBAPI_OPERATION_TIMEOUT)  # raises on failure / timeout.

    # Create role and grant select permission on table contacts for parent role.
    ddl_statements = _helpers.DDL_STATEMENTS + [
        "CREATE ROLE parent",
        "GRANT SELECT ON TABLE contacts TO ROLE parent",
    ]
    operation = temp_db.update_ddl(
        ddl_statements, proto_descriptors=proto_descriptor_file
    )
    operation.result(DBAPI_OPERATION_TIMEOUT)  # raises on failure / timeout.

    pool = FixedSizePool(
        size=1,
        default_timeout=500,
        database_role="parent",
    )
    database = shared_instance.database(temp_db_id, pool=pool)
    assert database._pool.database_role == "parent"


def test_database_binding_of_pinging_pool(
    not_emulator,
    shared_instance,
    databases_to_delete,
    not_postgres,
    proto_descriptor_file,
):
    temp_db_id = _helpers.unique_id("binding_db", separator="_")
    temp_db = shared_instance.database(temp_db_id)

    create_op = temp_db.create()
    databases_to_delete.append(temp_db)
    create_op.result(DBAPI_OPERATION_TIMEOUT)  # raises on failure / timeout.

    # Create role and grant select permission on table contacts for parent role.
    ddl_statements = _helpers.DDL_STATEMENTS + [
        "CREATE ROLE parent",
        "GRANT SELECT ON TABLE contacts TO ROLE parent",
    ]
    operation = temp_db.update_ddl(
        ddl_statements, proto_descriptors=proto_descriptor_file
    )
    operation.result(DBAPI_OPERATION_TIMEOUT)  # raises on failure / timeout.

    pool = PingingPool(
        size=1,
        default_timeout=500,
        ping_interval=100,
        database_role="parent",
    )
    database = shared_instance.database(temp_db_id, pool=pool)
    assert database._pool.database_role == "parent"


def test_create_database_pitr_invalid_retention_period(
    not_emulator,  # PITR-lite features are not supported by the emulator
    not_postgres,
    shared_instance,
):
    pool = spanner_v1.BurstyPool(labels={"testcase": "create_database_pitr"})
    temp_db_id = _helpers.unique_id("pitr_inv_db", separator="_")
    retention_period = "0d"
    ddl_statements = [
        f"ALTER DATABASE {temp_db_id}"
        f" SET OPTIONS (version_retention_period = '{retention_period}')"
    ]
    temp_db = shared_instance.database(
        temp_db_id, pool=pool, ddl_statements=ddl_statements
    )
    with pytest.raises(exceptions.InvalidArgument):
        temp_db.create()


def test_create_database_pitr_success(
    not_emulator,  # PITR-lite features are not supported by the emulator
    not_postgres,
    shared_instance,
    databases_to_delete,
):
    pool = spanner_v1.BurstyPool(labels={"testcase": "create_database_pitr"})
    temp_db_id = _helpers.unique_id("pitr_db", separator="_")
    retention_period = "7d"
    ddl_statements = [
        f"ALTER DATABASE {temp_db_id}"
        f" SET OPTIONS (version_retention_period = '{retention_period}')"
    ]
    temp_db = shared_instance.database(
        temp_db_id, pool=pool, ddl_statements=ddl_statements
    )
    operation = temp_db.create()
    databases_to_delete.append(temp_db)
    operation.result(DBAPI_OPERATION_TIMEOUT)  # raises on failure / timeout.

    database_ids = [database.name for database in shared_instance.list_databases()]
    assert temp_db.name in database_ids

    temp_db.reload()
    temp_db.version_retention_period == retention_period

    with temp_db.snapshot() as snapshot:
        results = snapshot.execute_sql(
            "SELECT OPTION_VALUE AS version_retention_period "
            "FROM INFORMATION_SCHEMA.DATABASE_OPTIONS "
            "WHERE SCHEMA_NAME = '' "
            "AND OPTION_NAME = 'version_retention_period'"
        )
        for result in results:
            assert result[0] == retention_period


def test_create_database_with_default_leader_success(
    not_emulator,  # Default leader setting not supported by the emulator
    not_postgres,
    multiregion_instance,
    databases_to_delete,
):
    pool = spanner_v1.BurstyPool(labels={"testcase": "create_database_default_leader"})

    temp_db_id = _helpers.unique_id("dflt_ldr_db", separator="_")
    default_leader = "us-east4"
    ddl_statements = [
        f"ALTER DATABASE {temp_db_id}"
        f" SET OPTIONS (default_leader = '{default_leader}')"
    ]
    temp_db = multiregion_instance.database(
        temp_db_id, pool=pool, ddl_statements=ddl_statements
    )
    operation = temp_db.create()
    databases_to_delete.append(temp_db)
    operation.result(30)  # raises on failure / timeout.

    database_ids = [database.name for database in multiregion_instance.list_databases()]
    assert temp_db.name in database_ids

    temp_db.reload()
    assert temp_db.default_leader == default_leader

    with temp_db.snapshot() as snapshot:
        results = snapshot.execute_sql(
            "SELECT OPTION_VALUE AS default_leader "
            "FROM INFORMATION_SCHEMA.DATABASE_OPTIONS "
            "WHERE SCHEMA_NAME = '' AND OPTION_NAME = 'default_leader'"
        )
        for result in results:
            assert result[0] == default_leader


def test_iam_policy(
    not_emulator,
    shared_instance,
    databases_to_delete,
):
    pool = spanner_v1.BurstyPool(labels={"testcase": "iam_policy"})
    temp_db_id = _helpers.unique_id("iam_db", separator="_")
    create_table = (
        "CREATE TABLE policy (\n"
        + "    Id      STRING(36) NOT NULL,\n"
        + "    Field1  STRING(36) NOT NULL\n"
        + ") PRIMARY KEY (Id)"
    )
    create_role = "CREATE ROLE parent"

    temp_db = shared_instance.database(
        temp_db_id,
        ddl_statements=[create_table, create_role],
        pool=pool,
    )
    create_op = temp_db.create()
    databases_to_delete.append(temp_db)
    create_op.result(DBAPI_OPERATION_TIMEOUT)
    policy = temp_db.get_iam_policy(3)

    assert policy.version == 0
    assert policy.etag == b"\x00 \x01"

    new_binding = policy_pb2.Binding(
        role="roles/spanner.fineGrainedAccessUser",
        members=["user:asthamohta@google.com"],
        condition=expr_pb2.Expr(
            title="condition title",
            expression='resource.name.endsWith("/databaseRoles/parent")',
        ),
    )

    policy.version = 3
    policy.bindings.append(new_binding)
    temp_db.set_iam_policy(policy)

    new_policy = temp_db.get_iam_policy(3)
    assert new_policy.version == 3
    assert new_policy.bindings == [new_binding]


def test_table_not_found(shared_instance):
    temp_db_id = _helpers.unique_id("tbl_not_found", separator="_")

    correct_table = "MyTable"
    incorrect_table = "NotMyTable"

    create_table = (
        f"CREATE TABLE {correct_table} (\n"
        f"    Id      STRING(36) NOT NULL,\n"
        f"    Field1  STRING(36) NOT NULL\n"
        f") PRIMARY KEY (Id)"
    )
    create_index = f"CREATE INDEX IDX ON {incorrect_table} (Field1)"

    temp_db = shared_instance.database(
        temp_db_id, ddl_statements=[create_table, create_index]
    )
    with pytest.raises(exceptions.NotFound):
        temp_db.create()


def test_update_ddl_w_operation_id(
    shared_instance, databases_to_delete, database_dialect, proto_descriptor_file
):
    # We used to have:
    # @pytest.mark.skip(
    #    reason="'Database.update_ddl' has a flaky timeout.  See: "
    #    https://github.com/GoogleCloudPlatform/google-cloud-python/issues/5629
    # )
    pool = spanner_v1.BurstyPool(labels={"testcase": "update_database_ddl"})
    temp_db_id = _helpers.unique_id("update_ddl", separator="_")
    temp_db = shared_instance.database(
        temp_db_id, pool=pool, database_dialect=database_dialect
    )
    create_op = temp_db.create()
    databases_to_delete.append(temp_db)
    create_op.result(DBAPI_OPERATION_TIMEOUT)  # raises on failure / timeout.

    # random but shortish always start with letter
    operation_id = f"a{str(uuid.uuid4())[:8]}"
    operation = temp_db.update_ddl(
        _helpers.DDL_STATEMENTS,
        operation_id=operation_id,
        proto_descriptors=proto_descriptor_file,
    )

    assert operation_id == operation.operation.name.split("/")[-1]

    operation.result(DBAPI_OPERATION_TIMEOUT)  # raises on failure / timeout.

    temp_db.reload()

    assert len(temp_db.ddl_statements) == len(_helpers.DDL_STATEMENTS)


def test_update_ddl_w_pitr_invalid(
    not_emulator,
    not_postgres,
    shared_instance,
    databases_to_delete,
    proto_descriptor_file,
):
    pool = spanner_v1.BurstyPool(labels={"testcase": "update_database_ddl_pitr"})
    temp_db_id = _helpers.unique_id("pitr_upd_ddl_inv", separator="_")
    retention_period = "0d"
    temp_db = shared_instance.database(temp_db_id, pool=pool)

    create_op = temp_db.create()
    databases_to_delete.append(temp_db)
    create_op.result(DBAPI_OPERATION_TIMEOUT)  # raises on failure / timeout.

    assert temp_db.version_retention_period is None

    ddl_statements = _helpers.DDL_STATEMENTS + [
        f"ALTER DATABASE {temp_db_id}"
        f" SET OPTIONS (version_retention_period = '{retention_period}')"
    ]
    with pytest.raises(exceptions.InvalidArgument):
        temp_db.update_ddl(ddl_statements, proto_descriptors=proto_descriptor_file)


def test_update_ddl_w_pitr_success(
    not_emulator,
    not_postgres,
    shared_instance,
    databases_to_delete,
    proto_descriptor_file,
):
    pool = spanner_v1.BurstyPool(labels={"testcase": "update_database_ddl_pitr"})
    temp_db_id = _helpers.unique_id("pitr_upd_ddl_inv", separator="_")
    retention_period = "7d"
    temp_db = shared_instance.database(temp_db_id, pool=pool)

    create_op = temp_db.create()
    databases_to_delete.append(temp_db)
    create_op.result(DBAPI_OPERATION_TIMEOUT)  # raises on failure / timeout.

    assert temp_db.version_retention_period is None

    ddl_statements = _helpers.DDL_STATEMENTS + [
        f"ALTER DATABASE {temp_db_id}"
        f" SET OPTIONS (version_retention_period = '{retention_period}')"
    ]
    operation = temp_db.update_ddl(
        ddl_statements, proto_descriptors=proto_descriptor_file
    )
    operation.result(DBAPI_OPERATION_TIMEOUT)  # raises on failure / timeout.

    temp_db.reload()
    assert temp_db.version_retention_period == retention_period
    assert len(temp_db.ddl_statements) == len(ddl_statements)


def test_update_ddl_w_default_leader_success(
    not_emulator,
    not_postgres,
    multiregion_instance,
    databases_to_delete,
    proto_descriptor_file,
):
    pool = spanner_v1.BurstyPool(
        labels={"testcase": "update_database_ddl_default_leader"},
    )

    temp_db_id = _helpers.unique_id("dfl_ldrr_upd_ddl", separator="_")
    default_leader = "us-east4"
    temp_db = multiregion_instance.database(temp_db_id, pool=pool)

    create_op = temp_db.create()
    databases_to_delete.append(temp_db)
    create_op.result(DBAPI_OPERATION_TIMEOUT)  # raises on failure / timeout.

    assert temp_db.default_leader is None

    ddl_statements = _helpers.DDL_STATEMENTS + [
        f"ALTER DATABASE {temp_db_id}"
        f" SET OPTIONS (default_leader = '{default_leader}')"
    ]
    operation = temp_db.update_ddl(
        ddl_statements, proto_descriptors=proto_descriptor_file
    )
    operation.result(DBAPI_OPERATION_TIMEOUT)  # raises on failure / timeout.

    temp_db.reload()
    assert temp_db.default_leader == default_leader
    assert len(temp_db.ddl_statements) == len(ddl_statements)


def test_create_role_grant_access_success(
<<<<<<< HEAD
    not_emulator,
    shared_instance,
    databases_to_delete,
    not_postgres,
    proto_descriptor_file,
=======
    not_emulator, shared_instance, databases_to_delete, database_dialect
>>>>>>> 5b94dac5
):
    creator_role_parent = _helpers.unique_id("role_parent", separator="_")
    creator_role_orphan = _helpers.unique_id("role_orphan", separator="_")

    temp_db_id = _helpers.unique_id("dfl_ldrr_upd_ddl", separator="_")
    temp_db = shared_instance.database(temp_db_id, database_dialect=database_dialect)

    create_op = temp_db.create()
    databases_to_delete.append(temp_db)
    create_op.result(DBAPI_OPERATION_TIMEOUT)  # raises on failure / timeout.
    # Create role and grant select permission on table contacts for parent role.
<<<<<<< HEAD
    ddl_statements = _helpers.DDL_STATEMENTS + [
        f"CREATE ROLE {creator_role_parent}",
        f"CREATE ROLE {creator_role_orphan}",
        f"GRANT SELECT ON TABLE contacts TO ROLE {creator_role_parent}",
    ]
    operation = temp_db.update_ddl(
        ddl_statements, proto_descriptors=proto_descriptor_file
    )
=======
    if database_dialect == DatabaseDialect.GOOGLE_STANDARD_SQL:
        ddl_statements = _helpers.DDL_STATEMENTS + [
            f"CREATE ROLE {creator_role_parent}",
            f"CREATE ROLE {creator_role_orphan}",
            f"GRANT SELECT ON TABLE contacts TO ROLE {creator_role_parent}",
        ]
    elif database_dialect == DatabaseDialect.POSTGRESQL:
        ddl_statements = _helpers.DDL_STATEMENTS + [
            f"CREATE ROLE {creator_role_parent}",
            f"CREATE ROLE {creator_role_orphan}",
            f"GRANT SELECT ON TABLE contacts TO {creator_role_parent}",
        ]

    operation = temp_db.update_ddl(ddl_statements)
>>>>>>> 5b94dac5
    operation.result(DBAPI_OPERATION_TIMEOUT)  # raises on failure / timeout.

    # Perform select with orphan role on table contacts.
    # Expect PermissionDenied exception.
    temp_db = shared_instance.database(temp_db_id, database_role=creator_role_orphan)
    with pytest.raises(exceptions.PermissionDenied):
        with temp_db.snapshot() as snapshot:
            results = snapshot.execute_sql("SELECT * FROM contacts")
            for row in results:
                pass

    # Perform select with parent role on table contacts. Expect success.
    temp_db = shared_instance.database(temp_db_id, database_role=creator_role_parent)
    with temp_db.snapshot() as snapshot:
        snapshot.execute_sql("SELECT * FROM contacts")

    if database_dialect == DatabaseDialect.GOOGLE_STANDARD_SQL:
        ddl_remove_roles = [
            f"REVOKE SELECT ON TABLE contacts FROM ROLE {creator_role_parent}",
            f"DROP ROLE {creator_role_parent}",
            f"DROP ROLE {creator_role_orphan}",
        ]
    elif database_dialect == DatabaseDialect.POSTGRESQL:
        ddl_remove_roles = [
            f"REVOKE SELECT ON TABLE contacts FROM {creator_role_parent}",
            f"DROP ROLE {creator_role_parent}",
            f"DROP ROLE {creator_role_orphan}",
        ]
    # Revoke permission and Delete roles.
    operation = temp_db.update_ddl(ddl_remove_roles)
    operation.result(DBAPI_OPERATION_TIMEOUT)  # raises on failure / timeout.


def test_list_database_role_success(
<<<<<<< HEAD
    not_emulator,
    shared_instance,
    databases_to_delete,
    not_postgres,
    proto_descriptor_file,
=======
    not_emulator, shared_instance, databases_to_delete, database_dialect
>>>>>>> 5b94dac5
):
    creator_role_parent = _helpers.unique_id("role_parent", separator="_")
    creator_role_orphan = _helpers.unique_id("role_orphan", separator="_")

    temp_db_id = _helpers.unique_id("dfl_ldrr_upd_ddl", separator="_")
    temp_db = shared_instance.database(temp_db_id, database_dialect=database_dialect)

    create_op = temp_db.create()
    databases_to_delete.append(temp_db)
    create_op.result(DBAPI_OPERATION_TIMEOUT)  # raises on failure / timeout.

    # Create role and grant select permission on table contacts for parent role.
    ddl_statements = _helpers.DDL_STATEMENTS + [
        f"CREATE ROLE {creator_role_parent}",
        f"CREATE ROLE {creator_role_orphan}",
    ]
    operation = temp_db.update_ddl(
        ddl_statements, proto_descriptors=proto_descriptor_file
    )
    operation.result(DBAPI_OPERATION_TIMEOUT)  # raises on failure / timeout.

    # List database roles.
    roles_list = []
    for role in temp_db.list_database_roles():
        roles_list.append(role.name.split("/")[-1])
    assert creator_role_parent in roles_list
    assert creator_role_orphan in roles_list


def test_db_batch_insert_then_db_snapshot_read(shared_database):
    _helpers.retry_has_all_dll(shared_database.reload)()
    sd = _sample_data

    with shared_database.batch() as batch:
        batch.delete(sd.TABLE, sd.ALL)
        batch.insert(sd.TABLE, sd.COLUMNS, sd.ROW_DATA)

    with shared_database.snapshot(read_timestamp=batch.committed) as snapshot:
        from_snap = list(snapshot.read(sd.TABLE, sd.COLUMNS, sd.ALL))

    sd._check_rows_data(from_snap)


def test_db_run_in_transaction_then_snapshot_execute_sql(shared_database):
    _helpers.retry_has_all_dll(shared_database.reload)()
    sd = _sample_data

    with shared_database.batch() as batch:
        batch.delete(sd.TABLE, sd.ALL)

    def _unit_of_work(transaction, test):
        rows = list(transaction.read(test.TABLE, test.COLUMNS, sd.ALL))
        assert rows == []

        transaction.insert_or_update(test.TABLE, test.COLUMNS, test.ROW_DATA)

    shared_database.run_in_transaction(_unit_of_work, test=sd)

    with shared_database.snapshot() as after:
        rows = list(after.execute_sql(sd.SQL))

    sd._check_rows_data(rows)


def test_db_run_in_transaction_twice(shared_database):
    _helpers.retry_has_all_dll(shared_database.reload)()
    sd = _sample_data

    with shared_database.batch() as batch:
        batch.delete(sd.TABLE, sd.ALL)

    def _unit_of_work(transaction, test):
        transaction.insert_or_update(test.TABLE, test.COLUMNS, test.ROW_DATA)

    shared_database.run_in_transaction(_unit_of_work, test=sd)
    shared_database.run_in_transaction(_unit_of_work, test=sd)

    with shared_database.snapshot() as after:
        rows = list(after.execute_sql(sd.SQL))
    sd._check_rows_data(rows)


def test_db_run_in_transaction_twice_4181(shared_database):
    # See https://github.com/googleapis/google-cloud-python/issues/4181
    _helpers.retry_has_all_dll(shared_database.reload)()
    sd = _sample_data

    with shared_database.batch() as batch:
        batch.delete(sd.COUNTERS_TABLE, sd.ALL)

    def _unit_of_work(transaction, name):
        transaction.insert(sd.COUNTERS_TABLE, sd.COUNTERS_COLUMNS, [[name, 0]])

    shared_database.run_in_transaction(_unit_of_work, name="id_1")

    with pytest.raises(exceptions.AlreadyExists):
        shared_database.run_in_transaction(_unit_of_work, name="id_1")

    shared_database.run_in_transaction(_unit_of_work, name="id_2")

    with shared_database.snapshot() as after:
        rows = list(after.read(sd.COUNTERS_TABLE, sd.COUNTERS_COLUMNS, sd.ALL))

    assert len(rows) == 2


<<<<<<< HEAD
def test_create_table_with_proto_columns(
    not_emulator,
    not_postgres,
    shared_instance,
    databases_to_delete,
    proto_descriptor_file,
):
    proto_cols_db_id = _helpers.unique_id("proto-columns")
    extra_ddl = [
        "CREATE PROTO BUNDLE (spanner.examples.music.SingerInfo, spanner.examples.music.Genre,)"
    ]

    proto_cols_database = shared_instance.database(
        proto_cols_db_id,
        ddl_statements=extra_ddl + _helpers.PROTO_COLUMNS_DDL_STATEMENTS,
        proto_descriptors=proto_descriptor_file,
    )
    operation = proto_cols_database.create()
    operation.result(DBAPI_OPERATION_TIMEOUT)  # raises on failure / timeout.

    databases_to_delete.append(proto_cols_database)

    proto_cols_database.reload()
    assert proto_cols_database.proto_descriptors is not None
    assert any("PROTO BUNDLE" in stmt for stmt in proto_cols_database.ddl_statements)
=======
def test_insertion_in_referencing_table_fkadc(not_emulator, shared_database):
    with shared_database.batch() as batch:
        batch.insert(
            table="Customers",
            columns=FKADC_CUSTOMERS_COLUMNS,
            values=[
                (1, "Marc"),
                (2, "Catalina"),
            ],
        )

    with shared_database.batch() as batch:
        batch.insert(
            table="ShoppingCarts",
            columns=FKADC_SHOPPING_CARTS_COLUMNS,
            values=[
                (1, 1, "Marc"),
            ],
        )

    with shared_database.snapshot() as snapshot:
        rows = list(
            snapshot.read(
                "ShoppingCarts", ("CartId", "CustomerId", "CustomerName"), ALL_KEYSET
            )
        )

    assert len(rows) == 1


def test_insertion_in_referencing_table_error_fkadc(not_emulator, shared_database):
    with pytest.raises(exceptions.FailedPrecondition):
        with shared_database.batch() as batch:
            batch.insert(
                table="ShoppingCarts",
                columns=FKADC_SHOPPING_CARTS_COLUMNS,
                values=[
                    (4, 4, "Naina"),
                ],
            )


def test_insertion_then_deletion_in_referenced_table_fkadc(
    not_emulator, shared_database
):
    with shared_database.batch() as batch:
        batch.insert(
            table="Customers",
            columns=FKADC_CUSTOMERS_COLUMNS,
            values=[
                (3, "Sara"),
            ],
        )

    with shared_database.batch() as batch:
        batch.insert(
            table="ShoppingCarts",
            columns=FKADC_SHOPPING_CARTS_COLUMNS,
            values=[
                (3, 3, "Sara"),
            ],
        )

    with shared_database.snapshot() as snapshot:
        rows = list(snapshot.read("ShoppingCarts", ["CartId"], ALL_KEYSET))

    assert [3] in rows

    with shared_database.batch() as batch:
        batch.delete(table="Customers", keyset=spanner_v1.KeySet(keys=[[3]]))

    with shared_database.snapshot() as snapshot:
        rows = list(snapshot.read("ShoppingCarts", ["CartId"], ALL_KEYSET))

    assert [3] not in rows


def test_insert_then_delete_referenced_key_error_fkadc(not_emulator, shared_database):
    with pytest.raises(exceptions.FailedPrecondition):
        with shared_database.batch() as batch:
            batch.insert(
                table="Customers",
                columns=FKADC_CUSTOMERS_COLUMNS,
                values=[
                    (3, "Sara"),
                ],
            )
            batch.delete(table="Customers", keyset=spanner_v1.KeySet(keys=[[3]]))


def test_insert_referencing_key_then_delete_referenced_key_error_fkadc(
    not_emulator, shared_database
):
    with shared_database.batch() as batch:
        batch.insert(
            table="Customers",
            columns=FKADC_CUSTOMERS_COLUMNS,
            values=[
                (4, "Huda"),
            ],
        )

    with pytest.raises(exceptions.FailedPrecondition):
        with shared_database.batch() as batch:
            batch.insert(
                table="ShoppingCarts",
                columns=FKADC_SHOPPING_CARTS_COLUMNS,
                values=[
                    (4, 4, "Huda"),
                ],
            )
            batch.delete(table="Customers", keyset=spanner_v1.KeySet(keys=[[4]]))


def test_information_schema_referential_constraints_fkadc(
    not_emulator, shared_database
):
    with shared_database.snapshot() as snapshot:
        rows = list(
            snapshot.execute_sql(
                "SELECT DELETE_RULE "
                "FROM INFORMATION_SCHEMA.REFERENTIAL_CONSTRAINTS "
                "WHERE CONSTRAINT_NAME = 'FKShoppingCartsCustomerId'"
            )
        )

        assert any("CASCADE" in stmt for stmt in rows)


def test_update_database_success(
    not_emulator, shared_database, shared_instance, database_operation_timeout
):
    old_protection = shared_database.enable_drop_protection
    new_protection = True
    shared_database.enable_drop_protection = new_protection
    operation = shared_database.update(["enable_drop_protection"])

    # We want to make sure the operation completes.
    operation.result(database_operation_timeout)  # raises on failure / timeout.

    # Create a new database instance and reload it.
    database_alt = shared_instance.database(shared_database.name.split("/")[-1])
    assert database_alt.enable_drop_protection != new_protection

    database_alt.reload()
    assert database_alt.enable_drop_protection == new_protection

    with pytest.raises(exceptions.FailedPrecondition):
        database_alt.drop()

    with pytest.raises(exceptions.FailedPrecondition):
        shared_instance.delete()

    # Make sure to put the database back the way it was for the
    # other test cases.
    shared_database.enable_drop_protection = old_protection
    shared_database.update(["enable_drop_protection"])


def test_update_database_invalid(not_emulator, shared_database):
    shared_database.enable_drop_protection = True

    # Empty `fields` is not supported.
    with pytest.raises(exceptions.InvalidArgument):
        shared_database.update([])


def test_snapshot_read_w_directed_read_options(
    shared_database, not_postgres, not_emulator
):
    _helpers.retry_has_all_dll(shared_database.reload)()
    table = "users_history"
    columns = ["id", "commit_ts", "name", "email", "deleted"]
    user_id = 1234
    name = "phred"
    email = "phred@example.com"
    row_data = [[user_id, spanner_v1.COMMIT_TIMESTAMP, name, email, False]]
    sd = _sample_data

    with shared_database.batch() as batch:
        batch.delete(table, sd.ALL)
        batch.insert(table, columns, row_data)

    with shared_database.snapshot() as snapshot:
        rows = list(
            snapshot.read(
                table, columns, sd.ALL, directed_read_options=DIRECTED_READ_OPTIONS
            )
        )

    assert len(rows) == 1


def test_execute_sql_w_directed_read_options(
    shared_database, not_postgres, not_emulator
):
    _helpers.retry_has_all_dll(shared_database.reload)()
    sd = _sample_data

    with shared_database.batch() as batch:
        batch.delete(sd.TABLE, sd.ALL)

    def _unit_of_work(transaction, test):
        transaction.insert_or_update(test.TABLE, test.COLUMNS, test.ROW_DATA)

    shared_database.run_in_transaction(_unit_of_work, test=sd)

    with shared_database.snapshot() as snapshot:
        rows = list(
            snapshot.execute_sql(sd.SQL, directed_read_options=DIRECTED_READ_OPTIONS)
        )
    sd._check_rows_data(rows)


def test_readwrite_transaction_w_directed_read_options_w_error(
    shared_database, not_emulator, not_postgres
):
    _helpers.retry_has_all_dll(shared_database.reload)()
    sd = _sample_data

    def _transaction_read(transaction):
        list(
            transaction.read(
                sd.TABLE,
                sd.COLUMNS,
                sd.ALL,
                directed_read_options=DIRECTED_READ_OPTIONS,
            )
        )

    with pytest.raises(exceptions.InvalidArgument):
        shared_database.run_in_transaction(_transaction_read)
>>>>>>> 5b94dac5
<|MERGE_RESOLUTION|>--- conflicted
+++ resolved
@@ -444,15 +444,7 @@
 
 
 def test_create_role_grant_access_success(
-<<<<<<< HEAD
-    not_emulator,
-    shared_instance,
-    databases_to_delete,
-    not_postgres,
-    proto_descriptor_file,
-=======
-    not_emulator, shared_instance, databases_to_delete, database_dialect
->>>>>>> 5b94dac5
+    not_emulator, shared_instance, databases_to_delete, database_dialect, proto_descriptor_file,
 ):
     creator_role_parent = _helpers.unique_id("role_parent", separator="_")
     creator_role_orphan = _helpers.unique_id("role_orphan", separator="_")
@@ -464,16 +456,6 @@
     databases_to_delete.append(temp_db)
     create_op.result(DBAPI_OPERATION_TIMEOUT)  # raises on failure / timeout.
     # Create role and grant select permission on table contacts for parent role.
-<<<<<<< HEAD
-    ddl_statements = _helpers.DDL_STATEMENTS + [
-        f"CREATE ROLE {creator_role_parent}",
-        f"CREATE ROLE {creator_role_orphan}",
-        f"GRANT SELECT ON TABLE contacts TO ROLE {creator_role_parent}",
-    ]
-    operation = temp_db.update_ddl(
-        ddl_statements, proto_descriptors=proto_descriptor_file
-    )
-=======
     if database_dialect == DatabaseDialect.GOOGLE_STANDARD_SQL:
         ddl_statements = _helpers.DDL_STATEMENTS + [
             f"CREATE ROLE {creator_role_parent}",
@@ -487,8 +469,7 @@
             f"GRANT SELECT ON TABLE contacts TO {creator_role_parent}",
         ]
 
-    operation = temp_db.update_ddl(ddl_statements)
->>>>>>> 5b94dac5
+    operation = temp_db.update_ddl(ddl_statements, proto_descriptors=proto_descriptor_file)
     operation.result(DBAPI_OPERATION_TIMEOUT)  # raises on failure / timeout.
 
     # Perform select with orphan role on table contacts.
@@ -523,15 +504,7 @@
 
 
 def test_list_database_role_success(
-<<<<<<< HEAD
-    not_emulator,
-    shared_instance,
-    databases_to_delete,
-    not_postgres,
-    proto_descriptor_file,
-=======
-    not_emulator, shared_instance, databases_to_delete, database_dialect
->>>>>>> 5b94dac5
+    not_emulator, shared_instance, databases_to_delete, database_dialect, proto_descriptor_file
 ):
     creator_role_parent = _helpers.unique_id("role_parent", separator="_")
     creator_role_orphan = _helpers.unique_id("role_orphan", separator="_")
@@ -638,33 +611,6 @@
     assert len(rows) == 2
 
 
-<<<<<<< HEAD
-def test_create_table_with_proto_columns(
-    not_emulator,
-    not_postgres,
-    shared_instance,
-    databases_to_delete,
-    proto_descriptor_file,
-):
-    proto_cols_db_id = _helpers.unique_id("proto-columns")
-    extra_ddl = [
-        "CREATE PROTO BUNDLE (spanner.examples.music.SingerInfo, spanner.examples.music.Genre,)"
-    ]
-
-    proto_cols_database = shared_instance.database(
-        proto_cols_db_id,
-        ddl_statements=extra_ddl + _helpers.PROTO_COLUMNS_DDL_STATEMENTS,
-        proto_descriptors=proto_descriptor_file,
-    )
-    operation = proto_cols_database.create()
-    operation.result(DBAPI_OPERATION_TIMEOUT)  # raises on failure / timeout.
-
-    databases_to_delete.append(proto_cols_database)
-
-    proto_cols_database.reload()
-    assert proto_cols_database.proto_descriptors is not None
-    assert any("PROTO BUNDLE" in stmt for stmt in proto_cols_database.ddl_statements)
-=======
 def test_insertion_in_referencing_table_fkadc(not_emulator, shared_database):
     with shared_database.batch() as batch:
         batch.insert(
@@ -897,4 +843,30 @@
 
     with pytest.raises(exceptions.InvalidArgument):
         shared_database.run_in_transaction(_transaction_read)
->>>>>>> 5b94dac5
+
+
+def test_create_table_with_proto_columns(
+    not_emulator,
+    not_postgres,
+    shared_instance,
+    databases_to_delete,
+    proto_descriptor_file,
+):
+    proto_cols_db_id = _helpers.unique_id("proto-columns")
+    extra_ddl = [
+        "CREATE PROTO BUNDLE (spanner.examples.music.SingerInfo, spanner.examples.music.Genre,)"
+    ]
+
+    proto_cols_database = shared_instance.database(
+        proto_cols_db_id,
+        ddl_statements=extra_ddl + _helpers.PROTO_COLUMNS_DDL_STATEMENTS,
+        proto_descriptors=proto_descriptor_file,
+    )
+    operation = proto_cols_database.create()
+    operation.result(DBAPI_OPERATION_TIMEOUT)  # raises on failure / timeout.
+
+    databases_to_delete.append(proto_cols_database)
+
+    proto_cols_database.reload()
+    assert proto_cols_database.proto_descriptors is not None
+    assert any("PROTO BUNDLE" in stmt for stmt in proto_cols_database.ddl_statements)