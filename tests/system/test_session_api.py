--- conflicted
+++ resolved
@@ -204,19 +204,11 @@
     database_name = _helpers.unique_id("test_sessions", separator="_")
     pool = spanner_v1.BurstyPool(labels={"testcase": "session_api"})
 
-<<<<<<< HEAD
-    if(database_dialect == DatabaseDialect.POSTGRESQL):
-        sessions_database = shared_instance.database(
-        database_name,
-        pool=pool,
-        database_dialect=database_dialect,
-=======
     if database_dialect == DatabaseDialect.POSTGRESQL:
         sessions_database = shared_instance.database(
             database_name,
             pool=pool,
             database_dialect=database_dialect,
->>>>>>> 63879d1c
         )
 
         operation = sessions_database.create()
@@ -224,21 +216,12 @@
 
         operation = sessions_database.update_ddl(ddl_statements=_helpers.DDL_STATEMENTS)
         operation.result(database_operation_timeout)
-<<<<<<< HEAD
-    
-    else:
-        sessions_database = shared_instance.database(
-        database_name,
-        ddl_statements=_helpers.DDL_STATEMENTS,
-        pool=pool,
-=======
 
     else:
         sessions_database = shared_instance.database(
             database_name,
             ddl_statements=_helpers.DDL_STATEMENTS,
             pool=pool,
->>>>>>> 63879d1c
         )
 
         operation = sessions_database.create()
@@ -1358,31 +1341,6 @@
     # Create an alternate dataase w/ index.
     extra_ddl = ["CREATE INDEX contacts_by_last_name ON contacts(last_name)"]
     pool = spanner_v1.BurstyPool(labels={"testcase": "read_w_index"})
-<<<<<<< HEAD
-
-    if(database_dialect == DatabaseDialect.POSTGRESQL):
-        temp_db = shared_instance.database(
-        _helpers.unique_id("test_read", separator="_"),
-        pool=pool,
-        database_dialect=database_dialect,
-    )
-        operation = temp_db.create()
-        operation.result(database_operation_timeout)
-
-        operation = temp_db.update_ddl(ddl_statements=_helpers.DDL_STATEMENTS + extra_ddl,)
-        operation.result(database_operation_timeout)
-
-    else: 
-        temp_db = shared_instance.database(
-            _helpers.unique_id("test_read", separator="_"),
-            ddl_statements=_helpers.DDL_STATEMENTS + extra_ddl,
-            pool=pool,
-            database_dialect=database_dialect,
-        )
-        operation = temp_db.create()
-        operation.result(database_operation_timeout)  # raises on failure / timeout.
-
-=======
 
     if database_dialect == DatabaseDialect.POSTGRESQL:
         temp_db = shared_instance.database(
@@ -1408,7 +1366,6 @@
         operation = temp_db.create()
         operation.result(database_operation_timeout)  # raises on failure / timeout.
 
->>>>>>> 63879d1c
     databases_to_delete.append(temp_db)
     committed = _set_up_table(temp_db, row_count)
 
@@ -2138,13 +2095,9 @@
         )
 
 
-<<<<<<< HEAD
-def test_execute_sql_w_json_bindings(not_emulator, not_postgres, sessions_database, database_dialect):
-=======
 def test_execute_sql_w_json_bindings(
     not_emulator, not_postgres, sessions_database, database_dialect
 ):
->>>>>>> 63879d1c
     _bind_test_helper(
         sessions_database,
         database_dialect,
