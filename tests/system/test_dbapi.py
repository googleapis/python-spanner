# Copyright 2021 Google LLC All rights reserved.
#
# Licensed under the Apache License, Version 2.0 (the "License");
# you may not use this file except in compliance with the License.
# You may obtain a copy of the License at
#
#     http://www.apache.org/licenses/LICENSE-2.0
#
# Unless required by applicable law or agreed to in writing, software
# distributed under the License is distributed on an "AS IS" BASIS,
# WITHOUT WARRANTIES OR CONDITIONS OF ANY KIND, either express or implied.
# See the License for the specific language governing permissions and
# limitations under the License.

import hashlib
import pickle
import pkg_resources

import pytest

from google.cloud import spanner_v1
<<<<<<< HEAD
from google.cloud.spanner_dbapi.connection import Connection
from google.cloud.spanner_dbapi.exceptions import ProgrammingError
=======
from google.cloud.spanner_dbapi.connection import connect, Connection
>>>>>>> b5f977eb
from . import _helpers


DATABASE_NAME = "dbapi-txn"

DDL_STATEMENTS = (
    """CREATE TABLE contacts (
        contact_id INT64,
        first_name STRING(1024),
        last_name STRING(1024),
        email STRING(1024)
    )
    PRIMARY KEY (contact_id)""",
)


@pytest.fixture(scope="session")
def raw_database(shared_instance, database_operation_timeout):
    databse_id = _helpers.unique_id("dbapi-txn")
    pool = spanner_v1.BurstyPool(labels={"testcase": "database_api"})
    database = shared_instance.database(
        databse_id, ddl_statements=DDL_STATEMENTS, pool=pool,
    )
    op = database.create()
    op.result(database_operation_timeout)  # raises on failure / timeout.

    yield database

    database.drop()


def clear_table(transaction):
    transaction.execute_update("DELETE FROM contacts WHERE true")


@pytest.fixture(scope="function")
def dbapi_database(raw_database):

    raw_database.run_in_transaction(clear_table)

    yield raw_database

    raw_database.run_in_transaction(clear_table)


def test_commit(shared_instance, dbapi_database):
    """Test committing a transaction with several statements."""
    want_row = (
        1,
        "updated-first-name",
        "last-name",
        "test.email_updated@domen.ru",
    )
    # connect to the test database
    conn = Connection(shared_instance, dbapi_database)
    cursor = conn.cursor()

    # execute several DML statements within one transaction
    cursor.execute(
        """
INSERT INTO contacts (contact_id, first_name, last_name, email)
VALUES (1, 'first-name', 'last-name', 'test.email@domen.ru')
    """
    )
    cursor.execute(
        """
UPDATE contacts
SET first_name = 'updated-first-name'
WHERE first_name = 'first-name'
"""
    )
    cursor.execute(
        """
UPDATE contacts
SET email = 'test.email_updated@domen.ru'
WHERE email = 'test.email@domen.ru'
"""
    )
    conn.commit()

    # read the resulting data from the database
    cursor.execute("SELECT * FROM contacts")
    got_rows = cursor.fetchall()
    conn.commit()

    assert got_rows == [want_row]

    cursor.close()
    conn.close()


def test_rollback(shared_instance, dbapi_database):
    """Test rollbacking a transaction with several statements."""
    want_row = (2, "first-name", "last-name", "test.email@domen.ru")
    # connect to the test database
    conn = Connection(shared_instance, dbapi_database)
    cursor = conn.cursor()

    cursor.execute(
        """
INSERT INTO contacts (contact_id, first_name, last_name, email)
VALUES (2, 'first-name', 'last-name', 'test.email@domen.ru')
    """
    )
    conn.commit()

    # execute several DMLs with one transaction
    cursor.execute(
        """
UPDATE contacts
SET first_name = 'updated-first-name'
WHERE first_name = 'first-name'
"""
    )
    cursor.execute(
        """
UPDATE contacts
SET email = 'test.email_updated@domen.ru'
WHERE email = 'test.email@domen.ru'
"""
    )
    conn.rollback()

    # read the resulting data from the database
    cursor.execute("SELECT * FROM contacts")
    got_rows = cursor.fetchall()
    conn.commit()

    assert got_rows == [want_row]

    cursor.close()
    conn.close()


def test_autocommit_mode_change(shared_instance, dbapi_database):
    """Test auto committing a transaction on `autocommit` mode change."""
    want_row = (
        2,
        "updated-first-name",
        "last-name",
        "test.email@domen.ru",
    )
    # connect to the test database
    conn = Connection(shared_instance, dbapi_database)
    cursor = conn.cursor()

    cursor.execute(
        """
INSERT INTO contacts (contact_id, first_name, last_name, email)
VALUES (2, 'first-name', 'last-name', 'test.email@domen.ru')
    """
    )
    cursor.execute(
        """
UPDATE contacts
SET first_name = 'updated-first-name'
WHERE first_name = 'first-name'
"""
    )
    conn.autocommit = True

    # read the resulting data from the database
    cursor.execute("SELECT * FROM contacts")
    got_rows = cursor.fetchall()

    assert got_rows == [want_row]

    cursor.close()
    conn.close()


def test_rollback_on_connection_closing(shared_instance, dbapi_database):
    """
    When closing a connection all the pending transactions
    must be rollbacked. Testing if it's working this way.
    """
    want_row = (1, "first-name", "last-name", "test.email@domen.ru")
    # connect to the test database
    conn = Connection(shared_instance, dbapi_database)
    cursor = conn.cursor()

    cursor.execute(
        """
INSERT INTO contacts (contact_id, first_name, last_name, email)
VALUES (1, 'first-name', 'last-name', 'test.email@domen.ru')
    """
    )
    conn.commit()

    cursor.execute(
        """
UPDATE contacts
SET first_name = 'updated-first-name'
WHERE first_name = 'first-name'
"""
    )
    conn.close()

    # connect again, as the previous connection is no-op after closing
    conn = Connection(shared_instance, dbapi_database)
    cursor = conn.cursor()

    # read the resulting data from the database
    cursor.execute("SELECT * FROM contacts")
    got_rows = cursor.fetchall()
    conn.commit()

    assert got_rows == [want_row]

    cursor.close()
    conn.close()


def test_results_checksum(shared_instance, dbapi_database):
    """Test that results checksum is calculated properly."""
    conn = Connection(shared_instance, dbapi_database)
    cursor = conn.cursor()

    cursor.execute(
        """
INSERT INTO contacts (contact_id, first_name, last_name, email)
VALUES
(1, 'first-name', 'last-name', 'test.email@domen.ru'),
(2, 'first-name2', 'last-name2', 'test.email2@domen.ru')
    """
    )
    assert len(conn._statements) == 1
    conn.commit()

    cursor.execute("SELECT * FROM contacts")
    got_rows = cursor.fetchall()

    assert len(conn._statements) == 1
    conn.commit()

    checksum = hashlib.sha256()
    checksum.update(pickle.dumps(got_rows[0]))
    checksum.update(pickle.dumps(got_rows[1]))

    assert cursor._checksum.checksum.digest() == checksum.digest()


def test_execute_many(shared_instance, dbapi_database):
    # connect to the test database
    conn = Connection(shared_instance, dbapi_database)
    cursor = conn.cursor()

    row_data = [
        (1, "first-name", "last-name", "test.email@example.com"),
        (2, "first-name2", "last-name2", "test.email2@example.com"),
    ]
    cursor.executemany(
        """
INSERT INTO contacts (contact_id, first_name, last_name, email)
VALUES (%s, %s, %s, %s)
    """,
        row_data,
    )
    conn.commit()

    cursor.executemany(
        """SELECT * FROM contacts WHERE contact_id = @a1""", ({"a1": 1}, {"a1": 2}),
    )
    res = cursor.fetchall()
    conn.commit()

    assert len(res) == len(row_data)
    for found, expected in zip(res, row_data):
        assert found[0] == expected[0]

    # checking that execute() and executemany()
    # results are not mixed together
    cursor.execute(
        """
SELECT * FROM contacts WHERE contact_id = 1
""",
    )
    res = cursor.fetchone()
    conn.commit()

    assert res[0] == 1
    conn.close()


def test_DDL_autocommit(shared_instance, dbapi_database):
    """Check that DDLs in autocommit mode are immediately executed."""
    conn = Connection(shared_instance, dbapi_database)
    conn.autocommit = True

    cur = conn.cursor()
    cur.execute(
        """
        CREATE TABLE Singers (
            SingerId     INT64 NOT NULL,
            Name    STRING(1024),
        ) PRIMARY KEY (SingerId)
    """
    )
    conn.close()

    # if previous DDL wasn't committed, the next DROP TABLE
    # statement will fail with a ProgrammingError
    conn = Connection(shared_instance, dbapi_database)
    cur = conn.cursor()

    cur.execute("DROP TABLE Singers")
    conn.commit()


def test_DDL_commit(shared_instance, dbapi_database):
    """Check that DDLs in commit mode are executed on calling `commit()`."""
    conn = Connection(shared_instance, dbapi_database)
    cur = conn.cursor()

    cur.execute(
        """
    CREATE TABLE Singers (
        SingerId     INT64 NOT NULL,
        Name    STRING(1024),
    ) PRIMARY KEY (SingerId)
    """
    )
    conn.commit()
    conn.close()

    # if previous DDL wasn't committed, the next DROP TABLE
    # statement will fail with a ProgrammingError
    conn = Connection(shared_instance, dbapi_database)
    cur = conn.cursor()

    cur.execute("DROP TABLE Singers")
    conn.commit()


def test_ping(shared_instance, dbapi_database):
    """Check connection validation method."""
    conn = Connection(shared_instance, dbapi_database)
    conn.validate()
    conn.close()


<<<<<<< HEAD
def test_read_only(shared_instance, dbapi_database):
    """
    Check that connection set to `read_only=True` uses
    ReadOnly transactions.
    """
    conn = Connection(shared_instance, dbapi_database, read_only=True)
    cur = conn.cursor()

    with pytest.raises(ProgrammingError):
        cur.execute(
            """
UPDATE contacts
SET first_name = 'updated-first-name'
WHERE first_name = 'first-name'
"""
        )

    cur.execute("SELECT * FROM contacts")
    conn.commit()
=======
def test_user_agent(shared_instance, dbapi_database):
    """Check that DB API uses an appropriate user agent."""
    conn = connect(shared_instance.name, dbapi_database.name)
    assert (
        conn.instance._client._client_info.user_agent
        == "dbapi/" + pkg_resources.get_distribution("google-cloud-spanner").version
    )
>>>>>>> b5f977eb
<|MERGE_RESOLUTION|>--- conflicted
+++ resolved
@@ -19,12 +19,9 @@
 import pytest
 
 from google.cloud import spanner_v1
-<<<<<<< HEAD
+from google.cloud.spanner_dbapi.connection import connect
 from google.cloud.spanner_dbapi.connection import Connection
 from google.cloud.spanner_dbapi.exceptions import ProgrammingError
-=======
-from google.cloud.spanner_dbapi.connection import connect, Connection
->>>>>>> b5f977eb
 from . import _helpers
 
 
@@ -366,27 +363,6 @@
     conn.close()
 
 
-<<<<<<< HEAD
-def test_read_only(shared_instance, dbapi_database):
-    """
-    Check that connection set to `read_only=True` uses
-    ReadOnly transactions.
-    """
-    conn = Connection(shared_instance, dbapi_database, read_only=True)
-    cur = conn.cursor()
-
-    with pytest.raises(ProgrammingError):
-        cur.execute(
-            """
-UPDATE contacts
-SET first_name = 'updated-first-name'
-WHERE first_name = 'first-name'
-"""
-        )
-
-    cur.execute("SELECT * FROM contacts")
-    conn.commit()
-=======
 def test_user_agent(shared_instance, dbapi_database):
     """Check that DB API uses an appropriate user agent."""
     conn = connect(shared_instance.name, dbapi_database.name)
@@ -394,4 +370,24 @@
         conn.instance._client._client_info.user_agent
         == "dbapi/" + pkg_resources.get_distribution("google-cloud-spanner").version
     )
->>>>>>> b5f977eb
+
+
+def test_read_only(shared_instance, dbapi_database):
+    """
+    Check that connection set to `read_only=True` uses
+    ReadOnly transactions.
+    """
+    conn = Connection(shared_instance, dbapi_database, read_only=True)
+    cur = conn.cursor()
+
+    with pytest.raises(ProgrammingError):
+        cur.execute(
+            """
+UPDATE contacts
+SET first_name = 'updated-first-name'
+WHERE first_name = 'first-name'
+"""
+        )
+
+    cur.execute("SELECT * FROM contacts")
+    conn.commit()