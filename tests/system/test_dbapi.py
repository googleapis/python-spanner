# Copyright 2021 Google LLC All rights reserved.
#
# Licensed under the Apache License, Version 2.0 (the "License");
# you may not use this file except in compliance with the License.
# You may obtain a copy of the License at
#
#     http://www.apache.org/licenses/LICENSE-2.0
#
# Unless required by applicable law or agreed to in writing, software
# distributed under the License is distributed on an "AS IS" BASIS,
# WITHOUT WARRANTIES OR CONDITIONS OF ANY KIND, either express or implied.
# See the License for the specific language governing permissions and
# limitations under the License.

import datetime
from collections import defaultdict
import pytest
import time

from google.cloud import spanner_v1
from google.cloud._helpers import UTC

from google.cloud.spanner_dbapi.connection import Connection, connect
from google.cloud.spanner_dbapi.exceptions import (
    ProgrammingError,
    OperationalError,
    RetryAborted,
)
from google.cloud.spanner_dbapi.parsed_statement import AutocommitDmlMode
from google.cloud.spanner_v1 import JsonObject
from google.cloud.spanner_v1 import gapic_version as package_version
from google.api_core.datetime_helpers import DatetimeWithNanoseconds
from . import _helpers

DATABASE_NAME = "dbapi-txn"
SPANNER_RPC_PREFIX = "/google.spanner.v1.Spanner/"
EXECUTE_BATCH_DML_METHOD = SPANNER_RPC_PREFIX + "ExecuteBatchDml"
COMMIT_METHOD = SPANNER_RPC_PREFIX + "Commit"
EXECUTE_SQL_METHOD = SPANNER_RPC_PREFIX + "ExecuteSql"
EXECUTE_STREAMING_SQL_METHOD = SPANNER_RPC_PREFIX + "ExecuteStreamingSql"

DDL = """CREATE TABLE contacts (
        contact_id INT64,
        first_name STRING(1024),
        last_name STRING(1024),
        email STRING(1024)
    )
    PRIMARY KEY (contact_id);
    CREATE VIEW contacts_emails
    SQL SECURITY INVOKER
    AS
    SELECT c.email
    FROM contacts AS c;"""

DDL_STATEMENTS = [stmt.strip() for stmt in DDL.split(";") if stmt.strip()]


@pytest.fixture(scope="session")
def raw_database(shared_instance, database_operation_timeout, not_postgres):
    database_id = _helpers.unique_id("dbapi-txn")
    pool = spanner_v1.BurstyPool(labels={"testcase": "database_api"})
    database = shared_instance.database(
        database_id,
        ddl_statements=DDL_STATEMENTS,
        pool=pool,
        enable_interceptors_in_tests=True,
    )
    op = database.create()
    op.result(database_operation_timeout)  # raises on failure / timeout.

    yield database

    database.drop()


class TestDbApi:
    @staticmethod
    def clear_table(transaction):
        transaction.execute_update("DELETE FROM contacts WHERE true")

    @pytest.fixture(scope="function")
    def dbapi_database(self, raw_database):
        # Resetting the count so that each test gives correct count of the api
        # methods called during that test
        raw_database._method_count_interceptor._counts = defaultdict(int)
        raw_database.run_in_transaction(self.clear_table)

        yield raw_database

        raw_database.run_in_transaction(self.clear_table)

    @pytest.fixture(autouse=True)
    def init_connection(self, request, shared_instance, dbapi_database):
        if "noautofixt" not in request.keywords:
            self._conn = Connection(shared_instance, dbapi_database)
            self._cursor = self._conn.cursor()
        yield
        if "noautofixt" not in request.keywords:
            self._cursor.close()
            self._conn.close()

    def _execute_common_statements(self, cursor):
        # execute several DML statements within one transaction
        cursor.execute(
            """
                INSERT INTO contacts (contact_id, first_name, last_name, email)
                VALUES (1, 'first-name', 'last-name', 'test.email@domen.ru')
                """
        )
        cursor.execute(
            """
                UPDATE contacts
                SET first_name = 'updated-first-name'
                WHERE first_name = 'first-name'
                """
        )
        cursor.execute(
            """
                UPDATE contacts
                SET email = 'test.email_updated@domen.ru'
                WHERE email = 'test.email@domen.ru'
                """
        )
        return (
            1,
            "updated-first-name",
            "last-name",
            "test.email_updated@domen.ru",
        )

    @pytest.mark.parametrize("client_side", [True, False])
    def test_commit(self, client_side):
        """Test committing a transaction with several statements."""
        updated_row = self._execute_common_statements(self._cursor)
        if client_side:
            self._cursor.execute("""COMMIT""")
        else:
            self._conn.commit()

        # read the resulting data from the database
        self._cursor.execute("SELECT * FROM contacts")
        got_rows = self._cursor.fetchall()
        self._conn.commit()

        assert got_rows == [updated_row]

    @pytest.mark.skipif(
        _helpers.USE_EMULATOR,
        reason="Emulator does not support multiple parallel transactions.",
    )
    def test_commit_exception(self):
        """Test that if exception during commit method is caught, then
        subsequent operations on same Cursor and Connection object works
        properly."""
        self._execute_common_statements(self._cursor)
        # deleting the session to fail the commit
        self._conn._session.delete()
        try:
            self._conn.commit()
        except Exception:
            pass

        # Testing that the connection and Cursor are in proper state post commit
        # and a new transaction is started
        updated_row = self._execute_common_statements(self._cursor)
        self._cursor.execute("SELECT * FROM contacts")
        got_rows = self._cursor.fetchall()
        self._conn.commit()

        assert got_rows == [updated_row]

    @pytest.mark.skipif(
        _helpers.USE_EMULATOR,
        reason="Emulator does not support multiple parallel transactions.",
    )
    def test_rollback_exception(self):
        """Test that if exception during rollback method is caught, then
        subsequent operations on same Cursor and Connection object works
        properly."""
        self._execute_common_statements(self._cursor)
        # deleting the session to fail the rollback
        self._conn._session.delete()
        try:
            self._conn.rollback()
        except Exception:
            pass

        # Testing that the connection and Cursor are in proper state post
        # exception in rollback and a new transaction is started
        updated_row = self._execute_common_statements(self._cursor)
        self._cursor.execute("SELECT * FROM contacts")
        got_rows = self._cursor.fetchall()
        self._conn.commit()

        assert got_rows == [updated_row]

    def test_cursor_execute_exception(self):
        """Test that if exception in Cursor's execute method is caught when
        Connection is not in autocommit mode, then subsequent operations on
        same Cursor and Connection object works properly."""
        updated_row = self._execute_common_statements(self._cursor)
        try:
            self._cursor.execute("SELECT * FROM unknown_table")
        except Exception:
            pass
        self._cursor.execute("SELECT * FROM contacts")
        got_rows = self._cursor.fetchall()
        self._conn.commit()
        assert got_rows == [updated_row]

        # Testing that the connection and Cursor are in proper state post commit
        # and a new transaction is started
        self._cursor.execute("SELECT * FROM contacts")
        got_rows = self._cursor.fetchall()
        self._conn.commit()
        assert got_rows == [updated_row]

    def test_cursor_execute_exception_autocommit(self):
        """Test that if exception in Cursor's execute method is caught when
        Connection is in autocommit mode, then subsequent operations on
        same Cursor and Connection object works properly."""
        self._conn.autocommit = True
        updated_row = self._execute_common_statements(self._cursor)
        try:
            self._cursor.execute("SELECT * FROM unknown_table")
        except Exception:
            pass
        self._cursor.execute("SELECT * FROM contacts")
        got_rows = self._cursor.fetchall()
        assert got_rows == [updated_row]

    def test_cursor_execute_exception_begin_client_side(self):
        """Test that if exception in Cursor's execute method is caught when
        beginning a transaction using client side statement, then subsequent
        operations on same Cursor and Connection object works properly."""
        self._conn.autocommit = True
        self._cursor.execute("begin transaction")
        updated_row = self._execute_common_statements(self._cursor)
        try:
            self._cursor.execute("SELECT * FROM unknown_table")
        except Exception:
            pass
        self._cursor.execute("SELECT * FROM contacts")
        got_rows = self._cursor.fetchall()
        self._conn.commit()
        assert got_rows == [updated_row]

        # Testing that the connection and Cursor are in proper state post commit
        self._conn.autocommit = False
        self._cursor.execute("SELECT * FROM contacts")
        got_rows = self._cursor.fetchall()
        self._conn.commit()
        assert got_rows == [updated_row]

    @pytest.mark.noautofixt
    def test_begin_client_side(self, shared_instance, dbapi_database):
        """Test beginning a transaction using client side statement,
        where connection is in autocommit mode."""

        conn1 = Connection(shared_instance, dbapi_database)
        conn1.autocommit = True
        cursor1 = conn1.cursor()
        cursor1.execute("begin transaction")
        updated_row = self._execute_common_statements(cursor1)

        assert conn1._transaction_begin_marked is True
        conn1.commit()
        assert conn1._transaction_begin_marked is False
        cursor1.close()
        conn1.close()

        # As the connection conn1 is committed a new connection should see its results
        conn3 = Connection(shared_instance, dbapi_database)
        cursor3 = conn3.cursor()
        cursor3.execute("SELECT * FROM contacts")
        got_rows = cursor3.fetchall()
        conn3.commit()
        cursor3.close()
        conn3.close()
        assert got_rows == [updated_row]

    def test_noop_sql_statements(self, dbapi_database):
        """Test beginning and then committing a transaction is a Noop"""
        dbapi_database._method_count_interceptor.reset()
        self._cursor.execute("begin transaction")
        self._cursor.execute("commit transaction")
        assert dbapi_database._method_count_interceptor._counts == {}
        self._cursor.execute("SELECT * FROM contacts")
        self._conn.commit()
        assert self._cursor.fetchall() == []

        """Test beginning and then rolling back a transaction is a Noop"""
        dbapi_database._method_count_interceptor.reset()
        self._cursor.execute("begin transaction")
        self._cursor.execute("rollback transaction")
        assert dbapi_database._method_count_interceptor._counts == {}
        self._cursor.execute("SELECT * FROM contacts")
        assert self._cursor.fetchall() == []
        self._conn.commit()

        dbapi_database._method_count_interceptor.reset()
        self._cursor.execute("start batch dml")
        self._cursor.execute("run batch")
        assert dbapi_database._method_count_interceptor._counts == {}

    def test_read_and_commit_timestamps(self):
        """Test COMMIT_TIMESTAMP is not available after read statement and
        READ_TIMESTAMP is not available after write statement in autocommit
        mode."""
        self._conn.autocommit = True
        self._cursor.execute("SELECT * FROM contacts")
        self._cursor.execute(
            """
            INSERT INTO contacts (contact_id, first_name, last_name, email)
            VALUES (1, 'first-name', 'last-name', 'test.email@domen.ru')
            """
        )

        self._cursor.execute("SHOW VARIABLE COMMIT_TIMESTAMP")
        got_rows = self._cursor.fetchall()
        assert len(got_rows) == 1

        self._cursor.execute("SHOW VARIABLE READ_TIMESTAMP")
        got_rows = self._cursor.fetchall()
        assert len(got_rows) == 0

        self._cursor.execute("SELECT * FROM contacts")

        self._cursor.execute("SHOW VARIABLE COMMIT_TIMESTAMP")
        got_rows = self._cursor.fetchall()
        assert len(got_rows) == 0

        self._cursor.execute("SHOW VARIABLE READ_TIMESTAMP")
        got_rows = self._cursor.fetchall()
        assert len(got_rows) == 1

    def test_commit_timestamp_client_side_transaction(self):
        """Test executing SHOW_COMMIT_TIMESTAMP client side statement in a
        transaction."""

        self._cursor.execute(
            """
    INSERT INTO contacts (contact_id, first_name, last_name, email)
    VALUES (1, 'first-name', 'last-name', 'test.email@domen.ru')
        """
        )
        self._cursor.execute("SHOW VARIABLE COMMIT_TIMESTAMP")
        got_rows = self._cursor.fetchall()
        # As the connection is not committed we will get 0 rows
        assert len(got_rows) == 0
        assert len(self._cursor.description) == 1

        self._cursor.execute(
            """
    INSERT INTO contacts (contact_id, first_name, last_name, email)
    VALUES (2, 'first-name', 'last-name', 'test.email@domen.ru')
        """
        )
        self._conn.commit()
        self._cursor.execute("SHOW VARIABLE COMMIT_TIMESTAMP")

        got_rows = self._cursor.fetchall()
        assert len(got_rows) == 1
        assert len(got_rows[0]) == 1
        assert len(self._cursor.description) == 1
        assert self._cursor.description[0].name == "SHOW_COMMIT_TIMESTAMP"
        assert isinstance(got_rows[0][0], DatetimeWithNanoseconds)

    def test_commit_timestamp_client_side_autocommit(self):
        """Test executing SHOW_COMMIT_TIMESTAMP client side statement in a
        transaction when connection is in autocommit mode."""

        self._conn.autocommit = True
        self._cursor.execute(
            """
    INSERT INTO contacts (contact_id, first_name, last_name, email)
    VALUES (2, 'first-name', 'last-name', 'test.email@domen.ru')
        """
        )
        self._cursor.execute("SHOW VARIABLE COMMIT_TIMESTAMP")

        got_rows = self._cursor.fetchall()
        assert len(got_rows) == 1
        assert len(got_rows[0]) == 1
        assert len(self._cursor.description) == 1
        assert self._cursor.description[0].name == "SHOW_COMMIT_TIMESTAMP"
        assert isinstance(got_rows[0][0], DatetimeWithNanoseconds)

    def test_read_timestamp_client_side(self):
        """Test executing SHOW_READ_TIMESTAMP client side statement in a
        transaction."""

        self._conn.read_only = True
        self._cursor.execute("SELECT * FROM contacts")
        assert self._cursor.fetchall() == []

        self._cursor.execute("SHOW VARIABLE READ_TIMESTAMP")
        read_timestamp_query_result_1 = self._cursor.fetchall()

        self._cursor.execute("SELECT * FROM contacts")
        assert self._cursor.fetchall() == []

        self._cursor.execute("SHOW VARIABLE READ_TIMESTAMP")
        read_timestamp_query_result_2 = self._cursor.fetchall()

        self._conn.commit()

        self._cursor.execute("SHOW VARIABLE READ_TIMESTAMP")
        read_timestamp_query_result_3 = self._cursor.fetchall()
        assert len(self._cursor.description) == 1
        assert self._cursor.description[0].name == "SHOW_READ_TIMESTAMP"

        assert (
            read_timestamp_query_result_1
            == read_timestamp_query_result_2
            == read_timestamp_query_result_3
        )
        assert len(read_timestamp_query_result_1) == 1
        assert len(read_timestamp_query_result_1[0]) == 1
        assert isinstance(read_timestamp_query_result_1[0][0], DatetimeWithNanoseconds)

        self._cursor.execute("SELECT * FROM contacts")
        self._cursor.execute("SHOW VARIABLE READ_TIMESTAMP")
        read_timestamp_query_result_4 = self._cursor.fetchall()
        self._conn.commit()
        assert read_timestamp_query_result_1 != read_timestamp_query_result_4

    def test_read_timestamp_client_side_autocommit(self):
        """Test executing SHOW_READ_TIMESTAMP client side statement in a
        transaction when connection is in autocommit mode."""

        self._conn.autocommit = True

        self._cursor.execute(
            """
    INSERT INTO contacts (contact_id, first_name, last_name, email)
    VALUES (2, 'first-name', 'last-name', 'test.email@domen.ru')
        """
        )
        self._conn.read_only = True
        self._cursor.execute("SELECT * FROM contacts")
        assert self._cursor.fetchall() == [
            (2, "first-name", "last-name", "test.email@domen.ru")
        ]
        self._cursor.execute("SHOW VARIABLE READ_TIMESTAMP")
        read_timestamp_query_result_1 = self._cursor.fetchall()

        assert len(read_timestamp_query_result_1) == 1
        assert len(read_timestamp_query_result_1[0]) == 1
        assert len(self._cursor.description) == 1
        assert self._cursor.description[0].name == "SHOW_READ_TIMESTAMP"
        assert isinstance(read_timestamp_query_result_1[0][0], DatetimeWithNanoseconds)

        self._conn.read_only = False
        self._insert_row(3)

        self._conn.read_only = True
        self._cursor.execute("SELECT * FROM contacts")
        self._cursor.execute("SHOW VARIABLE READ_TIMESTAMP")
        read_timestamp_query_result_2 = self._cursor.fetchall()
        assert read_timestamp_query_result_1 != read_timestamp_query_result_2

    @pytest.mark.parametrize("auto_commit", [False, True])
    def test_batch_dml(self, auto_commit, dbapi_database):
        """Test batch dml."""

        method_count_interceptor = dbapi_database._method_count_interceptor
        method_count_interceptor.reset()
        if auto_commit:
            self._conn.autocommit = True
        self._insert_row(1)

        self._cursor.execute("start batch dml")
        self._insert_row(2)
        self._insert_row(3)
        self._cursor.execute("run batch")

        self._insert_row(4)

        # Test starting another dml batch in same transaction works
        self._cursor.execute("start batch dml")
        self._insert_row(5)
        self._insert_row(6)
        self._cursor.execute("run batch")

        if not auto_commit:
            self._conn.commit()

        self._cursor.execute("SELECT * FROM contacts")
        assert (
            self._cursor.fetchall().sort()
            == (
                [
                    (1, "first-name-1", "last-name-1", "test.email@domen.ru"),
                    (2, "first-name-2", "last-name-2", "test.email@domen.ru"),
                    (3, "first-name-3", "last-name-3", "test.email@domen.ru"),
                    (4, "first-name-4", "last-name-4", "test.email@domen.ru"),
                    (5, "first-name-5", "last-name-5", "test.email@domen.ru"),
                    (6, "first-name-6", "last-name-6", "test.email@domen.ru"),
                ]
            ).sort()
        )

        # Test starting another dml batch in same connection post commit works
        self._cursor.execute("start batch dml")
        self._insert_row(7)
        self._insert_row(8)
        self._cursor.execute("run batch")

        self._insert_row(9)

        if not auto_commit:
            self._conn.commit()

        self._cursor.execute("SELECT * FROM contacts")
        assert len(self._cursor.fetchall()) == 9
        # Test that ExecuteBatchDml rpc is called
        assert method_count_interceptor._counts[EXECUTE_BATCH_DML_METHOD] == 3

    def test_abort_batch_dml(self):
        """Test abort batch dml."""

        self._cursor.execute("start batch dml")
        self._insert_row(1)
        self._insert_row(2)
        self._cursor.execute("abort batch")

        self._insert_row(3)
        self._conn.commit()

        self._cursor.execute("SELECT * FROM contacts")
        got_rows = self._cursor.fetchall()
        assert len(got_rows) == 1
        assert got_rows == [(3, "first-name-3", "last-name-3", "test.email@domen.ru")]

    def test_batch_dml_invalid_statements(self):
        """Test batch dml having invalid statements."""

        # Test first statement in batch is invalid
        self._cursor.execute("start batch dml")
        self._cursor.execute(
            """
            INSERT INTO unknown_table (contact_id, first_name, last_name, email)
            VALUES (2, 'first-name', 'last-name', 'test.email@domen.ru')
            """
        )
        self._insert_row(1)
        self._insert_row(2)
        with pytest.raises(OperationalError):
            self._cursor.execute("run batch")

        # Test middle statement in batch is invalid
        self._cursor.execute("start batch dml")
        self._insert_row(1)
        self._cursor.execute(
            """
            INSERT INTO unknown_table (contact_id, first_name, last_name, email)
            VALUES (2, 'first-name', 'last-name', 'test.email@domen.ru')
            """
        )
        self._insert_row(2)
        with pytest.raises(OperationalError):
            self._cursor.execute("run batch")

        # Test last statement in batch is invalid
        self._cursor.execute("start batch dml")
        self._insert_row(1)
        self._insert_row(2)
        self._cursor.execute(
            """
            INSERT INTO unknown_table (contact_id, first_name, last_name, email)
            VALUES (2, 'first-name', 'last-name', 'test.email@domen.ru')
            """
        )
        with pytest.raises(OperationalError):
            self._cursor.execute("run batch")

    def test_partitioned_query(self):
        """Test partition query works in read-only mode."""
        self._cursor.execute("start batch dml")
        for i in range(1, 11):
            self._insert_row(i)
        self._cursor.execute("run batch")
        self._conn.commit()

        self._conn.read_only = True
        self._cursor.execute("PARTITION SELECT * FROM contacts")
        partition_id_rows = self._cursor.fetchall()
        assert len(partition_id_rows) > 0

        rows = []
        for partition_id_row in partition_id_rows:
            self._cursor.execute("RUN PARTITION " + partition_id_row[0])
            rows = rows + self._cursor.fetchall()
        assert len(rows) == 10
        self._conn.commit()

    def test_partitioned_query_in_rw_transaction(self):
        """Test partition query throws exception when connection is not in
        read-only mode and neither in auto-commit mode."""
        self._cursor.execute("start batch dml")
        for i in range(1, 11):
            self._insert_row(i)
        self._cursor.execute("run batch")
        self._conn.commit()

        with pytest.raises(ProgrammingError):
            self._cursor.execute("PARTITION SELECT * FROM contacts")

    def test_partitioned_query_with_dml_query(self):
        """Test partition query throws exception when sql query is a DML query."""
        self._cursor.execute("start batch dml")
        for i in range(1, 11):
            self._insert_row(i)
        self._cursor.execute("run batch")
        self._conn.commit()

        self._conn.read_only = True
        with pytest.raises(ProgrammingError):
            self._cursor.execute(
                """
                PARTITION INSERT INTO contacts (contact_id, first_name, last_name, email)
                VALUES (1111, 'first-name', 'last-name', 'test.email@domen.ru')
                """
            )

    def test_partitioned_query_in_autocommit_mode(self):
        """Test partition query works when connection is not in read-only mode
        but is in auto-commit mode."""
        self._cursor.execute("start batch dml")
        for i in range(1, 11):
            self._insert_row(i)
        self._cursor.execute("run batch")
        self._conn.commit()

        self._conn.autocommit = True
        self._cursor.execute("PARTITION SELECT * FROM contacts")
        partition_id_rows = self._cursor.fetchall()
        assert len(partition_id_rows) > 0

        rows = []
        for partition_id_row in partition_id_rows:
            self._cursor.execute("RUN PARTITION " + partition_id_row[0])
            rows = rows + self._cursor.fetchall()
        assert len(rows) == 10
        self._conn.commit()

    def test_partitioned_query_with_client_transaction_started(self):
        """Test partition query throws exception when connection is in
        auto-commit mode but transaction started using client side statement."""
        self._cursor.execute("start batch dml")
        for i in range(1, 11):
            self._insert_row(i)
        self._cursor.execute("run batch")
        self._conn.commit()

        self._conn.autocommit = True
        self._cursor.execute("begin transaction")
        with pytest.raises(ProgrammingError):
            self._cursor.execute("PARTITION SELECT * FROM contacts")

    def test_run_partitioned_query(self):
        """Test run partitioned query works in read-only mode."""
        self._cursor.execute("start batch dml")
        for i in range(1, 11):
            self._insert_row(i)
        self._cursor.execute("run batch")
        self._conn.commit()

        self._conn.read_only = True
        self._cursor.execute("RUN PARTITIONED QUERY SELECT * FROM contacts")
        assert self._cursor.description is not None
        assert self._cursor.rowcount == -1
        rows = self._cursor.fetchall()
        assert len(rows) == 10
        self._conn.commit()

    def test_partitioned_dml_query(self):
        """Test partitioned_dml query works in autocommit mode."""
        self._cursor.execute("start batch dml")
        for i in range(1, 11):
            self._insert_row(i)
        self._cursor.execute("run batch")
        self._conn.commit()

        self._conn.autocommit = True
        self._cursor.execute("set autocommit_dml_mode = PARTITIONED_NON_ATOMIC")
        self._cursor.execute("DELETE FROM contacts WHERE contact_id > 3")
        assert self._cursor.rowcount == 7

        self._cursor.execute("set autocommit_dml_mode = TRANSACTIONAL")
        assert self._conn.autocommit_dml_mode == AutocommitDmlMode.TRANSACTIONAL

        self._conn.autocommit = False
        # Test changing autocommit_dml_mode is not allowed when connection is in autocommit mode
        with pytest.raises(ProgrammingError):
            self._cursor.execute("set autocommit_dml_mode = PARTITIONED_NON_ATOMIC")

    def _insert_row(self, i):
        self._cursor.execute(
            f"""
            INSERT INTO contacts (contact_id, first_name, last_name, email)
            VALUES ({i}, 'first-name-{i}', 'last-name-{i}', 'test.email@domen.ru')
            """
        )

    def test_commit_abort_retry(self, dbapi_database):
        """Test that when commit failed with Abort exception, then the retry
        succeeds with transaction having insert as well as query type of
        statements along with batch dml statements.
        We are trying to test all types of statements like execute, executemany,
        fetchone, fetchmany, fetchall"""

        method_count_interceptor = dbapi_database._method_count_interceptor
        method_count_interceptor.reset()
        # called 2 times
        self._insert_row(1)
        # called 2 times
        self._cursor.execute("SELECT * FROM contacts")
        self._cursor.fetchall()
        self._cursor.execute("start batch dml")
        self._insert_row(2)
        self._insert_row(3)
        # called 2 times for batch dml rpc
        self._cursor.execute("run batch")
        row_data = [
            (4, "first-name4", "last-name4", "test.email4@example.com"),
            (5, "first-name5", "last-name5", "test.email5@example.com"),
        ]
        # called 2 times for batch dml rpc
        self._cursor.executemany(
            """
                INSERT INTO contacts (contact_id, first_name, last_name, email)
                VALUES (%s, %s, %s, %s)
            """,
            row_data,
        )
        # called 2 times and as this would make 3 execute streaming sql calls
        # so total 6 calls
        self._cursor.executemany(
            """SELECT * FROM contacts WHERE contact_id = %s""",
            ((1,), (2,), (3,)),
        )
        self._cursor.fetchone()
        self._cursor.fetchmany(2)
        dbapi_database._method_abort_interceptor.set_method_to_abort(
            COMMIT_METHOD, self._conn
        )
        # called 2 times
        self._conn.commit()
        dbapi_database._method_abort_interceptor.reset()
        assert method_count_interceptor._counts[COMMIT_METHOD] == 2
        assert method_count_interceptor._counts[EXECUTE_BATCH_DML_METHOD] == 4
        assert method_count_interceptor._counts[EXECUTE_STREAMING_SQL_METHOD] == 10

        self._cursor.execute("SELECT * FROM contacts")
        got_rows = self._cursor.fetchall()
        assert len(got_rows) == 5

    @pytest.mark.skipif(
        _helpers.USE_EMULATOR,
        reason="Emulator does not support concurrent transactions.",
    )
    def test_retry_aborted_exception(self, shared_instance, dbapi_database):
        """Test that retry fails with RetryAborted error when rows are updated during retry."""

        conn1 = Connection(shared_instance, dbapi_database)
        cursor1 = conn1.cursor()
        cursor1.execute(
            """
            INSERT INTO contacts (contact_id, first_name, last_name, email)
            VALUES (1, 'first-name', 'last-name', 'test.email@domen.ru')
            """
        )
        conn1.commit()
        cursor1.execute("SELECT * FROM contacts")
        cursor1.fetchall()

        conn2 = Connection(shared_instance, dbapi_database)
        cursor2 = conn2.cursor()
        cursor2.execute(
            """
            UPDATE contacts
            SET email = 'test.email_updated@domen.ru'
            WHERE contact_id = 1
            """
        )
        conn2.commit()

        dbapi_database._method_abort_interceptor.set_method_to_abort(
            COMMIT_METHOD, conn1
        )
        with pytest.raises(RetryAborted):
            conn1.commit()
        dbapi_database._method_abort_interceptor.reset()

    def test_execute_sql_abort_retry_multiple_times(self, dbapi_database):
        """Test that when execute sql failed 2 times with Abort exception, then
        the retry succeeds 3rd time."""

        method_count_interceptor = dbapi_database._method_count_interceptor
        method_count_interceptor.reset()
        self._cursor.execute("start batch dml")
        self._insert_row(1)
        self._insert_row(2)
        self._cursor.execute("run batch")
        # aborting method 2 times before succeeding
        dbapi_database._method_abort_interceptor.set_method_to_abort(
            EXECUTE_STREAMING_SQL_METHOD, self._conn, 2
        )
        self._cursor.execute("SELECT * FROM contacts")
        self._cursor.fetchmany(2)
        dbapi_database._method_abort_interceptor.reset()
        self._conn.commit()
        # Check that all rpcs except commit should be called 3 times the original
        assert method_count_interceptor._counts[COMMIT_METHOD] == 1
        assert method_count_interceptor._counts[EXECUTE_BATCH_DML_METHOD] == 3
        assert method_count_interceptor._counts[EXECUTE_STREAMING_SQL_METHOD] == 3

        self._cursor.execute("SELECT * FROM contacts")
        got_rows = self._cursor.fetchall()
        assert len(got_rows) == 2

    def test_execute_batch_dml_abort_retry(self, dbapi_database):
        """Test that when any execute batch dml failed with Abort exception,
        then the retry succeeds with transaction having insert as well as query
        type of statements along with batch dml statements."""

        method_count_interceptor = dbapi_database._method_count_interceptor
        method_count_interceptor.reset()
        # called 3 times
        self._insert_row(1)
        # called 3 times
        self._cursor.execute("SELECT * FROM contacts")
        self._cursor.fetchall()
        self._cursor.execute("start batch dml")
        self._insert_row(2)
        self._insert_row(3)
        dbapi_database._method_abort_interceptor.set_method_to_abort(
            EXECUTE_BATCH_DML_METHOD, self._conn, 2
        )
        # called 3 times
        self._cursor.execute("run batch")
        dbapi_database._method_abort_interceptor.reset()
        self._conn.commit()
        assert method_count_interceptor._counts[COMMIT_METHOD] == 1
        assert method_count_interceptor._counts[EXECUTE_BATCH_DML_METHOD] == 3
        assert method_count_interceptor._counts[EXECUTE_STREAMING_SQL_METHOD] == 6

        self._cursor.execute("SELECT * FROM contacts")
        got_rows = self._cursor.fetchall()
        assert len(got_rows) == 3

    def test_multiple_aborts_in_transaction(self, dbapi_database):
        """Test that when there are multiple Abort exceptions in a transaction
        on different statements, then the retry succeeds."""

        method_count_interceptor = dbapi_database._method_count_interceptor
        method_count_interceptor.reset()
        # called 3 times
        self._insert_row(1)
        dbapi_database._method_abort_interceptor.set_method_to_abort(
            EXECUTE_STREAMING_SQL_METHOD, self._conn
        )
        # called 3 times
        self._cursor.execute("SELECT * FROM contacts")
        dbapi_database._method_abort_interceptor.reset()
        self._cursor.fetchall()
        # called 2 times
        self._insert_row(2)
        # called 2 times
        self._cursor.execute("SELECT * FROM contacts")
        self._cursor.fetchone()
        dbapi_database._method_abort_interceptor.set_method_to_abort(
            COMMIT_METHOD, self._conn
        )
        # called 2 times
        self._conn.commit()
        dbapi_database._method_abort_interceptor.reset()
        assert method_count_interceptor._counts[COMMIT_METHOD] == 2
        assert method_count_interceptor._counts[EXECUTE_STREAMING_SQL_METHOD] == 10

        self._cursor.execute("SELECT * FROM contacts")
        got_rows = self._cursor.fetchall()
        assert len(got_rows) == 2

    def test_consecutive_aborted_transactions(self, dbapi_database):
        """Test 2 consecutive transactions with Abort exceptions on the same
        connection works."""

        method_count_interceptor = dbapi_database._method_count_interceptor
        method_count_interceptor.reset()
        self._insert_row(1)
        self._insert_row(2)
        self._cursor.execute("SELECT * FROM contacts")
        self._cursor.fetchall()
        dbapi_database._method_abort_interceptor.set_method_to_abort(
            COMMIT_METHOD, self._conn
        )
        self._conn.commit()
        dbapi_database._method_abort_interceptor.reset()
        assert method_count_interceptor._counts[COMMIT_METHOD] == 2
        assert method_count_interceptor._counts[EXECUTE_STREAMING_SQL_METHOD] == 6

        method_count_interceptor = dbapi_database._method_count_interceptor
        method_count_interceptor.reset()
        self._insert_row(3)
        self._insert_row(4)
        self._cursor.execute("SELECT * FROM contacts")
        self._cursor.fetchall()
        dbapi_database._method_abort_interceptor.set_method_to_abort(
            COMMIT_METHOD, self._conn
        )
        self._conn.commit()
        dbapi_database._method_abort_interceptor.reset()
        assert method_count_interceptor._counts[COMMIT_METHOD] == 2
        assert method_count_interceptor._counts[EXECUTE_STREAMING_SQL_METHOD] == 6

        self._cursor.execute("SELECT * FROM contacts")
        got_rows = self._cursor.fetchall()
        assert len(got_rows) == 4

    def test_abort_retry_multiple_cursors(self, dbapi_database):
        """Test that retry works when multiple cursors are involved in the transaction."""

        self._insert_row(1)
        self._insert_row(2)
        self._insert_row(3)
        self._insert_row(4)
        self._conn.commit()

        cur1 = self._conn.cursor()
        cur1.execute("SELECT * FROM contacts WHERE contact_id IN (1, 2)")
        cur2 = self._conn.cursor()
        cur2.execute("SELECT * FROM contacts WHERE contact_id IN (3, 4)")
        row1 = cur1.fetchone()
        row2 = cur2.fetchone()
        row3 = cur1.fetchone()
        row4 = cur2.fetchone()
        dbapi_database._method_abort_interceptor.set_method_to_abort(
            COMMIT_METHOD, self._conn
        )
        self._conn.commit()
        dbapi_database._method_abort_interceptor.reset()

        assert set([row1, row3]) == set(
            [
                (1, "first-name-1", "last-name-1", "test.email@domen.ru"),
                (2, "first-name-2", "last-name-2", "test.email@domen.ru"),
            ]
        )
        assert set([row2, row4]) == set(
            [
                (3, "first-name-3", "last-name-3", "test.email@domen.ru"),
                (4, "first-name-4", "last-name-4", "test.email@domen.ru"),
            ]
        )

    def test_begin_success_post_commit(self):
        """Test beginning a new transaction post commiting an existing transaction
        is possible on a connection, when connection is in autocommit mode."""
        want_row = (2, "first-name", "last-name", "test.email@domen.ru")
        self._conn.autocommit = True
        self._cursor.execute("begin transaction")
        self._cursor.execute(
            """
            INSERT INTO contacts (contact_id, first_name, last_name, email)
            VALUES (2, 'first-name', 'last-name', 'test.email@domen.ru')
            """
        )
        self._conn.commit()

        self._cursor.execute("begin transaction")
        self._cursor.execute("SELECT * FROM contacts")
        got_rows = self._cursor.fetchall()
        self._conn.commit()
        assert got_rows == [want_row]

    def test_begin_error_before_commit(self):
        """Test beginning a new transaction before commiting an existing transaction is not possible on a connection, when connection is in autocommit mode."""
        self._conn.autocommit = True
        self._cursor.execute("begin transaction")
        self._cursor.execute(
            """
            INSERT INTO contacts (contact_id, first_name, last_name, email)
            VALUES (2, 'first-name', 'last-name', 'test.email@domen.ru')
            """
        )

        with pytest.raises(OperationalError):
            self._cursor.execute("begin transaction")

    @pytest.mark.parametrize("client_side", [False, True])
    def test_rollback(self, client_side):
        """Test rollbacking a transaction with several statements."""
        want_row = (2, "first-name", "last-name", "test.email@domen.ru")

        self._cursor.execute(
            """
    INSERT INTO contacts (contact_id, first_name, last_name, email)
    VALUES (2, 'first-name', 'last-name', 'test.email@domen.ru')
        """
        )
        self._conn.commit()

        # execute several DMLs with one transaction
        self._cursor.execute(
            """
    UPDATE contacts
    SET first_name = 'updated-first-name'
    WHERE first_name = 'first-name'
    """
        )
        self._cursor.execute(
            """
    UPDATE contacts
    SET email = 'test.email_updated@domen.ru'
    WHERE email = 'test.email@domen.ru'
    """
        )

        if client_side:
            self._cursor.execute("ROLLBACK")
        else:
            self._conn.rollback()

        # read the resulting data from the database
        self._cursor.execute("SELECT * FROM contacts")
        got_rows = self._cursor.fetchall()
        self._conn.commit()

        assert got_rows == [want_row]

    def test_autocommit_mode_change(self):
        """Test auto committing a transaction on `autocommit` mode change."""
        want_row = (
            2,
            "updated-first-name",
            "last-name",
            "test.email@domen.ru",
        )

        self._cursor.execute(
            """
    INSERT INTO contacts (contact_id, first_name, last_name, email)
    VALUES (2, 'first-name', 'last-name', 'test.email@domen.ru')
        """
        )
        self._cursor.execute(
            """
    UPDATE contacts
    SET first_name = 'updated-first-name'
    WHERE first_name = 'first-name'
    """
        )
        self._conn.autocommit = True

        # read the resulting data from the database
        self._cursor.execute("SELECT * FROM contacts")
        got_rows = self._cursor.fetchall()

        assert got_rows == [want_row]

    @pytest.mark.noautofixt
    def test_rollback_on_connection_closing(self, shared_instance, dbapi_database):
        """
        When closing a connection all the pending transactions
        must be rollbacked. Testing if it's working this way.
        """
        want_row = (1, "first-name", "last-name", "test.email@domen.ru")
        # connect to the test database
        conn = Connection(shared_instance, dbapi_database)
        cursor = conn.cursor()

        cursor.execute(
            """
    INSERT INTO contacts (contact_id, first_name, last_name, email)
    VALUES (1, 'first-name', 'last-name', 'test.email@domen.ru')
        """
        )
        conn.commit()

        cursor.execute(
            """
    UPDATE contacts
    SET first_name = 'updated-first-name'
    WHERE first_name = 'first-name'
    """
        )
        conn.close()

        # connect again, as the previous connection is no-op after closing
        conn = Connection(shared_instance, dbapi_database)
        cursor = conn.cursor()

        # read the resulting data from the database
        cursor.execute("SELECT * FROM contacts")
        got_rows = cursor.fetchall()
        conn.commit()

        assert got_rows == [want_row]

        cursor.close()
        conn.close()

    def test_execute_many(self):
        row_data = [
            (1, "first-name", "last-name", "test.email@example.com"),
            (2, "first-name2", "last-name2", "test.email2@example.com"),
        ]
        self._cursor.executemany(
            """
    INSERT INTO contacts (contact_id, first_name, last_name, email)
    VALUES (%s, %s, %s, %s)
        """,
            row_data,
        )
        self._conn.commit()

        self._cursor.executemany(
            """SELECT * FROM contacts WHERE contact_id = %s""",
            ((1,), (2,)),
        )
        res = self._cursor.fetchall()
        self._conn.commit()

        assert len(res) == len(row_data)
        for found, expected in zip(res, row_data):
            assert found[0] == expected[0]

        # checking that execute() and executemany()
        # results are not mixed together
        self._cursor.execute(
            """
    SELECT * FROM contacts WHERE contact_id = 1
    """,
        )
        res = self._cursor.fetchone()
        self._conn.commit()

        assert res[0] == 1

    @pytest.mark.noautofixt
    def test_DDL_autocommit(self, shared_instance, dbapi_database):
        """Check that DDLs in autocommit mode are immediately executed."""

        try:
            conn = Connection(shared_instance, dbapi_database)
            conn.autocommit = True

            cur = conn.cursor()
            cur.execute(
                """
                CREATE TABLE Singers (
                    SingerId     INT64 NOT NULL,
                    Name    STRING(1024),
                ) PRIMARY KEY (SingerId)
            """
            )
            conn.close()

            # if previous DDL wasn't committed, the next DROP TABLE
            # statement will fail with a ProgrammingError
            conn = Connection(shared_instance, dbapi_database)
            cur = conn.cursor()

            cur.execute("DROP TABLE Singers")
            conn.commit()
        finally:
            # Delete table
            table = dbapi_database.table("Singers")
            if table.exists():
                op = dbapi_database.update_ddl(["DROP TABLE Singers"])
                op.result()

    def test_ddl_execute_autocommit_true(self, dbapi_database):
        """Check that DDL statement in autocommit mode results in successful
        DDL statement execution for execute method."""

        self._conn.autocommit = True
        self._cursor.execute(
            """
            CREATE TABLE DdlExecuteAutocommit (
                SingerId     INT64 NOT NULL,
                Name    STRING(1024),
            ) PRIMARY KEY (SingerId)
            """
        )
        table = dbapi_database.table("DdlExecuteAutocommit")
        assert table.exists() is True

    def test_ddl_executemany_autocommit_true(self, dbapi_database):
        """Check that DDL statement in autocommit mode results in exception for
        executemany method ."""

        self._conn.autocommit = True
        with pytest.raises(ProgrammingError):
            self._cursor.executemany(
                """
                CREATE TABLE DdlExecuteManyAutocommit (
                    SingerId     INT64 NOT NULL,
                    Name    STRING(1024),
                ) PRIMARY KEY (SingerId)
                """,
                [],
            )
        table = dbapi_database.table("DdlExecuteManyAutocommit")
        assert table.exists() is False

    def test_ddl_executemany_autocommit_false(self, dbapi_database):
        """Check that DDL statement in non-autocommit mode results in exception for
        executemany method ."""
        with pytest.raises(ProgrammingError):
            self._cursor.executemany(
                """
                CREATE TABLE DdlExecuteManyAutocommit (
                    SingerId     INT64 NOT NULL,
                    Name    STRING(1024),
                ) PRIMARY KEY (SingerId)
                """,
                [],
            )
        table = dbapi_database.table("DdlExecuteManyAutocommit")
        assert table.exists() is False

    def test_ddl_execute(self, dbapi_database):
        """Check that DDL statement followed by non-DDL execute statement in
        non autocommit mode results in successful DDL statement execution."""

        want_row = (
            1,
            "first-name",
        )
        self._cursor.execute(
            """
            CREATE TABLE DdlExecute (
                SingerId     INT64 NOT NULL,
                Name    STRING(1024),
            ) PRIMARY KEY (SingerId)
            """
        )
        table = dbapi_database.table("DdlExecute")
        assert table.exists() is False

        self._cursor.execute(
            """
            INSERT INTO DdlExecute (SingerId, Name)
            VALUES (1, "first-name")
            """
        )
        assert table.exists() is True
        self._conn.commit()

        # read the resulting data from the database
        self._cursor.execute("SELECT * FROM DdlExecute")
        got_rows = self._cursor.fetchall()

        assert got_rows == [want_row]

    def test_ddl_executemany(self, dbapi_database):
        """Check that DDL statement followed by non-DDL executemany statement in
        non autocommit mode results in successful DDL statement execution."""

        want_row = (
            1,
            "first-name",
        )
        self._cursor.execute(
            """
            CREATE TABLE DdlExecuteMany (
                SingerId     INT64 NOT NULL,
                Name    STRING(1024),
            ) PRIMARY KEY (SingerId)
            """
        )
        table = dbapi_database.table("DdlExecuteMany")
        assert table.exists() is False

        self._cursor.executemany(
            """
            INSERT INTO DdlExecuteMany (SingerId, Name)
            VALUES (%s, %s)
            """,
            [want_row],
        )
        assert table.exists() is True
        self._conn.commit()

        # read the resulting data from the database
        self._cursor.execute("SELECT * FROM DdlExecuteMany")
        got_rows = self._cursor.fetchall()

        assert got_rows == [want_row]

    @pytest.mark.skipif(_helpers.USE_EMULATOR, reason="Emulator does not support json.")
    def test_autocommit_with_json_data(self, dbapi_database):
        """
        Check that DDLs in autocommit mode are immediately
        executed for json fields.
        """
        try:
            self._conn.autocommit = True
            self._cursor.execute(
                """
                CREATE TABLE JsonDetails (
                    DataId     INT64 NOT NULL,
                    Details    JSON,
                ) PRIMARY KEY (DataId)
            """
            )

            # Insert data to table
            self._cursor.execute(
                sql="INSERT INTO JsonDetails (DataId, Details) VALUES (%s, %s)",
                args=(123, JsonObject({"name": "Jakob", "age": "26"})),
            )

            # Read back the data.
            self._cursor.execute("""select * from JsonDetails;""")
            got_rows = self._cursor.fetchall()

            # Assert the response
            assert len(got_rows) == 1
            assert got_rows[0][0] == 123
            assert got_rows[0][1] == {"age": "26", "name": "Jakob"}

            # Drop the table
            self._cursor.execute("DROP TABLE JsonDetails")
            self._conn.commit()
        finally:
            # Delete table
            table = dbapi_database.table("JsonDetails")
            if table.exists():
                op = dbapi_database.update_ddl(["DROP TABLE JsonDetails"])
                op.result()

    @pytest.mark.skipif(_helpers.USE_EMULATOR, reason="Emulator does not support json.")
    def test_json_array(self, dbapi_database):
        try:
            # Create table
            self._conn.autocommit = True

            self._cursor.execute(
                """
                CREATE TABLE JsonDetails (
                    DataId     INT64 NOT NULL,
                    Details    JSON,
                ) PRIMARY KEY (DataId)
            """
            )
            self._cursor.execute(
                "INSERT INTO JsonDetails (DataId, Details) VALUES (%s, %s)",
                [1, JsonObject([1, 2, 3])],
            )

            self._cursor.execute("SELECT * FROM JsonDetails WHERE DataId = 1")
            row = self._cursor.fetchone()
            assert isinstance(row[1], JsonObject)
            assert row[1].serialize() == "[1,2,3]"

            self._cursor.execute("DROP TABLE JsonDetails")
        finally:
            # Delete table
            table = dbapi_database.table("JsonDetails")
            if table.exists():
                op = dbapi_database.update_ddl(["DROP TABLE JsonDetails"])
                op.result()

    @pytest.mark.noautofixt
    def test_DDL_commit(self, shared_instance, dbapi_database):
        """Check that DDLs in commit mode are executed on calling `commit()`."""
        try:
            conn = Connection(shared_instance, dbapi_database)
            cur = conn.cursor()

            cur.execute(
                """
            CREATE TABLE Singers (
                SingerId     INT64 NOT NULL,
                Name    STRING(1024),
            ) PRIMARY KEY (SingerId)
            """
            )
            conn.commit()
            conn.close()

            # if previous DDL wasn't committed, the next DROP TABLE
            # statement will fail with a ProgrammingError
            conn = Connection(shared_instance, dbapi_database)
            cur = conn.cursor()

            cur.execute("DROP TABLE Singers")
            conn.commit()
        finally:
            # Delete table
            table = dbapi_database.table("Singers")
            if table.exists():
                op = dbapi_database.update_ddl(["DROP TABLE Singers"])
                op.result()

    def test_ping(self):
        """Check connection validation method."""
        self._conn.validate()

    @pytest.mark.noautofixt
    def test_user_agent(self, shared_instance, dbapi_database):
        """Check that DB API uses an appropriate user agent."""
        conn = connect(shared_instance.name, dbapi_database.name)
        assert (
            conn.instance._client._client_info.user_agent
            == "gl-dbapi/" + package_version.__version__
        )
        assert (
            conn.instance._client._client_info.client_library_version
            == package_version.__version__
        )

    def test_read_only(self):
        """
        Check that connection set to `read_only=True` uses
        ReadOnly transactions.
        """

        self._conn.read_only = True
        self._cursor.execute("SELECT * FROM contacts")
        assert self._cursor.fetchall() == []
        self._conn.commit()

    def test_read_only_dml(self):
        """
        Check that connection set to `read_only=True` leads to exception when
        executing dml statements.
        """

        self._conn.read_only = True
        with pytest.raises(ProgrammingError):
            self._cursor.execute(
                """
    UPDATE contacts
    SET first_name = 'updated-first-name'
    WHERE first_name = 'first-name'
    """
            )

    def test_staleness(self):
        """Check the DB API `staleness` option."""

        before_insert = datetime.datetime.utcnow().replace(tzinfo=UTC)
        time.sleep(0.25)

        self._cursor.execute(
            """
    INSERT INTO contacts (contact_id, first_name, last_name, email)
    VALUES (1, 'first-name', 'last-name', 'test.email@example.com')
        """
        )
        self._conn.commit()

        self._conn.read_only = True
        self._conn.staleness = {"read_timestamp": before_insert}
        self._cursor.execute("SELECT * FROM contacts")
        self._conn.commit()
        assert len(self._cursor.fetchall()) == 0

        self._conn.staleness = None
        self._cursor.execute("SELECT * FROM contacts")
        self._conn.commit()
        assert len(self._cursor.fetchall()) == 1

    @pytest.mark.parametrize("autocommit", [False, True])
    def test_rowcount(self, dbapi_database, autocommit):
        try:
            self._conn.autocommit = autocommit

            self._cursor.execute(
                """
            CREATE TABLE Singers (
                SingerId INT64 NOT NULL,
                Name     STRING(1024),
            ) PRIMARY KEY (SingerId)
            """
            )
            self._conn.commit()

            # executemany sets rowcount to the total modified rows
            rows = [(i, f"Singer {i}") for i in range(100)]
            self._cursor.executemany(
                "INSERT INTO Singers (SingerId, Name) VALUES (%s, %s)", rows[:98]
            )
            assert self._cursor.rowcount == 98

            # execute with INSERT
            self._cursor.execute(
                "INSERT INTO Singers (SingerId, Name) VALUES (%s, %s), (%s, %s)",
                [x for row in rows[98:] for x in row],
            )
            assert self._cursor.rowcount == 2

            # execute with UPDATE
            self._cursor.execute("UPDATE Singers SET Name = 'Cher' WHERE SingerId < 25")
            assert self._cursor.rowcount == 25

            # execute with SELECT
            self._cursor.execute("SELECT Name FROM Singers WHERE SingerId < 75")
            assert len(self._cursor.fetchall()) == 75
            # rowcount is not available for SELECT
            assert self._cursor.rowcount == -1

            # execute with DELETE
            self._cursor.execute("DELETE FROM Singers")
            assert self._cursor.rowcount == 100

            # execute with UPDATE matching 0 rows
            self._cursor.execute("UPDATE Singers SET Name = 'Cher' WHERE SingerId < 25")
            assert self._cursor.rowcount == 0

            self._conn.commit()
            self._cursor.execute("DROP TABLE Singers")
            self._conn.commit()
        finally:
            # Delete table
            table = dbapi_database.table("Singers")
            if table.exists():
                op = dbapi_database.update_ddl(["DROP TABLE Singers"])
                op.result()

    @pytest.mark.parametrize("autocommit", [False, True])
    @pytest.mark.skipif(
        _helpers.USE_EMULATOR, reason="Emulator does not support DML Returning."
    )
    def test_dml_returning_insert(self, autocommit):
        self._conn.autocommit = autocommit
        self._cursor.execute(
            """
    INSERT INTO contacts (contact_id, first_name, last_name, email)
    VALUES (1, 'first-name', 'last-name', 'test.email@example.com')
    THEN RETURN contact_id, first_name
        """
        )
        assert self._cursor.fetchone() == (1, "first-name")
        assert self._cursor.rowcount == 1
        self._conn.commit()

    @pytest.mark.parametrize("autocommit", [False, True])
    @pytest.mark.skipif(
        _helpers.USE_EMULATOR, reason="Emulator does not support DML Returning."
    )
    def test_dml_returning_update(self, autocommit):
        self._conn.autocommit = autocommit
        self._cursor.execute(
            """
    INSERT INTO contacts (contact_id, first_name, last_name, email)
    VALUES (1, 'first-name', 'last-name', 'test.email@example.com')
        """
        )
        assert self._cursor.rowcount == 1
        self._cursor.execute(
            """
    UPDATE contacts SET first_name = 'new-name' WHERE contact_id = 1
    THEN RETURN contact_id, first_name
        """
        )
        assert self._cursor.fetchone() == (1, "new-name")
        assert self._cursor.rowcount == 1
        self._conn.commit()

    @pytest.mark.parametrize("autocommit", [False, True])
    @pytest.mark.skipif(
        _helpers.USE_EMULATOR, reason="Emulator does not support DML Returning."
    )
    def test_dml_returning_delete(self, autocommit):
        self._conn.autocommit = autocommit
        self._cursor.execute(
            """
    INSERT INTO contacts (contact_id, first_name, last_name, email)
    VALUES (1, 'first-name', 'last-name', 'test.email@example.com')
        """
        )
        assert self._cursor.rowcount == 1
        self._cursor.execute(
            """
    DELETE FROM contacts WHERE contact_id = 1
    THEN RETURN contact_id, first_name
        """
        )
        assert self._cursor.fetchone() == (1, "first-name")
        assert self._cursor.rowcount == 1
        self._conn.commit()

<<<<<<< HEAD
    def test_invalid_statement_error(self):
        with pytest.raises(ProgrammingError):
            self._cursor.execute("-- comment only")
=======
    @pytest.mark.parametrize("include_views", [True, False])
    def test_list_tables(self, include_views):
        tables = self._cursor.list_tables(include_views=include_views)
        table_names = set(table[0] for table in tables)

        assert "contacts" in table_names

        if include_views:
            assert "contacts_emails" in table_names
        else:  # if not include_views:
            assert "contacts_emails" not in table_names
>>>>>>> 55f83dc5
<|MERGE_RESOLUTION|>--- conflicted
+++ resolved
@@ -1587,11 +1587,6 @@
         assert self._cursor.rowcount == 1
         self._conn.commit()
 
-<<<<<<< HEAD
-    def test_invalid_statement_error(self):
-        with pytest.raises(ProgrammingError):
-            self._cursor.execute("-- comment only")
-=======
     @pytest.mark.parametrize("include_views", [True, False])
     def test_list_tables(self, include_views):
         tables = self._cursor.list_tables(include_views=include_views)
@@ -1603,4 +1598,7 @@
             assert "contacts_emails" in table_names
         else:  # if not include_views:
             assert "contacts_emails" not in table_names
->>>>>>> 55f83dc5
+
+    def test_invalid_statement_error(self):
+        with pytest.raises(ProgrammingError):
+            self._cursor.execute("-- comment only")