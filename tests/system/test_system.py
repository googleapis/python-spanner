--- conflicted
+++ resolved
@@ -375,14 +375,11 @@
         cls._instance.delete()
 
     def setUp(self):
-        self.instances_to_delete = []
         self.to_delete = []
 
     def tearDown(self):
         for doomed in self.to_delete:
             doomed.drop()
-        for instance in self.instances_to_delete:
-            instance.delete()
 
     def test_list_databases(self):
         # Since `Config.INSTANCE` is newly created in `setUpModule`, the
@@ -469,33 +466,13 @@
     def test_create_database_with_default_leader_success(self):
         pool = BurstyPool(labels={"testcase": "create_database_default_leader"})
 
-<<<<<<< HEAD
-        # Create a multi-region instance
-        multi_region_config = "nam3"
-        ALT_INSTANCE_ID = "new" + unique_resource_id("-")
-        config_name = "{}/instanceConfigs/{}".format(
-            Config.CLIENT.project_name, multi_region_config
-        )
-        instance = Config.CLIENT.instance(
-            instance_id=ALT_INSTANCE_ID, configuration_name=config_name
-        )
-        operation = instance.create()
-        self.instances_to_delete.append(instance)
-        operation.result(SPANNER_OPERATION_TIMEOUT_IN_SECONDS)
-
-=======
->>>>>>> 7f1b1209
         temp_db_id = "temp_db" + unique_resource_id("_")
         default_leader = "us-east4"
         ddl_statements = [
             "ALTER DATABASE {}"
             " SET OPTIONS (default_leader = '{}')".format(temp_db_id, default_leader)
         ]
-<<<<<<< HEAD
-        temp_db = instance.database(
-=======
         temp_db = self._instance.database(
->>>>>>> 7f1b1209
             temp_db_id, pool=pool, ddl_statements=ddl_statements
         )
         operation = temp_db.create()
@@ -504,22 +481,12 @@
         # We want to make sure the operation completes.
         operation.result(30)  # raises on failure / timeout.
 
-<<<<<<< HEAD
-        database_ids = [database.name for database in instance.list_databases()]
-=======
         database_ids = [database.name for database in self._instance.list_databases()]
->>>>>>> 7f1b1209
         self.assertIn(temp_db.name, database_ids)
 
         temp_db.reload()
         self.assertEqual(temp_db.default_leader, default_leader)
 
-<<<<<<< HEAD
-        with self.assertRaises(exceptions.InvalidArgument):
-            temp_db.create()
-
-=======
->>>>>>> 7f1b1209
         with temp_db.snapshot() as snapshot:
             results = snapshot.execute_sql(
                 "SELECT OPTION_VALUE AS default_leader "
@@ -643,28 +610,9 @@
     def test_update_database_ddl_default_leader_success(self):
         pool = BurstyPool(labels={"testcase": "update_database_ddl_default_leader"})
 
-<<<<<<< HEAD
-        # Create a multi-region instance
-        multi_region_config = "nam3"
-        ALT_INSTANCE_ID = "new" + unique_resource_id("-")
-        config_name = "{}/instanceConfigs/{}".format(
-            Config.CLIENT.project_name, multi_region_config
-        )
-        instance = Config.CLIENT.instance(
-            instance_id=ALT_INSTANCE_ID, configuration_name=config_name
-        )
-        operation = instance.create()
-        self.instances_to_delete.append(instance)
-        operation.result(SPANNER_OPERATION_TIMEOUT_IN_SECONDS)
-
-        temp_db_id = "temp_db" + unique_resource_id("_")
-        default_leader = "us-east4"
-        temp_db = instance.database(temp_db_id, pool=pool)
-=======
         temp_db_id = "temp_db" + unique_resource_id("_")
         default_leader = "us-east4"
         temp_db = self._instance.database(temp_db_id, pool=pool)
->>>>>>> 7f1b1209
         create_op = temp_db.create()
         self.to_delete.append(temp_db)
 
