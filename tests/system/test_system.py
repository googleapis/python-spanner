# Copyright 2016 Google LLC All rights reserved.
#
# Licensed under the Apache License, Version 2.0 (the "License");
# you may not use this file except in compliance with the License.
# You may obtain a copy of the License at
#
#     http://www.apache.org/licenses/LICENSE-2.0
#
# Unless required by applicable law or agreed to in writing, software
# distributed under the License is distributed on an "AS IS" BASIS,
# WITHOUT WARRANTIES OR CONDITIONS OF ANY KIND, either express or implied.
# See the License for the specific language governing permissions and
# limitations under the License.

import collections
import datetime
import math
import operator
import os
import struct
import threading
import time
import unittest
import uuid

import grpc
from google.rpc import code_pb2

from google.api_core import exceptions
from google.api_core.datetime_helpers import DatetimeWithNanoseconds

from google.cloud.spanner_v1 import param_types
from google.cloud.spanner_v1.proto.type_pb2 import ARRAY
from google.cloud.spanner_v1.proto.type_pb2 import BOOL
from google.cloud.spanner_v1.proto.type_pb2 import BYTES
from google.cloud.spanner_v1.proto.type_pb2 import DATE
from google.cloud.spanner_v1.proto.type_pb2 import FLOAT64
from google.cloud.spanner_v1.proto.type_pb2 import INT64
from google.cloud.spanner_v1.proto.type_pb2 import STRING
from google.cloud.spanner_v1.proto.type_pb2 import TIMESTAMP
from google.cloud.spanner_v1.proto.type_pb2 import Type

from google.cloud._helpers import UTC
from google.cloud.spanner import Client
from google.cloud.spanner import KeyRange
from google.cloud.spanner import KeySet
from google.cloud.spanner import BurstyPool
from google.cloud.spanner import COMMIT_TIMESTAMP

from test_utils.retry import RetryErrors
from test_utils.retry import RetryInstanceState
from test_utils.retry import RetryResult
from test_utils.system import unique_resource_id
from tests._fixtures import DDL_STATEMENTS


CREATE_INSTANCE = os.getenv("GOOGLE_CLOUD_TESTS_CREATE_SPANNER_INSTANCE") is not None
USE_EMULATOR = os.getenv("SPANNER_EMULATOR_HOST") is not None
USE_RESOURCE_ROUTING = (
    os.getenv("GOOGLE_CLOUD_SPANNER_ENABLE_RESOURCE_BASED_ROUTING") == "true"
)

if CREATE_INSTANCE:
    INSTANCE_ID = "google-cloud" + unique_resource_id("-")
else:
    INSTANCE_ID = os.environ.get(
        "GOOGLE_CLOUD_TESTS_SPANNER_INSTANCE", "google-cloud-python-systest"
    )
EXISTING_INSTANCES = []
COUNTERS_TABLE = "counters"
COUNTERS_COLUMNS = ("name", "value")

_STATUS_CODE_TO_GRPC_STATUS_CODE = {
    member.value[0]: member for member in grpc.StatusCode
}


class Config(object):
    """Run-time configuration to be modified at set-up.

    This is a mutable stand-in to allow test set-up to modify
    global state.
    """

    CLIENT = None
    INSTANCE_CONFIG = None
    INSTANCE = None


def _has_all_ddl(database):
    return len(database.ddl_statements) == len(DDL_STATEMENTS)


def _list_instances():
    return list(Config.CLIENT.list_instances())


def setUpModule():
    Config.CLIENT = Client()
    retry = RetryErrors(exceptions.ServiceUnavailable)

    configs = list(retry(Config.CLIENT.list_instance_configs)())

    instances = retry(_list_instances)()
    EXISTING_INSTANCES[:] = instances

    if CREATE_INSTANCE:
        if not USE_EMULATOR:
            # Defend against back-end returning configs for regions we aren't
            # actually allowed to use.
            configs = [config for config in configs if "-us-" in config.name]

        if not configs:
            raise ValueError("List instance configs failed in module set up.")

        Config.INSTANCE_CONFIG = configs[0]
        config_name = configs[0].name

        Config.INSTANCE = Config.CLIENT.instance(INSTANCE_ID, config_name)
        created_op = Config.INSTANCE.create()
        created_op.result(30)  # block until completion

    else:
        Config.INSTANCE = Config.CLIENT.instance(INSTANCE_ID)
        Config.INSTANCE.reload()


def tearDownModule():
    if CREATE_INSTANCE:
        Config.INSTANCE.delete()


class TestInstanceAdminAPI(unittest.TestCase):
    def setUp(self):
        self.instances_to_delete = []

    def tearDown(self):
        for instance in self.instances_to_delete:
            instance.delete()

    def test_list_instances(self):
        instances = list(Config.CLIENT.list_instances())
        # We have added one new instance in `setUpModule`.
        if CREATE_INSTANCE:
            self.assertEqual(len(instances), len(EXISTING_INSTANCES) + 1)
        for instance in instances:
            instance_existence = (
                instance in EXISTING_INSTANCES or instance == Config.INSTANCE
            )
            self.assertTrue(instance_existence)

    def test_reload_instance(self):
        # Use same arguments as Config.INSTANCE (created in `setUpModule`)
        # so we can use reload() on a fresh instance.
        instance = Config.CLIENT.instance(INSTANCE_ID)
        # Make sure metadata unset before reloading.
        instance.display_name = None

        def _expected_display_name(instance):
            return instance.display_name == Config.INSTANCE.display_name

        retry = RetryInstanceState(_expected_display_name)

        retry(instance.reload)()

        self.assertEqual(instance.display_name, Config.INSTANCE.display_name)

    @unittest.skipUnless(CREATE_INSTANCE, "Skipping instance creation")
    def test_create_instance(self):
        ALT_INSTANCE_ID = "new" + unique_resource_id("-")
        instance = Config.CLIENT.instance(ALT_INSTANCE_ID, Config.INSTANCE_CONFIG.name)
        operation = instance.create()
        # Make sure this instance gets deleted after the test case.
        self.instances_to_delete.append(instance)

        # We want to make sure the operation completes.
        operation.result(30)  # raises on failure / timeout.

        # Create a new instance instance and make sure it is the same.
        instance_alt = Config.CLIENT.instance(
            ALT_INSTANCE_ID, Config.INSTANCE_CONFIG.name
        )
        instance_alt.reload()

        self.assertEqual(instance, instance_alt)
        self.assertEqual(instance.display_name, instance_alt.display_name)

    @unittest.skipIf(USE_EMULATOR, "Skipping updating instance")
    def test_update_instance(self):
        OLD_DISPLAY_NAME = Config.INSTANCE.display_name
        NEW_DISPLAY_NAME = "Foo Bar Baz"
        Config.INSTANCE.display_name = NEW_DISPLAY_NAME
        operation = Config.INSTANCE.update()

        # We want to make sure the operation completes.
        operation.result(30)  # raises on failure / timeout.

        # Create a new instance instance and reload it.
        instance_alt = Config.CLIENT.instance(INSTANCE_ID, None)
        self.assertNotEqual(instance_alt.display_name, NEW_DISPLAY_NAME)
        instance_alt.reload()
        self.assertEqual(instance_alt.display_name, NEW_DISPLAY_NAME)

        # Make sure to put the instance back the way it was for the
        # other test cases.
        Config.INSTANCE.display_name = OLD_DISPLAY_NAME
        Config.INSTANCE.update()


class _TestData(object):
    TABLE = "contacts"
    COLUMNS = ("contact_id", "first_name", "last_name", "email")
    ROW_DATA = (
        (1, u"Phred", u"Phlyntstone", u"phred@example.com"),
        (2, u"Bharney", u"Rhubble", u"bharney@example.com"),
        (3, u"Wylma", u"Phlyntstone", u"wylma@example.com"),
    )
    ALL = KeySet(all_=True)
    SQL = "SELECT * FROM contacts ORDER BY contact_id"

    _recurse_into_lists = True

    def _assert_timestamp(self, value, nano_value):
        self.assertIsInstance(value, datetime.datetime)
        self.assertIsNone(value.tzinfo)
        self.assertIs(nano_value.tzinfo, UTC)

        self.assertEqual(value.year, nano_value.year)
        self.assertEqual(value.month, nano_value.month)
        self.assertEqual(value.day, nano_value.day)
        self.assertEqual(value.hour, nano_value.hour)
        self.assertEqual(value.minute, nano_value.minute)
        self.assertEqual(value.second, nano_value.second)
        self.assertEqual(value.microsecond, nano_value.microsecond)
        if isinstance(value, DatetimeWithNanoseconds):
            self.assertEqual(value.nanosecond, nano_value.nanosecond)
        else:
            self.assertEqual(value.microsecond * 1000, nano_value.nanosecond)

    def _check_rows_data(self, rows_data, expected=None):
        if expected is None:
            expected = self.ROW_DATA

        self.assertEqual(len(rows_data), len(expected))
        for row, expected in zip(rows_data, expected):
            self._check_row_data(row, expected)

    def _check_row_data(self, row_data, expected):
        self.assertEqual(len(row_data), len(expected))
        for found_cell, expected_cell in zip(row_data, expected):
            self._check_cell_data(found_cell, expected_cell)

    def _check_cell_data(self, found_cell, expected_cell):
        if isinstance(found_cell, DatetimeWithNanoseconds):
            self._assert_timestamp(expected_cell, found_cell)
        elif isinstance(found_cell, float) and math.isnan(found_cell):
            self.assertTrue(math.isnan(expected_cell))
        elif isinstance(found_cell, list) and self._recurse_into_lists:
            self.assertEqual(len(found_cell), len(expected_cell))
            for found_item, expected_item in zip(found_cell, expected_cell):
                self._check_cell_data(found_item, expected_item)
        else:
            self.assertEqual(found_cell, expected_cell)


class TestDatabaseAPI(unittest.TestCase, _TestData):
    DATABASE_NAME = "test_database" + unique_resource_id("_")

    @classmethod
    def setUpClass(cls):
        pool = BurstyPool(labels={"testcase": "database_api"})
        cls._db = Config.INSTANCE.database(
            cls.DATABASE_NAME, ddl_statements=DDL_STATEMENTS, pool=pool
        )
        operation = cls._db.create()
        operation.result(30)  # raises on failure / timeout.

    @classmethod
    def tearDownClass(cls):
        cls._db.drop()

    def setUp(self):
        self.to_delete = []

    def tearDown(self):
        for doomed in self.to_delete:
            doomed.drop()

    @unittest.skipUnless(USE_RESOURCE_ROUTING, "requires enabling resource routing")
    def test_spanner_api_use_user_specified_endpoint(self):
        # Clear cache.
        Client._endpoint_cache = {}
        api = Config.CLIENT.instance_admin_api
        resp = api.get_instance(
            Config.INSTANCE.name, field_mask={"paths": ["endpoint_uris"]}
        )
        if not resp or not resp.endpoint_uris:
            return  # no resolved endpoint.
        resolved_endpoint = resp.endpoint_uris[0]

        client = Client(client_options={"api_endpoint": resolved_endpoint})

        instance = client.instance(Config.INSTANCE.instance_id)
        temp_db_id = "temp_db" + unique_resource_id("_")
        temp_db = instance.database(temp_db_id)
        temp_db.spanner_api

        # No endpoint cache - Default endpoint used.
        self.assertEqual(client._endpoint_cache, {})

    @unittest.skipUnless(USE_RESOURCE_ROUTING, "requires enabling resource routing")
    def test_spanner_api_use_resolved_endpoint(self):
        # Clear cache.
        Client._endpoint_cache = {}
        api = Config.CLIENT.instance_admin_api
        resp = api.get_instance(
            Config.INSTANCE.name, field_mask={"paths": ["endpoint_uris"]}
        )
        if not resp or not resp.endpoint_uris:
            return  # no resolved endpoint.
        resolved_endpoint = resp.endpoint_uris[0]

        client = Client(
            client_options=Config.CLIENT._client_options
        )  # Use same endpoint as main client.

        instance = client.instance(Config.INSTANCE.instance_id)
        temp_db_id = "temp_db" + unique_resource_id("_")
        temp_db = instance.database(temp_db_id)
        temp_db.spanner_api

        # Endpoint is cached - resolved endpoint used.
        self.assertIn(Config.INSTANCE.name, client._endpoint_cache)
        self.assertEqual(
            client._endpoint_cache[Config.INSTANCE.name], resolved_endpoint
        )

        # Endpoint is cached at a class level.
        self.assertIn(Config.INSTANCE.name, Config.CLIENT._endpoint_cache)
        self.assertEqual(
            Config.CLIENT._endpoint_cache[Config.INSTANCE.name], resolved_endpoint
        )

    def test_list_databases(self):
        # Since `Config.INSTANCE` is newly created in `setUpModule`, the
        # database created in `setUpClass` here will be the only one.
        database_names = [
            database.name for database in Config.INSTANCE.list_databases()
        ]
        self.assertTrue(self._db.name in database_names)

    def test_create_database(self):
        pool = BurstyPool(labels={"testcase": "create_database"})
        temp_db_id = "temp_db" + unique_resource_id("_")
        temp_db = Config.INSTANCE.database(temp_db_id, pool=pool)
        operation = temp_db.create()
        self.to_delete.append(temp_db)

        # We want to make sure the operation completes.
        operation.result(30)  # raises on failure / timeout.

        database_ids = [
            database.database_id for database in Config.INSTANCE.list_databases()
        ]
        self.assertIn(temp_db_id, database_ids)

    def test_table_not_found(self):
        temp_db_id = "temp_db" + unique_resource_id("_")

        correct_table = "MyTable"
        incorrect_table = "NotMyTable"
        self.assertNotEqual(correct_table, incorrect_table)

        create_table = (
            "CREATE TABLE {} (\n"
            "    Id      STRING(36) NOT NULL,\n"
            "    Field1  STRING(36) NOT NULL\n"
            ") PRIMARY KEY (Id)"
        ).format(correct_table)
        index = "CREATE INDEX IDX ON {} (Field1)".format(incorrect_table)

        temp_db = Config.INSTANCE.database(
            temp_db_id, ddl_statements=[create_table, index]
        )
        self.to_delete.append(temp_db)
        with self.assertRaises(exceptions.NotFound):
            temp_db.create()

<<<<<<< HEAD
        expected = "Table not found: {0}".format(incorrect_table)
        self.assertEqual(exc_info.exception.args, (expected,))

    @unittest.skip(
        (
=======
    @pytest.mark.skip(
        reason=(
>>>>>>> 997a0347
            "update_dataset_ddl() has a flaky timeout"
            "https://github.com/GoogleCloudPlatform/google-cloud-python/issues/"
            "5629"
        )
    )
    def test_update_database_ddl_with_operation_id(self):
        pool = BurstyPool(labels={"testcase": "update_database_ddl"})
        temp_db_id = "temp_db" + unique_resource_id("_")
        temp_db = Config.INSTANCE.database(temp_db_id, pool=pool)
        create_op = temp_db.create()
        self.to_delete.append(temp_db)

        # We want to make sure the operation completes.
        create_op.result(240)  # raises on failure / timeout.
        # random but shortish always start with letter
        operation_id = "a" + str(uuid.uuid4())[:8]
        operation = temp_db.update_ddl(DDL_STATEMENTS, operation_id=operation_id)

        self.assertEqual(operation_id, operation.operation.name.split("/")[-1])

        # We want to make sure the operation completes.
        operation.result(240)  # raises on failure / timeout.

        temp_db.reload()

        self.assertEqual(len(temp_db.ddl_statements), len(DDL_STATEMENTS))

    def test_db_batch_insert_then_db_snapshot_read(self):
        retry = RetryInstanceState(_has_all_ddl)
        retry(self._db.reload)()

        with self._db.batch() as batch:
            batch.delete(self.TABLE, self.ALL)
            batch.insert(self.TABLE, self.COLUMNS, self.ROW_DATA)

        with self._db.snapshot(read_timestamp=batch.committed) as snapshot:
            from_snap = list(snapshot.read(self.TABLE, self.COLUMNS, self.ALL))

        self._check_rows_data(from_snap)

    def test_db_run_in_transaction_then_snapshot_execute_sql(self):
        retry = RetryInstanceState(_has_all_ddl)
        retry(self._db.reload)()

        with self._db.batch() as batch:
            batch.delete(self.TABLE, self.ALL)

        def _unit_of_work(transaction, test):
            rows = list(transaction.read(test.TABLE, test.COLUMNS, self.ALL))
            test.assertEqual(rows, [])

            transaction.insert_or_update(test.TABLE, test.COLUMNS, test.ROW_DATA)

        self._db.run_in_transaction(_unit_of_work, test=self)

        with self._db.snapshot() as after:
            rows = list(after.execute_sql(self.SQL))
        self._check_rows_data(rows)

    def test_db_run_in_transaction_twice(self):
        retry = RetryInstanceState(_has_all_ddl)
        retry(self._db.reload)()

        with self._db.batch() as batch:
            batch.delete(self.TABLE, self.ALL)

        def _unit_of_work(transaction, test):
            transaction.insert_or_update(test.TABLE, test.COLUMNS, test.ROW_DATA)

        self._db.run_in_transaction(_unit_of_work, test=self)
        self._db.run_in_transaction(_unit_of_work, test=self)

        with self._db.snapshot() as after:
            rows = list(after.execute_sql(self.SQL))
        self._check_rows_data(rows)

    def test_db_run_in_transaction_twice_4181(self):
        retry = RetryInstanceState(_has_all_ddl)
        retry(self._db.reload)()

        with self._db.batch() as batch:
            batch.delete(COUNTERS_TABLE, self.ALL)

        def _unit_of_work(transaction, name):
            transaction.insert(COUNTERS_TABLE, COUNTERS_COLUMNS, [[name, 0]])

        self._db.run_in_transaction(_unit_of_work, name="id_1")

        with self.assertRaises(exceptions.AlreadyExists):
            self._db.run_in_transaction(_unit_of_work, name="id_1")

        self._db.run_in_transaction(_unit_of_work, name="id_2")

        with self._db.snapshot() as after:
            rows = list(after.read(COUNTERS_TABLE, COUNTERS_COLUMNS, self.ALL))
        self.assertEqual(len(rows), 2)


SOME_DATE = datetime.date(2011, 1, 17)
SOME_TIME = datetime.datetime(1989, 1, 17, 17, 59, 12, 345612)
NANO_TIME = DatetimeWithNanoseconds(1995, 8, 31, nanosecond=987654321)
POS_INF = float("+inf")
NEG_INF = float("-inf")
OTHER_NAN, = struct.unpack("<d", b"\x01\x00\x01\x00\x00\x00\xf8\xff")
BYTES_1 = b"Ymlu"
BYTES_2 = b"Ym9vdHM="
ALL_TYPES_TABLE = "all_types"
ALL_TYPES_COLUMNS = (
    "pkey",
    "int_value",
    "int_array",
    "bool_value",
    "bool_array",
    "bytes_value",
    "bytes_array",
    "date_value",
    "date_array",
    "float_value",
    "float_array",
    "string_value",
    "string_array",
    "timestamp_value",
    "timestamp_array",
)
AllTypesRowData = collections.namedtuple("AllTypesRowData", ALL_TYPES_COLUMNS)
AllTypesRowData.__new__.__defaults__ = tuple([None for colum in ALL_TYPES_COLUMNS])

ALL_TYPES_ROWDATA = (
    # all nulls
    AllTypesRowData(pkey=0),
    # Non-null values
    AllTypesRowData(pkey=101, int_value=123),
    AllTypesRowData(pkey=102, bool_value=False),
    AllTypesRowData(pkey=103, bytes_value=BYTES_1),
    AllTypesRowData(pkey=104, date_value=SOME_DATE),
    AllTypesRowData(pkey=105, float_value=1.4142136),
    AllTypesRowData(pkey=106, string_value=u"VALUE"),
    AllTypesRowData(pkey=107, timestamp_value=SOME_TIME),
    AllTypesRowData(pkey=108, timestamp_value=NANO_TIME),
    # empty array values
    AllTypesRowData(pkey=201, int_array=[]),
    AllTypesRowData(pkey=202, bool_array=[]),
    AllTypesRowData(pkey=203, bytes_array=[]),
    AllTypesRowData(pkey=204, date_array=[]),
    AllTypesRowData(pkey=205, float_array=[]),
    AllTypesRowData(pkey=206, string_array=[]),
    AllTypesRowData(pkey=207, timestamp_array=[]),
    # non-empty array values, including nulls
    AllTypesRowData(pkey=301, int_array=[123, 456, None]),
    AllTypesRowData(pkey=302, bool_array=[True, False, None]),
    AllTypesRowData(pkey=303, bytes_array=[BYTES_1, BYTES_2, None]),
    AllTypesRowData(pkey=304, date_array=[SOME_DATE, None]),
    AllTypesRowData(pkey=305, float_array=[3.1415926, 2.71828, None]),
    AllTypesRowData(pkey=306, string_array=[u"One", u"Two", None]),
    AllTypesRowData(pkey=307, timestamp_array=[SOME_TIME, NANO_TIME, None]),
)


class TestSessionAPI(unittest.TestCase, _TestData):
    DATABASE_NAME = "test_sessions" + unique_resource_id("_")

    @classmethod
    def setUpClass(cls):
        pool = BurstyPool(labels={"testcase": "session_api"})
        cls._db = Config.INSTANCE.database(
            cls.DATABASE_NAME, ddl_statements=DDL_STATEMENTS, pool=pool
        )
        operation = cls._db.create()
        operation.result(30)  # raises on failure / timeout.

    @classmethod
    def tearDownClass(cls):
        cls._db.drop()

    def setUp(self):
        self.to_delete = []

    def tearDown(self):
        for doomed in self.to_delete:
            doomed.delete()

    def test_session_crud(self):
        retry_true = RetryResult(operator.truth)
        retry_false = RetryResult(operator.not_)
        session = self._db.session()
        self.assertFalse(session.exists())
        session.create()
        retry_true(session.exists)()
        session.delete()
        retry_false(session.exists)()

    def test_batch_insert_then_read(self):
        retry = RetryInstanceState(_has_all_ddl)
        retry(self._db.reload)()

        with self._db.batch() as batch:
            batch.delete(self.TABLE, self.ALL)
            batch.insert(self.TABLE, self.COLUMNS, self.ROW_DATA)

        with self._db.snapshot(read_timestamp=batch.committed) as snapshot:
            rows = list(snapshot.read(self.TABLE, self.COLUMNS, self.ALL))
        self._check_rows_data(rows)

    def test_batch_insert_then_read_string_array_of_string(self):
        TABLE = "string_plus_array_of_string"
        COLUMNS = ["id", "name", "tags"]
        ROWDATA = [
            (0, None, None),
            (1, "phred", ["yabba", "dabba", "do"]),
            (2, "bharney", []),
            (3, "wylma", ["oh", None, "phred"]),
        ]
        retry = RetryInstanceState(_has_all_ddl)
        retry(self._db.reload)()

        with self._db.batch() as batch:
            batch.delete(TABLE, self.ALL)
            batch.insert(TABLE, COLUMNS, ROWDATA)

        with self._db.snapshot(read_timestamp=batch.committed) as snapshot:
            rows = list(snapshot.read(TABLE, COLUMNS, self.ALL))
        self._check_rows_data(rows, expected=ROWDATA)

    def test_batch_insert_then_read_all_datatypes(self):
        retry = RetryInstanceState(_has_all_ddl)
        retry(self._db.reload)()

        with self._db.batch() as batch:
            batch.delete(ALL_TYPES_TABLE, self.ALL)
            batch.insert(ALL_TYPES_TABLE, ALL_TYPES_COLUMNS, ALL_TYPES_ROWDATA)

        with self._db.snapshot(read_timestamp=batch.committed) as snapshot:
            rows = list(snapshot.read(ALL_TYPES_TABLE, ALL_TYPES_COLUMNS, self.ALL))
        self._check_rows_data(rows, expected=ALL_TYPES_ROWDATA)

    def test_batch_insert_or_update_then_query(self):
        retry = RetryInstanceState(_has_all_ddl)
        retry(self._db.reload)()

        with self._db.batch() as batch:
            batch.insert_or_update(self.TABLE, self.COLUMNS, self.ROW_DATA)

        with self._db.snapshot(read_timestamp=batch.committed) as snapshot:
            rows = list(snapshot.execute_sql(self.SQL))
        self._check_rows_data(rows)

    def test_batch_insert_w_commit_timestamp(self):
        retry = RetryInstanceState(_has_all_ddl)
        retry(self._db.reload)()

        table = "users_history"
        columns = ["id", "commit_ts", "name", "email", "deleted"]
        user_id = 1234
        name = "phred"
        email = "phred@example.com"
        row_data = [[user_id, COMMIT_TIMESTAMP, name, email, False]]

        with self._db.batch() as batch:
            batch.delete(table, self.ALL)
            batch.insert(table, columns, row_data)

        with self._db.snapshot(read_timestamp=batch.committed) as snapshot:
            rows = list(snapshot.read(table, columns, self.ALL))

        self.assertEqual(len(rows), 1)
        r_id, commit_ts, r_name, r_email, deleted = rows[0]
        self.assertEqual(r_id, user_id)
        self.assertEqual(commit_ts, batch.committed)
        self.assertEqual(r_name, name)
        self.assertEqual(r_email, email)
        self.assertFalse(deleted)

    @RetryErrors(exception=exceptions.ServerError)
    @RetryErrors(exception=exceptions.Aborted)
    def test_transaction_read_and_insert_then_rollback(self):
        retry = RetryInstanceState(_has_all_ddl)
        retry(self._db.reload)()

        session = self._db.session()
        session.create()
        self.to_delete.append(session)

        with self._db.batch() as batch:
            batch.delete(self.TABLE, self.ALL)

        transaction = session.transaction()
        transaction.begin()

        rows = list(transaction.read(self.TABLE, self.COLUMNS, self.ALL))
        self.assertEqual(rows, [])

        transaction.insert(self.TABLE, self.COLUMNS, self.ROW_DATA)

        # Inserted rows can't be read until after commit.
        rows = list(transaction.read(self.TABLE, self.COLUMNS, self.ALL))
        self.assertEqual(rows, [])
        transaction.rollback()

        rows = list(session.read(self.TABLE, self.COLUMNS, self.ALL))
        self.assertEqual(rows, [])

    def _transaction_read_then_raise(self, transaction):
        rows = list(transaction.read(self.TABLE, self.COLUMNS, self.ALL))
        self.assertEqual(len(rows), 0)
        transaction.insert(self.TABLE, self.COLUMNS, self.ROW_DATA)
        raise CustomException()

    @RetryErrors(exception=exceptions.ServerError)
    @RetryErrors(exception=exceptions.Conflict)
    def test_transaction_read_and_insert_then_exception(self):
        retry = RetryInstanceState(_has_all_ddl)
        retry(self._db.reload)()

        with self._db.batch() as batch:
            batch.delete(self.TABLE, self.ALL)

        with self.assertRaises(CustomException):
            self._db.run_in_transaction(self._transaction_read_then_raise)

        # Transaction was rolled back.
        with self._db.snapshot() as snapshot:
            rows = list(snapshot.read(self.TABLE, self.COLUMNS, self.ALL))
        self.assertEqual(rows, [])

    @RetryErrors(exception=exceptions.ServerError)
    @RetryErrors(exception=exceptions.Conflict)
    def test_transaction_read_and_insert_or_update_then_commit(self):
        # [START spanner_test_dml_read_your_writes]
        retry = RetryInstanceState(_has_all_ddl)
        retry(self._db.reload)()

        session = self._db.session()
        session.create()
        self.to_delete.append(session)

        with session.batch() as batch:
            batch.delete(self.TABLE, self.ALL)

        with session.transaction() as transaction:
            rows = list(transaction.read(self.TABLE, self.COLUMNS, self.ALL))
            self.assertEqual(rows, [])

            transaction.insert_or_update(self.TABLE, self.COLUMNS, self.ROW_DATA)

            # Inserted rows can't be read until after commit.
            rows = list(transaction.read(self.TABLE, self.COLUMNS, self.ALL))
            self.assertEqual(rows, [])

        rows = list(session.read(self.TABLE, self.COLUMNS, self.ALL))
        self._check_rows_data(rows)
        # [END spanner_test_dml_read_your_writes]

    def _generate_insert_statements(self):
        insert_template = "INSERT INTO {table} ({column_list}) " "VALUES ({row_data})"
        for row in self.ROW_DATA:
            yield insert_template.format(
                table=self.TABLE,
                column_list=", ".join(self.COLUMNS),
                row_data='{}, "{}", "{}", "{}"'.format(*row),
            )

    @RetryErrors(exception=exceptions.ServerError)
    @RetryErrors(exception=exceptions.Conflict)
    def test_transaction_execute_sql_w_dml_read_rollback(self):
        # [START spanner_test_dml_rollback_txn_not_committed]
        retry = RetryInstanceState(_has_all_ddl)
        retry(self._db.reload)()

        session = self._db.session()
        session.create()
        self.to_delete.append(session)

        with session.batch() as batch:
            batch.delete(self.TABLE, self.ALL)

        transaction = session.transaction()
        transaction.begin()

        rows = list(transaction.read(self.TABLE, self.COLUMNS, self.ALL))
        self.assertEqual(rows, [])

        for insert_statement in self._generate_insert_statements():
            result = transaction.execute_sql(insert_statement)
            list(result)  # iterate to get stats
            self.assertEqual(result.stats.row_count_exact, 1)

        # Rows inserted via DML *can* be read before commit.
        during_rows = list(transaction.read(self.TABLE, self.COLUMNS, self.ALL))
        self._check_rows_data(during_rows)

        transaction.rollback()

        rows = list(session.read(self.TABLE, self.COLUMNS, self.ALL))
        self._check_rows_data(rows, [])
        # [END spanner_test_dml_rollback_txn_not_committed]

    @RetryErrors(exception=exceptions.ServerError)
    @RetryErrors(exception=exceptions.Conflict)
    def test_transaction_execute_update_read_commit(self):
        # [START spanner_test_dml_read_your_writes]
        retry = RetryInstanceState(_has_all_ddl)
        retry(self._db.reload)()

        session = self._db.session()
        session.create()
        self.to_delete.append(session)

        with session.batch() as batch:
            batch.delete(self.TABLE, self.ALL)

        with session.transaction() as transaction:
            rows = list(transaction.read(self.TABLE, self.COLUMNS, self.ALL))
            self.assertEqual(rows, [])

            for insert_statement in self._generate_insert_statements():
                row_count = transaction.execute_update(insert_statement)
                self.assertEqual(row_count, 1)

            # Rows inserted via DML *can* be read before commit.
            during_rows = list(transaction.read(self.TABLE, self.COLUMNS, self.ALL))
            self._check_rows_data(during_rows)

        rows = list(session.read(self.TABLE, self.COLUMNS, self.ALL))
        self._check_rows_data(rows)
        # [END spanner_test_dml_read_your_writes]

    @RetryErrors(exception=exceptions.ServerError)
    @RetryErrors(exception=exceptions.Conflict)
    def test_transaction_execute_update_then_insert_commit(self):
        # [START spanner_test_dml_with_mutation]
        # [START spanner_test_dml_update]
        retry = RetryInstanceState(_has_all_ddl)
        retry(self._db.reload)()

        session = self._db.session()
        session.create()
        self.to_delete.append(session)

        with session.batch() as batch:
            batch.delete(self.TABLE, self.ALL)

        insert_statement = list(self._generate_insert_statements())[0]

        with session.transaction() as transaction:
            rows = list(transaction.read(self.TABLE, self.COLUMNS, self.ALL))
            self.assertEqual(rows, [])

            row_count = transaction.execute_update(insert_statement)
            self.assertEqual(row_count, 1)

            transaction.insert(self.TABLE, self.COLUMNS, self.ROW_DATA[1:])

        rows = list(session.read(self.TABLE, self.COLUMNS, self.ALL))
        self._check_rows_data(rows)
        # [END spanner_test_dml_update]
        # [END spanner_test_dml_with_mutation]

    @staticmethod
    def _check_batch_status(status_code, expected=code_pb2.OK):
        if status_code != expected:
            grpc_status_code = _STATUS_CODE_TO_GRPC_STATUS_CODE[status_code]
            call = FauxCall(status_code)
            raise exceptions.from_grpc_status(
                grpc_status_code, "batch_update failed", errors=[call]
            )

    def test_transaction_batch_update_success(self):
        # [START spanner_test_dml_with_mutation]
        # [START spanner_test_dml_update]
        retry = RetryInstanceState(_has_all_ddl)
        retry(self._db.reload)()

        session = self._db.session()
        session.create()
        self.to_delete.append(session)

        with session.batch() as batch:
            batch.delete(self.TABLE, self.ALL)

        insert_statement = list(self._generate_insert_statements())[0]
        update_statement = (
            "UPDATE contacts SET email = @email " "WHERE contact_id = @contact_id;",
            {"contact_id": 1, "email": "phreddy@example.com"},
            {"contact_id": Type(code=INT64), "email": Type(code=STRING)},
        )
        delete_statement = (
            "DELETE contacts WHERE contact_id = @contact_id;",
            {"contact_id": 1},
            {"contact_id": Type(code=INT64)},
        )

        def unit_of_work(transaction, self):
            rows = list(transaction.read(self.TABLE, self.COLUMNS, self.ALL))
            self.assertEqual(rows, [])

            status, row_counts = transaction.batch_update(
                [insert_statement, update_statement, delete_statement]
            )
            self._check_batch_status(status.code)
            self.assertEqual(len(row_counts), 3)
            for row_count in row_counts:
                self.assertEqual(row_count, 1)

        session.run_in_transaction(unit_of_work, self)

        rows = list(session.read(self.TABLE, self.COLUMNS, self.ALL))
        self._check_rows_data(rows, [])
        # [END spanner_test_dml_with_mutation]
        # [END spanner_test_dml_update]

    def test_transaction_batch_update_and_execute_dml(self):
        retry = RetryInstanceState(_has_all_ddl)
        retry(self._db.reload)()

        session = self._db.session()
        session.create()
        self.to_delete.append(session)

        with session.batch() as batch:
            batch.delete(self.TABLE, self.ALL)

        insert_statements = list(self._generate_insert_statements())
        update_statements = [
            (
                "UPDATE contacts SET email = @email " "WHERE contact_id = @contact_id;",
                {"contact_id": 1, "email": "phreddy@example.com"},
                {"contact_id": Type(code=INT64), "email": Type(code=STRING)},
            )
        ]

        delete_statement = "DELETE contacts WHERE TRUE;"

        def unit_of_work(transaction, self):
            rows = list(transaction.read(self.TABLE, self.COLUMNS, self.ALL))
            self.assertEqual(rows, [])

            status, row_counts = transaction.batch_update(
                insert_statements + update_statements
            )
            self._check_batch_status(status.code)
            self.assertEqual(len(row_counts), len(insert_statements) + 1)
            for row_count in row_counts:
                self.assertEqual(row_count, 1)

            row_count = transaction.execute_update(delete_statement)

            self.assertEqual(row_count, len(insert_statements))

        session.run_in_transaction(unit_of_work, self)

        rows = list(session.read(self.TABLE, self.COLUMNS, self.ALL))
        self._check_rows_data(rows, [])

    def test_transaction_batch_update_w_syntax_error(self):
        retry = RetryInstanceState(_has_all_ddl)
        retry(self._db.reload)()

        session = self._db.session()
        session.create()
        self.to_delete.append(session)

        with session.batch() as batch:
            batch.delete(self.TABLE, self.ALL)

        insert_statement = list(self._generate_insert_statements())[0]
        update_statement = (
            "UPDTAE contacts SET email = @email " "WHERE contact_id = @contact_id;",
            {"contact_id": 1, "email": "phreddy@example.com"},
            {"contact_id": Type(code=INT64), "email": Type(code=STRING)},
        )
        delete_statement = (
            "DELETE contacts WHERE contact_id = @contact_id;",
            {"contact_id": 1},
            {"contact_id": Type(code=INT64)},
        )

        def unit_of_work(transaction):
            rows = list(transaction.read(self.TABLE, self.COLUMNS, self.ALL))
            self.assertEqual(rows, [])

            status, row_counts = transaction.batch_update(
                [insert_statement, update_statement, delete_statement]
            )
            self._check_batch_status(status.code, code_pb2.INVALID_ARGUMENT)
            self.assertEqual(len(row_counts), 1)
            self.assertEqual(row_counts[0], 1)

        session.run_in_transaction(unit_of_work)

    def test_transaction_batch_update_wo_statements(self):
        from google.api_core.exceptions import InvalidArgument

        retry = RetryInstanceState(_has_all_ddl)
        retry(self._db.reload)()

        session = self._db.session()
        session.create()
        self.to_delete.append(session)

        with session.transaction() as transaction:
            with self.assertRaises(InvalidArgument):
                transaction.batch_update([])

    @unittest.skipIf(USE_EMULATOR, "Skipping partitioned DML")
    def test_execute_partitioned_dml(self):
        # [START spanner_test_dml_partioned_dml_update]
        retry = RetryInstanceState(_has_all_ddl)
        retry(self._db.reload)()

        delete_statement = "DELETE FROM {} WHERE true".format(self.TABLE)

        def _setup_table(txn):
            txn.execute_update(delete_statement)
            for insert_statement in self._generate_insert_statements():
                txn.execute_update(insert_statement)

        committed = self._db.run_in_transaction(_setup_table)

        with self._db.snapshot(read_timestamp=committed) as snapshot:
            before_pdml = list(snapshot.read(self.TABLE, self.COLUMNS, self.ALL))

        self._check_rows_data(before_pdml)

        nonesuch = "nonesuch@example.com"
        target = "phred@example.com"
        update_statement = (
            "UPDATE {table} SET {table}.email = @email " "WHERE {table}.email = @target"
        ).format(table=self.TABLE)

        row_count = self._db.execute_partitioned_dml(
            update_statement,
            params={"email": nonesuch, "target": target},
            param_types={"email": Type(code=STRING), "target": Type(code=STRING)},
        )
        self.assertEqual(row_count, 1)

        row = self.ROW_DATA[0]
        updated = [row[:3] + (nonesuch,)] + list(self.ROW_DATA[1:])

        with self._db.snapshot(read_timestamp=committed) as snapshot:
            after_update = list(snapshot.read(self.TABLE, self.COLUMNS, self.ALL))
        self._check_rows_data(after_update, updated)

        row_count = self._db.execute_partitioned_dml(delete_statement)
        self.assertEqual(row_count, len(self.ROW_DATA))

        with self._db.snapshot(read_timestamp=committed) as snapshot:
            after_delete = list(snapshot.read(self.TABLE, self.COLUMNS, self.ALL))

        self._check_rows_data(after_delete, [])
        # [END spanner_test_dml_partioned_dml_update]

    def _transaction_concurrency_helper(self, unit_of_work, pkey):
        INITIAL_VALUE = 123
        NUM_THREADS = 3  # conforms to equivalent Java systest.

        retry = RetryInstanceState(_has_all_ddl)
        retry(self._db.reload)()

        with self._db.batch() as batch:
            batch.insert_or_update(
                COUNTERS_TABLE, COUNTERS_COLUMNS, [[pkey, INITIAL_VALUE]]
            )

        # We don't want to run the threads' transactions in the current
        # session, which would fail.
        txn_sessions = []

        for _ in range(NUM_THREADS):
            txn_sessions.append(self._db)

        threads = [
            threading.Thread(
                target=txn_session.run_in_transaction, args=(unit_of_work, pkey)
            )
            for txn_session in txn_sessions
        ]

        for thread in threads:
            thread.start()

        for thread in threads:
            thread.join()

        with self._db.snapshot() as snapshot:
            keyset = KeySet(keys=[(pkey,)])
            rows = list(snapshot.read(COUNTERS_TABLE, COUNTERS_COLUMNS, keyset))
            self.assertEqual(len(rows), 1)
            _, value = rows[0]
            self.assertEqual(value, INITIAL_VALUE + len(threads))

    def _read_w_concurrent_update(self, transaction, pkey):
        keyset = KeySet(keys=[(pkey,)])
        rows = list(transaction.read(COUNTERS_TABLE, COUNTERS_COLUMNS, keyset))
        self.assertEqual(len(rows), 1)
        pkey, value = rows[0]
        transaction.update(COUNTERS_TABLE, COUNTERS_COLUMNS, [[pkey, value + 1]])

    def test_transaction_read_w_concurrent_updates(self):
        PKEY = "read_w_concurrent_updates"
        self._transaction_concurrency_helper(self._read_w_concurrent_update, PKEY)

    def _query_w_concurrent_update(self, transaction, pkey):
        SQL = "SELECT * FROM counters WHERE name = @name"
        rows = list(
            transaction.execute_sql(
                SQL, params={"name": pkey}, param_types={"name": Type(code=STRING)}
            )
        )
        self.assertEqual(len(rows), 1)
        pkey, value = rows[0]
        transaction.update(COUNTERS_TABLE, COUNTERS_COLUMNS, [[pkey, value + 1]])

    def test_transaction_query_w_concurrent_updates(self):
        PKEY = "query_w_concurrent_updates"
        self._transaction_concurrency_helper(self._query_w_concurrent_update, PKEY)

    def test_transaction_read_w_abort(self):
        retry = RetryInstanceState(_has_all_ddl)
        retry(self._db.reload)()

        trigger = _ReadAbortTrigger()

        with self._db.batch() as batch:
            batch.delete(COUNTERS_TABLE, self.ALL)
            batch.insert(
                COUNTERS_TABLE, COUNTERS_COLUMNS, [[trigger.KEY1, 0], [trigger.KEY2, 0]]
            )

        provoker = threading.Thread(target=trigger.provoke_abort, args=(self._db,))
        handler = threading.Thread(target=trigger.handle_abort, args=(self._db,))

        provoker.start()
        trigger.provoker_started.wait()

        handler.start()
        trigger.handler_done.wait()

        provoker.join()
        handler.join()
        with self._db.snapshot() as snapshot:
            rows = list(snapshot.read(COUNTERS_TABLE, COUNTERS_COLUMNS, self.ALL))
            self._check_row_data(rows, expected=[[trigger.KEY1, 1], [trigger.KEY2, 1]])

    @staticmethod
    def _row_data(max_index):
        for index in range(max_index):
            yield [
                index,
                "First%09d" % (index,),
                "Last%09d" % (max_index - index),
                "test-%09d@example.com" % (index,),
            ]

    def _set_up_table(self, row_count, database=None):
        if database is None:
            database = self._db
            retry = RetryInstanceState(_has_all_ddl)
            retry(database.reload)()

        def _unit_of_work(transaction, test):
            transaction.delete(test.TABLE, test.ALL)
            transaction.insert(test.TABLE, test.COLUMNS, test._row_data(row_count))

        committed = database.run_in_transaction(_unit_of_work, test=self)

        return committed

    def test_read_with_single_keys_index(self):
        # [START spanner_test_single_key_index_read]
        row_count = 10
        columns = self.COLUMNS[1], self.COLUMNS[2]
        self._set_up_table(row_count)

        expected = [[row[1], row[2]] for row in self._row_data(row_count)]
        row = 5
        keyset = [[expected[row][0], expected[row][1]]]
        with self._db.snapshot() as snapshot:
            results_iter = snapshot.read(
                self.TABLE, columns, KeySet(keys=keyset), index="name"
            )
            rows = list(results_iter)
            self.assertEqual(rows, [expected[row]])
        # [END spanner_test_single_key_index_read]

    def test_empty_read_with_single_keys_index(self):
        row_count = 10
        columns = self.COLUMNS[1], self.COLUMNS[2]
        self._set_up_table(row_count)
        keyset = [["Non", "Existent"]]
        with self._db.snapshot() as snapshot:
            results_iter = snapshot.read(
                self.TABLE, columns, KeySet(keys=keyset), index="name"
            )
            rows = list(results_iter)
            self.assertEqual(rows, [])

    def test_read_with_multiple_keys_index(self):
        row_count = 10
        columns = self.COLUMNS[1], self.COLUMNS[2]
        self._set_up_table(row_count)
        expected = [[row[1], row[2]] for row in self._row_data(row_count)]
        with self._db.snapshot() as snapshot:
            rows = list(
                snapshot.read(self.TABLE, columns, KeySet(keys=expected), index="name")
            )
            self.assertEqual(rows, expected)

    def test_snapshot_read_w_various_staleness(self):
        from datetime import datetime
        from google.cloud._helpers import UTC

        ROW_COUNT = 400
        committed = self._set_up_table(ROW_COUNT)
        all_data_rows = list(self._row_data(ROW_COUNT))

        before_reads = datetime.utcnow().replace(tzinfo=UTC)

        # Test w/ read timestamp
        with self._db.snapshot(read_timestamp=committed) as read_tx:
            rows = list(read_tx.read(self.TABLE, self.COLUMNS, self.ALL))
            self._check_row_data(rows, all_data_rows)

        # Test w/ min read timestamp
        with self._db.snapshot(min_read_timestamp=committed) as min_read_ts:
            rows = list(min_read_ts.read(self.TABLE, self.COLUMNS, self.ALL))
            self._check_row_data(rows, all_data_rows)

        staleness = datetime.utcnow().replace(tzinfo=UTC) - before_reads

        # Test w/ max staleness
        with self._db.snapshot(max_staleness=staleness) as max_staleness:
            rows = list(max_staleness.read(self.TABLE, self.COLUMNS, self.ALL))
            self._check_row_data(rows, all_data_rows)

        # Test w/ exact staleness
        with self._db.snapshot(exact_staleness=staleness) as exact_staleness:
            rows = list(exact_staleness.read(self.TABLE, self.COLUMNS, self.ALL))
            self._check_row_data(rows, all_data_rows)

        # Test w/ strong
        with self._db.snapshot() as strong:
            rows = list(strong.read(self.TABLE, self.COLUMNS, self.ALL))
            self._check_row_data(rows, all_data_rows)

    def test_multiuse_snapshot_read_isolation_strong(self):
        ROW_COUNT = 40
        self._set_up_table(ROW_COUNT)
        all_data_rows = list(self._row_data(ROW_COUNT))
        with self._db.snapshot(multi_use=True) as strong:
            before = list(strong.read(self.TABLE, self.COLUMNS, self.ALL))
            self._check_row_data(before, all_data_rows)

            with self._db.batch() as batch:
                batch.delete(self.TABLE, self.ALL)

            after = list(strong.read(self.TABLE, self.COLUMNS, self.ALL))
            self._check_row_data(after, all_data_rows)

    def test_multiuse_snapshot_read_isolation_read_timestamp(self):
        ROW_COUNT = 40
        committed = self._set_up_table(ROW_COUNT)
        all_data_rows = list(self._row_data(ROW_COUNT))

        with self._db.snapshot(read_timestamp=committed, multi_use=True) as read_ts:

            before = list(read_ts.read(self.TABLE, self.COLUMNS, self.ALL))
            self._check_row_data(before, all_data_rows)

            with self._db.batch() as batch:
                batch.delete(self.TABLE, self.ALL)

            after = list(read_ts.read(self.TABLE, self.COLUMNS, self.ALL))
            self._check_row_data(after, all_data_rows)

    def test_multiuse_snapshot_read_isolation_exact_staleness(self):
        ROW_COUNT = 40

        self._set_up_table(ROW_COUNT)
        all_data_rows = list(self._row_data(ROW_COUNT))

        time.sleep(1)
        delta = datetime.timedelta(microseconds=1000)

        with self._db.snapshot(exact_staleness=delta, multi_use=True) as exact:

            before = list(exact.read(self.TABLE, self.COLUMNS, self.ALL))
            self._check_row_data(before, all_data_rows)

            with self._db.batch() as batch:
                batch.delete(self.TABLE, self.ALL)

            after = list(exact.read(self.TABLE, self.COLUMNS, self.ALL))
            self._check_row_data(after, all_data_rows)

    def test_read_w_index(self):
        ROW_COUNT = 2000
        # Indexed reads cannot return non-indexed columns
        MY_COLUMNS = self.COLUMNS[0], self.COLUMNS[2]
        EXTRA_DDL = ["CREATE INDEX contacts_by_last_name ON contacts(last_name)"]
        pool = BurstyPool(labels={"testcase": "read_w_index"})
        temp_db = Config.INSTANCE.database(
            "test_read" + unique_resource_id("_"),
            ddl_statements=DDL_STATEMENTS + EXTRA_DDL,
            pool=pool,
        )
        operation = temp_db.create()
        self.to_delete.append(_DatabaseDropper(temp_db))

        # We want to make sure the operation completes.
        operation.result(30)  # raises on failure / timeout.
        committed = self._set_up_table(ROW_COUNT, database=temp_db)

        with temp_db.snapshot(read_timestamp=committed) as snapshot:
            rows = list(
                snapshot.read(
                    self.TABLE, MY_COLUMNS, self.ALL, index="contacts_by_last_name"
                )
            )

        expected = list(
            reversed([(row[0], row[2]) for row in self._row_data(ROW_COUNT)])
        )
        self._check_rows_data(rows, expected)

    def test_read_w_single_key(self):
        # [START spanner_test_single_key_read]
        ROW_COUNT = 40
        committed = self._set_up_table(ROW_COUNT)

        with self._db.snapshot(read_timestamp=committed) as snapshot:
            rows = list(snapshot.read(self.TABLE, self.COLUMNS, KeySet(keys=[(0,)])))

        all_data_rows = list(self._row_data(ROW_COUNT))
        expected = [all_data_rows[0]]
        self._check_row_data(rows, expected)
        # [END spanner_test_single_key_read]

    def test_empty_read(self):
        # [START spanner_test_empty_read]
        ROW_COUNT = 40
        self._set_up_table(ROW_COUNT)
        with self._db.snapshot() as snapshot:
            rows = list(snapshot.read(self.TABLE, self.COLUMNS, KeySet(keys=[(40,)])))
        self._check_row_data(rows, [])
        # [END spanner_test_empty_read]

    def test_read_w_multiple_keys(self):
        ROW_COUNT = 40
        indices = [0, 5, 17]
        committed = self._set_up_table(ROW_COUNT)

        with self._db.snapshot(read_timestamp=committed) as snapshot:
            rows = list(
                snapshot.read(
                    self.TABLE,
                    self.COLUMNS,
                    KeySet(keys=[(index,) for index in indices]),
                )
            )

        all_data_rows = list(self._row_data(ROW_COUNT))
        expected = [row for row in all_data_rows if row[0] in indices]
        self._check_row_data(rows, expected)

    def test_read_w_limit(self):
        ROW_COUNT = 3000
        LIMIT = 100
        committed = self._set_up_table(ROW_COUNT)

        with self._db.snapshot(read_timestamp=committed) as snapshot:
            rows = list(snapshot.read(self.TABLE, self.COLUMNS, self.ALL, limit=LIMIT))

        all_data_rows = list(self._row_data(ROW_COUNT))
        expected = all_data_rows[:LIMIT]
        self._check_row_data(rows, expected)

    def test_read_w_ranges(self):
        ROW_COUNT = 3000
        START = 1000
        END = 2000
        committed = self._set_up_table(ROW_COUNT)
        with self._db.snapshot(read_timestamp=committed, multi_use=True) as snapshot:
            all_data_rows = list(self._row_data(ROW_COUNT))

            single_key = KeyRange(start_closed=[START], end_open=[START + 1])
            keyset = KeySet(ranges=(single_key,))
            rows = list(snapshot.read(self.TABLE, self.COLUMNS, keyset))
            expected = all_data_rows[START : START + 1]
            self._check_rows_data(rows, expected)

            closed_closed = KeyRange(start_closed=[START], end_closed=[END])
            keyset = KeySet(ranges=(closed_closed,))
            rows = list(snapshot.read(self.TABLE, self.COLUMNS, keyset))
            expected = all_data_rows[START : END + 1]
            self._check_row_data(rows, expected)

            closed_open = KeyRange(start_closed=[START], end_open=[END])
            keyset = KeySet(ranges=(closed_open,))
            rows = list(snapshot.read(self.TABLE, self.COLUMNS, keyset))
            expected = all_data_rows[START:END]
            self._check_row_data(rows, expected)

            open_open = KeyRange(start_open=[START], end_open=[END])
            keyset = KeySet(ranges=(open_open,))
            rows = list(snapshot.read(self.TABLE, self.COLUMNS, keyset))
            expected = all_data_rows[START + 1 : END]
            self._check_row_data(rows, expected)

            open_closed = KeyRange(start_open=[START], end_closed=[END])
            keyset = KeySet(ranges=(open_closed,))
            rows = list(snapshot.read(self.TABLE, self.COLUMNS, keyset))
            expected = all_data_rows[START + 1 : END + 1]
            self._check_row_data(rows, expected)

    def test_read_partial_range_until_end(self):
        row_count = 3000
        start = 1000
        committed = self._set_up_table(row_count)
        with self._db.snapshot(read_timestamp=committed, multi_use=True) as snapshot:
            all_data_rows = list(self._row_data(row_count))

            expected_map = {
                ("start_closed", "end_closed"): all_data_rows[start:],
                ("start_closed", "end_open"): [],
                ("start_open", "end_closed"): all_data_rows[start + 1 :],
                ("start_open", "end_open"): [],
            }
            for start_arg in ("start_closed", "start_open"):
                for end_arg in ("end_closed", "end_open"):
                    range_kwargs = {start_arg: [start], end_arg: []}
                    keyset = KeySet(ranges=(KeyRange(**range_kwargs),))

                    rows = list(snapshot.read(self.TABLE, self.COLUMNS, keyset))
                    expected = expected_map[(start_arg, end_arg)]
                    self._check_row_data(rows, expected)

    def test_read_partial_range_from_beginning(self):
        row_count = 3000
        end = 2000
        committed = self._set_up_table(row_count)

        all_data_rows = list(self._row_data(row_count))

        expected_map = {
            ("start_closed", "end_closed"): all_data_rows[: end + 1],
            ("start_closed", "end_open"): all_data_rows[:end],
            ("start_open", "end_closed"): [],
            ("start_open", "end_open"): [],
        }
        for start_arg in ("start_closed", "start_open"):
            for end_arg in ("end_closed", "end_open"):
                range_kwargs = {start_arg: [], end_arg: [end]}
                keyset = KeySet(ranges=(KeyRange(**range_kwargs),))
        with self._db.snapshot(read_timestamp=committed, multi_use=True) as snapshot:
            rows = list(snapshot.read(self.TABLE, self.COLUMNS, keyset))
            expected = expected_map[(start_arg, end_arg)]
            self._check_row_data(rows, expected)

    def test_read_with_range_keys_index_single_key(self):
        row_count = 10
        columns = self.COLUMNS[1], self.COLUMNS[2]
        data = [[row[1], row[2]] for row in self._row_data(row_count)]
        self._set_up_table(row_count)
        start = 3
        krange = KeyRange(start_closed=data[start], end_open=data[start + 1])
        keyset = KeySet(ranges=(krange,))
        with self._db.snapshot() as snapshot:
            rows = list(snapshot.read(self.TABLE, columns, keyset, index="name"))
            self.assertEqual(rows, data[start : start + 1])

    def test_read_with_range_keys_index_closed_closed(self):
        row_count = 10
        columns = self.COLUMNS[1], self.COLUMNS[2]
        data = [[row[1], row[2]] for row in self._row_data(row_count)]
        self._set_up_table(row_count)
        start, end = 3, 7
        krange = KeyRange(start_closed=data[start], end_closed=data[end])
        keyset = KeySet(ranges=(krange,))
        with self._db.snapshot() as snapshot:
            rows = list(snapshot.read(self.TABLE, columns, keyset, index="name"))
            self.assertEqual(rows, data[start : end + 1])

    def test_read_with_range_keys_index_closed_open(self):
        row_count = 10
        columns = self.COLUMNS[1], self.COLUMNS[2]
        data = [[row[1], row[2]] for row in self._row_data(row_count)]
        self._set_up_table(row_count)
        start, end = 3, 7
        krange = KeyRange(start_closed=data[start], end_open=data[end])
        keyset = KeySet(ranges=(krange,))
        with self._db.snapshot() as snapshot:
            rows = list(snapshot.read(self.TABLE, columns, keyset, index="name"))
            self.assertEqual(rows, data[start:end])

    def test_read_with_range_keys_index_open_closed(self):
        row_count = 10
        columns = self.COLUMNS[1], self.COLUMNS[2]
        data = [[row[1], row[2]] for row in self._row_data(row_count)]
        self._set_up_table(row_count)
        start, end = 3, 7
        krange = KeyRange(start_open=data[start], end_closed=data[end])
        keyset = KeySet(ranges=(krange,))
        with self._db.snapshot() as snapshot:
            rows = list(snapshot.read(self.TABLE, columns, keyset, index="name"))
            self.assertEqual(rows, data[start + 1 : end + 1])

    def test_read_with_range_keys_index_open_open(self):
        row_count = 10
        columns = self.COLUMNS[1], self.COLUMNS[2]
        data = [[row[1], row[2]] for row in self._row_data(row_count)]
        self._set_up_table(row_count)
        start, end = 3, 7
        krange = KeyRange(start_open=data[start], end_open=data[end])
        keyset = KeySet(ranges=(krange,))
        with self._db.snapshot() as snapshot:
            rows = list(snapshot.read(self.TABLE, columns, keyset, index="name"))
            self.assertEqual(rows, data[start + 1 : end])

    def test_read_with_range_keys_index_limit_closed_closed(self):
        row_count = 10
        columns = self.COLUMNS[1], self.COLUMNS[2]
        data = [[row[1], row[2]] for row in self._row_data(row_count)]
        self._set_up_table(row_count)
        start, end, limit = 3, 7, 2
        krange = KeyRange(start_closed=data[start], end_closed=data[end])
        keyset = KeySet(ranges=(krange,))
        with self._db.snapshot() as snapshot:
            rows = list(
                snapshot.read(self.TABLE, columns, keyset, index="name", limit=limit)
            )
            expected = data[start : end + 1]
            self.assertEqual(rows, expected[:limit])

    def test_read_with_range_keys_index_limit_closed_open(self):
        row_count = 10
        columns = self.COLUMNS[1], self.COLUMNS[2]
        data = [[row[1], row[2]] for row in self._row_data(row_count)]
        self._set_up_table(row_count)
        start, end, limit = 3, 7, 2
        krange = KeyRange(start_closed=data[start], end_open=data[end])
        keyset = KeySet(ranges=(krange,))
        with self._db.snapshot() as snapshot:
            rows = list(
                snapshot.read(self.TABLE, columns, keyset, index="name", limit=limit)
            )
            expected = data[start:end]
            self.assertEqual(rows, expected[:limit])

    def test_read_with_range_keys_index_limit_open_closed(self):
        row_count = 10
        columns = self.COLUMNS[1], self.COLUMNS[2]
        data = [[row[1], row[2]] for row in self._row_data(row_count)]
        self._set_up_table(row_count)
        start, end, limit = 3, 7, 2
        krange = KeyRange(start_open=data[start], end_closed=data[end])
        keyset = KeySet(ranges=(krange,))
        with self._db.snapshot() as snapshot:
            rows = list(
                snapshot.read(self.TABLE, columns, keyset, index="name", limit=limit)
            )
            expected = data[start + 1 : end + 1]
            self.assertEqual(rows, expected[:limit])

    def test_read_with_range_keys_index_limit_open_open(self):
        row_count = 10
        columns = self.COLUMNS[1], self.COLUMNS[2]
        data = [[row[1], row[2]] for row in self._row_data(row_count)]
        self._set_up_table(row_count)
        start, end, limit = 3, 7, 2
        krange = KeyRange(start_open=data[start], end_open=data[end])
        keyset = KeySet(ranges=(krange,))
        with self._db.snapshot() as snapshot:
            rows = list(
                snapshot.read(self.TABLE, columns, keyset, index="name", limit=limit)
            )
            expected = data[start + 1 : end]
            self.assertEqual(rows, expected[:limit])

    def test_read_with_range_keys_and_index_closed_closed(self):
        row_count = 10
        columns = self.COLUMNS[1], self.COLUMNS[2]

        self._set_up_table(row_count)
        data = [[row[1], row[2]] for row in self._row_data(row_count)]
        keyrow, start, end = 1, 3, 7
        closed_closed = KeyRange(start_closed=data[start], end_closed=data[end])
        keys = [data[keyrow]]
        keyset = KeySet(keys=keys, ranges=(closed_closed,))
        with self._db.snapshot() as snapshot:
            rows = list(snapshot.read(self.TABLE, columns, keyset, index="name"))
            expected = [data[keyrow]] + data[start : end + 1]
            self.assertEqual(rows, expected)

    def test_read_with_range_keys_and_index_closed_open(self):
        row_count = 10
        columns = self.COLUMNS[1], self.COLUMNS[2]
        self._set_up_table(row_count)
        data = [[row[1], row[2]] for row in self._row_data(row_count)]
        keyrow, start, end = 1, 3, 7
        closed_open = KeyRange(start_closed=data[start], end_open=data[end])
        keys = [data[keyrow]]
        keyset = KeySet(keys=keys, ranges=(closed_open,))
        with self._db.snapshot() as snapshot:
            rows = list(snapshot.read(self.TABLE, columns, keyset, index="name"))
            expected = [data[keyrow]] + data[start:end]
            self.assertEqual(rows, expected)

    def test_read_with_range_keys_and_index_open_closed(self):
        row_count = 10
        columns = self.COLUMNS[1], self.COLUMNS[2]
        self._set_up_table(row_count)
        data = [[row[1], row[2]] for row in self._row_data(row_count)]
        keyrow, start, end = 1, 3, 7
        open_closed = KeyRange(start_open=data[start], end_closed=data[end])
        keys = [data[keyrow]]
        keyset = KeySet(keys=keys, ranges=(open_closed,))
        with self._db.snapshot() as snapshot:
            rows = list(snapshot.read(self.TABLE, columns, keyset, index="name"))
            expected = [data[keyrow]] + data[start + 1 : end + 1]
            self.assertEqual(rows, expected)

    def test_read_with_range_keys_and_index_open_open(self):
        row_count = 10
        columns = self.COLUMNS[1], self.COLUMNS[2]
        self._set_up_table(row_count)
        data = [[row[1], row[2]] for row in self._row_data(row_count)]
        keyrow, start, end = 1, 3, 7
        open_open = KeyRange(start_open=data[start], end_open=data[end])
        keys = [data[keyrow]]
        keyset = KeySet(keys=keys, ranges=(open_open,))
        with self._db.snapshot() as snapshot:
            rows = list(snapshot.read(self.TABLE, columns, keyset, index="name"))
            expected = [data[keyrow]] + data[start + 1 : end]
            self.assertEqual(rows, expected)

    @unittest.skipIf(USE_EMULATOR, "Skipping partitioned reads")
    def test_partition_read_w_index(self):
        row_count = 10
        columns = self.COLUMNS[1], self.COLUMNS[2]
        committed = self._set_up_table(row_count)

        expected = [[row[1], row[2]] for row in self._row_data(row_count)]
        union = []

        batch_txn = self._db.batch_snapshot(read_timestamp=committed)
        batches = batch_txn.generate_read_batches(
            self.TABLE, columns, KeySet(all_=True), index="name"
        )
        for batch in batches:
            p_results_iter = batch_txn.process(batch)
            union.extend(list(p_results_iter))

        self.assertEqual(union, expected)
        batch_txn.close()

    def test_execute_sql_w_manual_consume(self):
        ROW_COUNT = 3000
        committed = self._set_up_table(ROW_COUNT)

        with self._db.snapshot(read_timestamp=committed) as snapshot:
            streamed = snapshot.execute_sql(self.SQL)

        keyset = KeySet(all_=True)
        with self._db.snapshot(read_timestamp=committed) as snapshot:
            rows = list(snapshot.read(self.TABLE, self.COLUMNS, keyset))
        self.assertEqual(list(streamed), rows)
        self.assertEqual(streamed._current_row, [])
        self.assertEqual(streamed._pending_chunk, None)

    def _check_sql_results(
        self, database, sql, params, param_types, expected, order=True
    ):
        if order and "ORDER" not in sql:
            sql += " ORDER BY pkey"
        with database.snapshot() as snapshot:
            rows = list(
                snapshot.execute_sql(sql, params=params, param_types=param_types)
            )
        self._check_rows_data(rows, expected=expected)

    def test_multiuse_snapshot_execute_sql_isolation_strong(self):
        ROW_COUNT = 40
        SQL = "SELECT * FROM {}".format(self.TABLE)
        self._set_up_table(ROW_COUNT)
        all_data_rows = list(self._row_data(ROW_COUNT))
        with self._db.snapshot(multi_use=True) as strong:

            before = list(strong.execute_sql(SQL))
            self._check_row_data(before, all_data_rows)

            with self._db.batch() as batch:
                batch.delete(self.TABLE, self.ALL)

            after = list(strong.execute_sql(SQL))
            self._check_row_data(after, all_data_rows)

    def test_execute_sql_returning_array_of_struct(self):
        SQL = (
            "SELECT ARRAY(SELECT AS STRUCT C1, C2 "
            "FROM (SELECT 'a' AS C1, 1 AS C2 "
            "UNION ALL SELECT 'b' AS C1, 2 AS C2) "
            "ORDER BY C1 ASC)"
        )
        self._check_sql_results(
            self._db,
            sql=SQL,
            params=None,
            param_types=None,
            expected=[[[["a", 1], ["b", 2]]]],
        )

    def test_execute_sql_returning_empty_array_of_struct(self):
        SQL = (
            "SELECT ARRAY(SELECT AS STRUCT C1, C2 "
            "FROM (SELECT 2 AS C1) X "
            "JOIN (SELECT 1 AS C2) Y "
            "ON X.C1 = Y.C2 "
            "ORDER BY C1 ASC)"
        )
        self._db.snapshot(multi_use=True)

        self._check_sql_results(
            self._db, sql=SQL, params=None, param_types=None, expected=[[[]]]
        )

    def test_invalid_type(self):
        table = "counters"
        columns = ("name", "value")

        valid_input = (("", 0),)
        with self._db.batch() as batch:
            batch.delete(table, self.ALL)
            batch.insert(table, columns, valid_input)

        invalid_input = ((0, ""),)
        with self.assertRaises(exceptions.FailedPrecondition):
            with self._db.batch() as batch:
                batch.delete(table, self.ALL)
                batch.insert(table, columns, invalid_input)

    def test_execute_sql_select_1(self):

        self._db.snapshot(multi_use=True)

        # Hello, world query
        self._check_sql_results(
            self._db,
            sql="SELECT 1",
            params=None,
            param_types=None,
            expected=[(1,)],
            order=False,
        )

    def _bind_test_helper(
        self, type_name, single_value, array_value, expected_array_value=None
    ):

        self._db.snapshot(multi_use=True)

        # Bind a non-null <type_name>
        self._check_sql_results(
            self._db,
            sql="SELECT @v",
            params={"v": single_value},
            param_types={"v": Type(code=type_name)},
            expected=[(single_value,)],
            order=False,
        )

        # Bind a null <type_name>
        self._check_sql_results(
            self._db,
            sql="SELECT @v",
            params={"v": None},
            param_types={"v": Type(code=type_name)},
            expected=[(None,)],
            order=False,
        )

        # Bind an array of <type_name>
        array_type = Type(code=ARRAY, array_element_type=Type(code=type_name))

        if expected_array_value is None:
            expected_array_value = array_value

        self._check_sql_results(
            self._db,
            sql="SELECT @v",
            params={"v": array_value},
            param_types={"v": array_type},
            expected=[(expected_array_value,)],
            order=False,
        )

        # Bind an empty array of <type_name>
        self._check_sql_results(
            self._db,
            sql="SELECT @v",
            params={"v": []},
            param_types={"v": array_type},
            expected=[([],)],
            order=False,
        )

        # Bind a null array of <type_name>
        self._check_sql_results(
            self._db,
            sql="SELECT @v",
            params={"v": None},
            param_types={"v": array_type},
            expected=[(None,)],
            order=False,
        )

    def test_execute_sql_w_string_bindings(self):
        self._bind_test_helper(STRING, "Phred", ["Phred", "Bharney"])

    def test_execute_sql_w_bool_bindings(self):
        self._bind_test_helper(BOOL, True, [True, False, True])

    def test_execute_sql_w_int64_bindings(self):
        self._bind_test_helper(INT64, 42, [123, 456, 789])

    def test_execute_sql_w_float64_bindings(self):
        self._bind_test_helper(FLOAT64, 42.3, [12.3, 456.0, 7.89])

    def test_execute_sql_w_float_bindings_transfinite(self):

        # Find -inf
        self._check_sql_results(
            self._db,
            sql="SELECT @neg_inf",
            params={"neg_inf": NEG_INF},
            param_types={"neg_inf": Type(code=FLOAT64)},
            expected=[(NEG_INF,)],
            order=False,
        )

        # Find +inf
        self._check_sql_results(
            self._db,
            sql="SELECT @pos_inf",
            params={"pos_inf": POS_INF},
            param_types={"pos_inf": Type(code=FLOAT64)},
            expected=[(POS_INF,)],
            order=False,
        )

    def test_execute_sql_w_bytes_bindings(self):
        self._bind_test_helper(BYTES, b"DEADBEEF", [b"FACEDACE", b"DEADBEEF"])

    def test_execute_sql_w_timestamp_bindings(self):
        import pytz
        from google.api_core.datetime_helpers import DatetimeWithNanoseconds

        timestamp_1 = DatetimeWithNanoseconds(
            1989, 1, 17, 17, 59, 12, nanosecond=345612789
        )

        timestamp_2 = DatetimeWithNanoseconds(
            1989, 1, 17, 17, 59, 13, nanosecond=456127893
        )

        timestamps = [timestamp_1, timestamp_2]

        # In round-trip, timestamps acquire a timezone value.
        expected_timestamps = [
            timestamp.replace(tzinfo=pytz.UTC) for timestamp in timestamps
        ]

        self._recurse_into_lists = False
        self._bind_test_helper(TIMESTAMP, timestamp_1, timestamps, expected_timestamps)

    def test_execute_sql_w_date_bindings(self):
        import datetime

        dates = [SOME_DATE, SOME_DATE + datetime.timedelta(days=1)]
        self._bind_test_helper(DATE, SOME_DATE, dates)

    def test_execute_sql_w_query_param_struct(self):
        NAME = "Phred"
        COUNT = 123
        SIZE = 23.456
        HEIGHT = 188.0
        WEIGHT = 97.6

        record_type = param_types.Struct(
            [
                param_types.StructField("name", param_types.STRING),
                param_types.StructField("count", param_types.INT64),
                param_types.StructField("size", param_types.FLOAT64),
                param_types.StructField(
                    "nested",
                    param_types.Struct(
                        [
                            param_types.StructField("height", param_types.FLOAT64),
                            param_types.StructField("weight", param_types.FLOAT64),
                        ]
                    ),
                ),
            ]
        )

        # Query with null struct, explicit type
        self._check_sql_results(
            self._db,
            sql="SELECT @r.name, @r.count, @r.size, @r.nested.weight",
            params={"r": None},
            param_types={"r": record_type},
            expected=[(None, None, None, None)],
            order=False,
        )

        # Query with non-null struct, explicit type, NULL values
        self._check_sql_results(
            self._db,
            sql="SELECT @r.name, @r.count, @r.size, @r.nested.weight",
            params={"r": (None, None, None, None)},
            param_types={"r": record_type},
            expected=[(None, None, None, None)],
            order=False,
        )

        # Query with non-null struct, explicit type, nested NULL values
        self._check_sql_results(
            self._db,
            sql="SELECT @r.nested.weight",
            params={"r": (None, None, None, (None, None))},
            param_types={"r": record_type},
            expected=[(None,)],
            order=False,
        )

        # Query with non-null struct, explicit type
        self._check_sql_results(
            self._db,
            sql="SELECT @r.name, @r.count, @r.size, @r.nested.weight",
            params={"r": (NAME, COUNT, SIZE, (HEIGHT, WEIGHT))},
            param_types={"r": record_type},
            expected=[(NAME, COUNT, SIZE, WEIGHT)],
            order=False,
        )

        # Query with empty struct, explicitly empty type
        empty_type = param_types.Struct([])
        self._check_sql_results(
            self._db,
            sql="SELECT @r IS NULL",
            params={"r": ()},
            param_types={"r": empty_type},
            expected=[(False,)],
            order=False,
        )

        # Query with null struct, explicitly empty type
        self._check_sql_results(
            self._db,
            sql="SELECT @r IS NULL",
            params={"r": None},
            param_types={"r": empty_type},
            expected=[(True,)],
            order=False,
        )

        # Query with equality check for struct value
        struct_equality_query = (
            "SELECT " '@struct_param=STRUCT<threadf INT64, userf STRING>(1,"bob")'
        )
        struct_type = param_types.Struct(
            [
                param_types.StructField("threadf", param_types.INT64),
                param_types.StructField("userf", param_types.STRING),
            ]
        )
        self._check_sql_results(
            self._db,
            sql=struct_equality_query,
            params={"struct_param": (1, "bob")},
            param_types={"struct_param": struct_type},
            expected=[(True,)],
            order=False,
        )

        # Query with nullness test for struct
        self._check_sql_results(
            self._db,
            sql="SELECT @struct_param IS NULL",
            params={"struct_param": None},
            param_types={"struct_param": struct_type},
            expected=[(True,)],
            order=False,
        )

        # Query with null array-of-struct
        array_elem_type = param_types.Struct(
            [param_types.StructField("threadid", param_types.INT64)]
        )
        array_type = param_types.Array(array_elem_type)
        self._check_sql_results(
            self._db,
            sql="SELECT a.threadid FROM UNNEST(@struct_arr_param) a",
            params={"struct_arr_param": None},
            param_types={"struct_arr_param": array_type},
            expected=[],
            order=False,
        )

        # Query with non-null array-of-struct
        self._check_sql_results(
            self._db,
            sql="SELECT a.threadid FROM UNNEST(@struct_arr_param) a",
            params={"struct_arr_param": [(123,), (456,)]},
            param_types={"struct_arr_param": array_type},
            expected=[(123,), (456,)],
            order=False,
        )

        # Query with null array-of-struct field
        struct_type_with_array_field = param_types.Struct(
            [
                param_types.StructField("intf", param_types.INT64),
                param_types.StructField("arraysf", array_type),
            ]
        )
        self._check_sql_results(
            self._db,
            sql="SELECT a.threadid FROM UNNEST(@struct_param.arraysf) a",
            params={"struct_param": (123, None)},
            param_types={"struct_param": struct_type_with_array_field},
            expected=[],
            order=False,
        )

        # Query with non-null array-of-struct field
        self._check_sql_results(
            self._db,
            sql="SELECT a.threadid FROM UNNEST(@struct_param.arraysf) a",
            params={"struct_param": (123, ((456,), (789,)))},
            param_types={"struct_param": struct_type_with_array_field},
            expected=[(456,), (789,)],
            order=False,
        )

        # Query with anonymous / repeated-name fields
        anon_repeated_array_elem_type = param_types.Struct(
            [
                param_types.StructField("", param_types.INT64),
                param_types.StructField("", param_types.STRING),
            ]
        )
        anon_repeated_array_type = param_types.Array(anon_repeated_array_elem_type)
        self._check_sql_results(
            self._db,
            sql="SELECT CAST(t as STRUCT<threadid INT64, userid STRING>).* "
            "FROM UNNEST(@struct_param) t",
            params={"struct_param": [(123, "abcdef")]},
            param_types={"struct_param": anon_repeated_array_type},
            expected=[(123, "abcdef")],
            order=False,
        )

        # Query and return a struct parameter
        value_type = param_types.Struct(
            [
                param_types.StructField("message", param_types.STRING),
                param_types.StructField("repeat", param_types.INT64),
            ]
        )
        value_query = (
            "SELECT ARRAY(SELECT AS STRUCT message, repeat "
            "FROM (SELECT @value.message AS message, "
            "@value.repeat AS repeat)) AS value"
        )
        self._check_sql_results(
            self._db,
            sql=value_query,
            params={"value": ("hello", 1)},
            param_types={"value": value_type},
            expected=[([["hello", 1]],)],
            order=False,
        )

    def test_execute_sql_returning_transfinite_floats(self):

        with self._db.snapshot(multi_use=True) as snapshot:
            # Query returning -inf, +inf, NaN as column values
            rows = list(
                snapshot.execute_sql(
                    "SELECT "
                    'CAST("-inf" AS FLOAT64), '
                    'CAST("+inf" AS FLOAT64), '
                    'CAST("NaN" AS FLOAT64)'
                )
            )
            self.assertEqual(len(rows), 1)
            self.assertEqual(rows[0][0], float("-inf"))
            self.assertEqual(rows[0][1], float("+inf"))
            # NaNs cannot be compared by equality.
            self.assertTrue(math.isnan(rows[0][2]))

            # Query returning array of -inf, +inf, NaN as one column
            rows = list(
                snapshot.execute_sql(
                    "SELECT"
                    ' [CAST("-inf" AS FLOAT64),'
                    ' CAST("+inf" AS FLOAT64),'
                    ' CAST("NaN" AS FLOAT64)]'
                )
            )
            self.assertEqual(len(rows), 1)
            float_array, = rows[0]
            self.assertEqual(float_array[0], float("-inf"))
            self.assertEqual(float_array[1], float("+inf"))
            # NaNs cannot be searched for by equality.
            self.assertTrue(math.isnan(float_array[2]))

    @unittest.skipIf(USE_EMULATOR, "Skipping partitioned queries")
    def test_partition_query(self):
        row_count = 40
        sql = "SELECT * FROM {}".format(self.TABLE)
        committed = self._set_up_table(row_count)
        all_data_rows = list(self._row_data(row_count))

        union = []
        batch_txn = self._db.batch_snapshot(read_timestamp=committed)
        for batch in batch_txn.generate_query_batches(sql):
            p_results_iter = batch_txn.process(batch)
            union.extend(list(p_results_iter))

        self.assertEqual(union, all_data_rows)
        batch_txn.close()


class TestStreamingChunking(unittest.TestCase, _TestData):
    @classmethod
    def setUpClass(cls):
        from tests.system.utils.streaming_utils import INSTANCE_NAME
        from tests.system.utils.streaming_utils import DATABASE_NAME

        instance = Config.CLIENT.instance(INSTANCE_NAME)
        if not instance.exists():
            raise unittest.SkipTest(
                "Run 'tests/system/utils/populate_streaming.py' to enable."
            )

        database = instance.database(DATABASE_NAME)
        if not instance.exists():
            raise unittest.SkipTest(
                "Run 'tests/system/utils/populate_streaming.py' to enable."
            )

        cls._db = database

    def _verify_one_column(self, table_desc):
        sql = "SELECT chunk_me FROM {}".format(table_desc.table)
        with self._db.snapshot() as snapshot:
            rows = list(snapshot.execute_sql(sql))
        self.assertEqual(len(rows), table_desc.row_count)
        expected = table_desc.value()
        for row in rows:
            self.assertEqual(row[0], expected)

    def _verify_two_columns(self, table_desc):
        sql = "SELECT chunk_me, chunk_me_2 FROM {}".format(table_desc.table)
        with self._db.snapshot() as snapshot:
            rows = list(snapshot.execute_sql(sql))
        self.assertEqual(len(rows), table_desc.row_count)
        expected = table_desc.value()
        for row in rows:
            self.assertEqual(row[0], expected)
            self.assertEqual(row[1], expected)

    def test_four_kay(self):
        from tests.system.utils.streaming_utils import FOUR_KAY

        self._verify_one_column(FOUR_KAY)

    def test_forty_kay(self):
        from tests.system.utils.streaming_utils import FORTY_KAY

        self._verify_one_column(FORTY_KAY)

    def test_four_hundred_kay(self):
        from tests.system.utils.streaming_utils import FOUR_HUNDRED_KAY

        self._verify_one_column(FOUR_HUNDRED_KAY)

    def test_four_meg(self):
        from tests.system.utils.streaming_utils import FOUR_MEG

        self._verify_two_columns(FOUR_MEG)


class CustomException(Exception):
    """Placeholder for any user-defined exception."""


class _DatabaseDropper(object):
    """Helper for cleaning up databases created on-the-fly."""

    def __init__(self, db):
        self._db = db

    def delete(self):
        self._db.drop()


class _ReadAbortTrigger(object):
    """Helper for tests provoking abort-during-read."""

    KEY1 = "key1"
    KEY2 = "key2"

    def __init__(self):
        self.provoker_started = threading.Event()
        self.provoker_done = threading.Event()
        self.handler_running = threading.Event()
        self.handler_done = threading.Event()

    def _provoke_abort_unit_of_work(self, transaction):
        keyset = KeySet(keys=[(self.KEY1,)])
        rows = list(transaction.read(COUNTERS_TABLE, COUNTERS_COLUMNS, keyset))

        assert len(rows) == 1
        row = rows[0]
        value = row[1]

        self.provoker_started.set()

        self.handler_running.wait()

        transaction.update(COUNTERS_TABLE, COUNTERS_COLUMNS, [[self.KEY1, value + 1]])

    def provoke_abort(self, database):
        database.run_in_transaction(self._provoke_abort_unit_of_work)
        self.provoker_done.set()

    def _handle_abort_unit_of_work(self, transaction):
        keyset_1 = KeySet(keys=[(self.KEY1,)])
        rows_1 = list(transaction.read(COUNTERS_TABLE, COUNTERS_COLUMNS, keyset_1))

        assert len(rows_1) == 1
        row_1 = rows_1[0]
        value_1 = row_1[1]

        self.handler_running.set()

        self.provoker_done.wait()

        keyset_2 = KeySet(keys=[(self.KEY2,)])
        rows_2 = list(transaction.read(COUNTERS_TABLE, COUNTERS_COLUMNS, keyset_2))

        assert len(rows_2) == 1
        row_2 = rows_2[0]
        value_2 = row_2[1]

        transaction.update(
            COUNTERS_TABLE, COUNTERS_COLUMNS, [[self.KEY2, value_1 + value_2]]
        )

    def handle_abort(self, database):
        database.run_in_transaction(self._handle_abort_unit_of_work)
        self.handler_done.set()


class FauxCall(object):
    def __init__(self, code, details="FauxCall"):
        self._code = code
        self._details = details

    def initial_metadata(self):
        return {}

    def trailing_metadata(self):
        return {}

    def code(self):
        return self._code

    def details(self):
        return self._details<|MERGE_RESOLUTION|>--- conflicted
+++ resolved
@@ -386,16 +386,8 @@
         with self.assertRaises(exceptions.NotFound):
             temp_db.create()
 
-<<<<<<< HEAD
-        expected = "Table not found: {0}".format(incorrect_table)
-        self.assertEqual(exc_info.exception.args, (expected,))
-
     @unittest.skip(
         (
-=======
-    @pytest.mark.skip(
-        reason=(
->>>>>>> 997a0347
             "update_dataset_ddl() has a flaky timeout"
             "https://github.com/GoogleCloudPlatform/google-cloud-python/issues/"
             "5629"
