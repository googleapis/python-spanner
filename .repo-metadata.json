--- conflicted
+++ resolved
@@ -2,11 +2,7 @@
     "name": "spanner",
     "name_pretty": "Cloud Spanner",
     "product_documentation": "https://cloud.google.com/spanner/docs/",
-<<<<<<< HEAD
-    "client_documentation": "https://googleapis.dev/python/spanner/latest",
-=======
     "client_documentation": "https://cloud.google.com/python/docs/reference/spanner/latest",
->>>>>>> 388dee93
     "issue_tracker": "https://issuetracker.google.com/issues?q=componentid:190851%2B%20status:open",
     "release_level": "ga",
     "language": "python",
