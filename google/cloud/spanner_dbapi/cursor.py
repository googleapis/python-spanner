# Copyright 2020 Google LLC All rights reserved.
#
# Licensed under the Apache License, Version 2.0 (the "License");
# you may not use this file except in compliance with the License.
# You may obtain a copy of the License at
#
#     http://www.apache.org/licenses/LICENSE-2.0
#
# Unless required by applicable law or agreed to in writing, software
# distributed under the License is distributed on an "AS IS" BASIS,
# WITHOUT WARRANTIES OR CONDITIONS OF ANY KIND, either express or implied.
# See the License for the specific language governing permissions and
# limitations under the License.

"""Database cursor for Google Cloud Spanner DB-API."""

import sqlparse

from google.api_core.exceptions import Aborted
from google.api_core.exceptions import AlreadyExists
from google.api_core.exceptions import FailedPrecondition
from google.api_core.exceptions import InternalServerError
from google.api_core.exceptions import InvalidArgument
from google.api_core.exceptions import OutOfRange

from collections import namedtuple

from google.cloud import spanner_v1 as spanner
from google.cloud.spanner_dbapi.checksum import ResultsChecksum
from google.cloud.spanner_dbapi.exceptions import IntegrityError
from google.cloud.spanner_dbapi.exceptions import InterfaceError
from google.cloud.spanner_dbapi.exceptions import OperationalError
from google.cloud.spanner_dbapi.exceptions import ProgrammingError

from google.cloud.spanner_dbapi import _helpers
from google.cloud.spanner_dbapi._helpers import ColumnInfo
from google.cloud.spanner_dbapi._helpers import code_to_display_size

from google.cloud.spanner_dbapi import parse_utils
from google.cloud.spanner_dbapi.parse_utils import get_param_types
from google.cloud.spanner_dbapi.parse_utils import sql_pyformat_args_to_spanner
from google.cloud.spanner_dbapi.utils import PeekIterator
from google.cloud.spanner_dbapi.utils import StreamedManyResultSets

from google.rpc.code_pb2 import ABORTED, OK

ColumnDetails = namedtuple("column_details", ["null_ok", "spanner_type"])
Statement = namedtuple("Statement", "sql, params, param_types, checksum, is_insert")


class Cursor(object):
    """Database cursor to manage the context of a fetch operation.

    :type connection: :class:`~google.cloud.spanner_dbapi.connection.Connection`
    :param connection: A DB-API connection to Google Cloud Spanner.
    """

    def __init__(self, connection):
        self._itr = None
        self._result_set = None
        self.lastrowid = None
        self.connection = connection
        self._is_closed = False
        # the currently running SQL statement results checksum
        self._checksum = None

        # the number of rows to fetch at a time with fetchmany()
        self.arraysize = 1

    @property
    def is_closed(self):
        """The cursor close indicator.

        :rtype: bool
        :returns: True if the cursor or the parent connection is closed,
                  otherwise False.
        """
        return self._is_closed or self.connection.is_closed

    @property
    def description(self):
        """Read-only attribute containing a sequence of the following items:

        -   ``name``
        -   ``type_code``
        -   ``display_size``
        -   ``internal_size``
        -   ``precision``
        -   ``scale``
        -   ``null_ok``

        :rtype: tuple
        :returns: A tuple of columns' information.
        """
        if not self._result_set:
            return None

        if not getattr(self._result_set, "metadata", None):
            return None

        row_type = self._result_set.metadata.row_type
        columns = []

        for field in row_type.fields:
            column_info = ColumnInfo(
                name=field.name,
                type_code=field.type_.code,
                # Size of the SQL type of the column.
                display_size=code_to_display_size.get(field.type_.code),
                # Client perceived size of the column.
                internal_size=field._pb.ByteSize(),
            )
            columns.append(column_info)

        return tuple(columns)

    @property
    def rowcount(self):
        """The number of rows produced by the last `execute()` call.

        :raises: :class:`NotImplemented`.
        """
        raise NotImplementedError(
            "The `rowcount` property is non-operational. Request "
            "resulting rows are streamed by the `fetch*()` methods "
            "and can't be counted before they are all streamed."
        )

    def _raise_if_closed(self):
        """Raise an exception if this cursor is closed.

        Helper to check this cursor's state before running a
        SQL/DDL/DML query. If the parent connection is
        already closed it also raises an error.

        :raises: :class:`InterfaceError` if this cursor is closed.
        """
        if self.is_closed:
            raise InterfaceError("Cursor and/or connection is already closed.")

    def callproc(self, procname, args=None):
        """A no-op, raising an error if the cursor or connection is closed."""
        self._raise_if_closed()

    def close(self):
        """Closes this cursor."""
        self._is_closed = True

    def _do_execute_update(self, transaction, sql, params):
        sql = parse_utils.ensure_where_clause(sql)
        sql, params = parse_utils.sql_pyformat_args_to_spanner(sql, params)

        result = transaction.execute_update(
            sql, params=params, param_types=get_param_types(params)
        )
        self._itr = iter([result])

    def _do_batch_update(self, transaction, statements, many_result_set):
        status, res = transaction.batch_update(statements)
        many_result_set.add_iter(res)

        if status.code == ABORTED:
            raise Aborted(status.details)
        elif status.code != OK:
            raise OperationalError(status.details)

    def execute(self, sql, args=None):
        """Prepares and executes a Spanner database operation.

        :type sql: str
        :param sql: A SQL query statement.

        :type args: list
        :param args: Additional parameters to supplement the SQL query.
        """
        if not self.connection:
            raise ProgrammingError("Cursor is not connected to the database")

        self._raise_if_closed()

        self._result_set = None

        # Classify whether this is a read-only SQL statement.
        try:
            if self.connection.read_only:
                self._handle_DQL(sql, args or None)
                return

            classification = parse_utils.classify_stmt(sql)
            if classification == parse_utils.STMT_DDL:
                ddl_statements = []
                for ddl in sqlparse.split(sql):
                    if ddl:
                        if ddl[-1] == ";":
                            ddl = ddl[:-1]
                        if parse_utils.classify_stmt(ddl) != parse_utils.STMT_DDL:
                            raise ValueError("Only DDL statements may be batched.")
                        ddl_statements.append(ddl)
                # Only queue DDL statements if they are all correctly classified.
                self.connection._ddl_statements.extend(ddl_statements)
                if self.connection.autocommit:
                    self.connection.run_prior_DDL_statements()
                return

            # For every other operation, we've got to ensure that
            # any prior DDL statements were run.
            # self._run_prior_DDL_statements()
            self.connection.run_prior_DDL_statements()

            if not self.connection.autocommit:
                if classification == parse_utils.STMT_UPDATING:
                    sql = parse_utils.ensure_where_clause(sql)

                if classification != parse_utils.STMT_INSERT:
                    sql, args = sql_pyformat_args_to_spanner(sql, args or None)

                statement = Statement(
                    sql,
                    args,
                    get_param_types(args or None)
                    if classification != parse_utils.STMT_INSERT
                    else {},
                    ResultsChecksum(),
                    classification == parse_utils.STMT_INSERT,
                )
                (self._result_set, self._checksum,) = self.connection.run_statement(
                    statement
                )
                while True:
                    try:
                        self._itr = PeekIterator(self._result_set)
                        break
                    except Aborted:
                        self.connection.retry_transaction()
                return

            if classification == parse_utils.STMT_NON_UPDATING:
                self._handle_DQL(sql, args or None)
            elif classification == parse_utils.STMT_INSERT:
                _helpers.handle_insert(self.connection, sql, args or None)
            else:
                self.connection.database.run_in_transaction(
                    self._do_execute_update, sql, args or None
                )
        except (AlreadyExists, FailedPrecondition, OutOfRange) as e:
            raise IntegrityError(e.details if hasattr(e, "details") else e)
        except InvalidArgument as e:
            raise ProgrammingError(e.details if hasattr(e, "details") else e)
        except InternalServerError as e:
            raise OperationalError(e.details if hasattr(e, "details") else e)

    def executemany(self, operation, seq_of_params):
        """Execute the given SQL with every parameters set
        from the given sequence of parameters.

        :type operation: str
        :param operation: SQL code to execute.

        :type seq_of_params: list
        :param seq_of_params: Sequence of additional parameters to run
                              the query with.
        """
        self._raise_if_closed()

        classification = parse_utils.classify_stmt(operation)
        if classification == parse_utils.STMT_DDL:
            raise ProgrammingError(
                "Executing DDL statements with executemany() method is not allowed."
            )

        many_result_set = StreamedManyResultSets()

        if classification in (parse_utils.STMT_INSERT, parse_utils.STMT_UPDATING):
            statements = []

            for params in seq_of_params:
                sql, params = parse_utils.sql_pyformat_args_to_spanner(
                    operation, params
                )
                statements.append((sql, params, get_param_types(params)))

            if self.connection.autocommit:
                self.connection.database.run_in_transaction(
                    self._do_batch_update, statements, many_result_set
                )
            else:
                retried = False
                while True:
                    try:
                        transaction = self.connection.transaction_checkout()

                        res_checksum = ResultsChecksum()
                        if not retried:
                            self.connection._statements.append(
                                (statements, res_checksum)
                            )

                        status, res = transaction.batch_update(statements)
                        many_result_set.add_iter(res)
                        res_checksum.consume_result(res)
                        res_checksum.consume_result(status.code)

                        if status.code == ABORTED:
                            self.connection._transaction = None
                            raise Aborted(status.details)
                        elif status.code != OK:
                            raise OperationalError(status.details)
                        break
                    except Aborted:
                        self.connection.retry_transaction()
                        retried = True

        else:
            for params in seq_of_params:
                self.execute(operation, params)
                many_result_set.add_iter(self._itr)

        self._result_set = many_result_set
        self._itr = many_result_set

    def fetchone(self):
        """Fetch the next row of a query result set, returning a single
        sequence, or None when no more data is available."""
        self._raise_if_closed()

        try:
            res = next(self)
            if not self.connection.autocommit and not self.connection.read_only:
                self._checksum.consume_result(res)
            return res
        except StopIteration:
            return
        except Aborted:
            if not self.connection.read_only:
                self.connection.retry_transaction()
                return self.fetchone()

    def fetchall(self):
        """Fetch all (remaining) rows of a query result, returning them as
        a sequence of sequences.
        """
        self._raise_if_closed()

        res = []
        try:
            for row in self:
                if not self.connection.autocommit and not self.connection.read_only:
                    self._checksum.consume_result(row)
                res.append(row)
        except Aborted:
            if not self.connection.read_only:
                self.connection.retry_transaction()
                return self.fetchall()

        return res

    def fetchmany(self, size=None):
        """Fetch the next set of rows of a query result, returning a sequence
        of sequences. An empty sequence is returned when no more rows are available.

        :type size: int
        :param size: (Optional) The maximum number of results to fetch.

        :raises InterfaceError:
            if the previous call to .execute*() did not produce any result set
            or if no call was issued yet.
        """
        self._raise_if_closed()

        if size is None:
            size = self.arraysize

        items = []
        for i in range(size):
            try:
                res = next(self)
                if not self.connection.autocommit and not self.connection.read_only:
                    self._checksum.consume_result(res)
                items.append(res)
            except StopIteration:
                break
            except Aborted:
                if not self.connection.read_only:
                    self.connection.retry_transaction()
                    return self.fetchmany(size)

        return items

    def nextset(self):
        """A no-op, raising an error if the cursor or connection is closed."""
        self._raise_if_closed()

    def setinputsizes(self, sizes):
        """A no-op, raising an error if the cursor or connection is closed."""
        self._raise_if_closed()

    def setoutputsize(self, size, column=None):
        """A no-op, raising an error if the cursor or connection is closed."""
        self._raise_if_closed()

    def _handle_DQL_with_snapshot(self, snapshot, sql, params):
        # Reference
        #  https://googleapis.dev/python/spanner/latest/session-api.html#google.cloud.spanner_v1.session.Session.execute_sql
        sql, params = parse_utils.sql_pyformat_args_to_spanner(sql, params)
        res = snapshot.execute_sql(
            sql, params=params, param_types=get_param_types(params)
        )
        # Immediately using:
        #   iter(response)
        # here, because this Spanner API doesn't provide
        # easy mechanisms to detect when only a single item
        # is returned or many, yet mixing results that
        # are for .fetchone() with those that would result in
        # many items returns a RuntimeError if .fetchone() is
        # invoked and vice versa.
        self._result_set = res
        # Read the first element so that the StreamedResultSet can
        # return the metadata after a DQL statement. See issue #155.
        self._itr = PeekIterator(self._result_set)
        # Unfortunately, Spanner doesn't seem to send back
        # information about the number of rows available.
        self._row_count = _UNSET_COUNT

    def _handle_DQL(self, sql, params):
        if self.connection.read_only and not self.connection.autocommit:
            # initiate or use the existing multi-use snapshot
            self._handle_DQL_with_snapshot(
                self.connection.snapshot_checkout(), sql, params
            )
<<<<<<< HEAD
            # Immediately using:
            #   iter(response)
            # here, because this Spanner API doesn't provide
            # easy mechanisms to detect when only a single item
            # is returned or many, yet mixing results that
            # are for .fetchone() with those that would result in
            # many items returns a RuntimeError if .fetchone() is
            # invoked and vice versa.
            self._result_set = res
            # Read the first element so that the StreamedResultSet can
            # return the metadata after a DQL statement. See issue #155.
            while True:
                try:
                    self._itr = PeekIterator(self._result_set)
                    break
                except Aborted:
                    self.connection.retry_transaction()
=======
        else:
            # execute with single-use snapshot
            with self.connection.database.snapshot() as snapshot:
                self._handle_DQL_with_snapshot(snapshot, sql, params)
>>>>>>> c65d1156

    def __enter__(self):
        return self

    def __exit__(self, etype, value, traceback):
        self.close()

    def __next__(self):
        if self._itr is None:
            raise ProgrammingError("no results to return")
        return next(self._itr)

    def __iter__(self):
        if self._itr is None:
            raise ProgrammingError("no results to return")
        return self._itr

    def list_tables(self):
        """List the tables of the linked Database.

        :rtype: list
        :returns: The list of tables within the Database.
        """
        return self.run_sql_in_snapshot(_helpers.SQL_LIST_TABLES)

    def run_sql_in_snapshot(self, sql, params=None, param_types=None):
        # Some SQL e.g. for INFORMATION_SCHEMA cannot be run in read-write transactions
        # hence this method exists to circumvent that limit.
        self.connection.run_prior_DDL_statements()

        with self.connection.database.snapshot() as snapshot:
            res = snapshot.execute_sql(sql, params=params, param_types=param_types)
            return list(res)

    def get_table_column_schema(self, table_name):
        rows = self.run_sql_in_snapshot(
            sql=_helpers.SQL_GET_TABLE_COLUMN_SCHEMA,
            params={"table_name": table_name},
            param_types={"table_name": spanner.param_types.STRING},
        )

        column_details = {}
        for column_name, is_nullable, spanner_type in rows:
            column_details[column_name] = ColumnDetails(
                null_ok=is_nullable == "YES", spanner_type=spanner_type
            )
        return column_details<|MERGE_RESOLUTION|>--- conflicted
+++ resolved
@@ -417,9 +417,6 @@
         # Read the first element so that the StreamedResultSet can
         # return the metadata after a DQL statement. See issue #155.
         self._itr = PeekIterator(self._result_set)
-        # Unfortunately, Spanner doesn't seem to send back
-        # information about the number of rows available.
-        self._row_count = _UNSET_COUNT
 
     def _handle_DQL(self, sql, params):
         if self.connection.read_only and not self.connection.autocommit:
@@ -427,30 +424,10 @@
             self._handle_DQL_with_snapshot(
                 self.connection.snapshot_checkout(), sql, params
             )
-<<<<<<< HEAD
-            # Immediately using:
-            #   iter(response)
-            # here, because this Spanner API doesn't provide
-            # easy mechanisms to detect when only a single item
-            # is returned or many, yet mixing results that
-            # are for .fetchone() with those that would result in
-            # many items returns a RuntimeError if .fetchone() is
-            # invoked and vice versa.
-            self._result_set = res
-            # Read the first element so that the StreamedResultSet can
-            # return the metadata after a DQL statement. See issue #155.
-            while True:
-                try:
-                    self._itr = PeekIterator(self._result_set)
-                    break
-                except Aborted:
-                    self.connection.retry_transaction()
-=======
         else:
             # execute with single-use snapshot
             with self.connection.database.snapshot() as snapshot:
                 self._handle_DQL_with_snapshot(snapshot, sql, params)
->>>>>>> c65d1156
 
     def __enter__(self):
         return self
