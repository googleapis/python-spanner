# Copyright 2020 Google LLC All rights reserved.
#
# Licensed under the Apache License, Version 2.0 (the "License");
# you may not use this file except in compliance with the License.
# You may obtain a copy of the License at
#
#     http://www.apache.org/licenses/LICENSE-2.0
#
# Unless required by applicable law or agreed to in writing, software
# distributed under the License is distributed on an "AS IS" BASIS,
# WITHOUT WARRANTIES OR CONDITIONS OF ANY KIND, either express or implied.
# See the License for the specific language governing permissions and
# limitations under the License.

"""DB-API Connection for the Google Cloud Spanner."""

import time
import warnings

from google.api_core.exceptions import Aborted
from google.api_core.gapic_v1.client_info import ClientInfo
from google.cloud import spanner_v1 as spanner
from google.cloud.spanner_v1 import RequestOptions
from google.cloud.spanner_v1.session import _get_retry_delay
from google.cloud.spanner_v1.snapshot import Snapshot

from google.cloud.spanner_dbapi.checksum import _compare_checksums
from google.cloud.spanner_dbapi.checksum import ResultsChecksum
from google.cloud.spanner_dbapi.cursor import Cursor
from google.cloud.spanner_dbapi.exceptions import InterfaceError, OperationalError
from google.cloud.spanner_dbapi.version import DEFAULT_USER_AGENT
from google.cloud.spanner_dbapi.version import PY_VERSION

from google.rpc.code_pb2 import ABORTED


AUTOCOMMIT_MODE_WARNING = "This method is non-operational in autocommit mode"
MAX_INTERNAL_RETRIES = 50


def check_not_closed(function):
    """`Connection` class methods decorator.

    Raise an exception if the connection is closed.

    :raises: :class:`InterfaceError` if the connection is closed.
    """

    def wrapper(connection, *args, **kwargs):
        if connection.is_closed:
            raise InterfaceError("Connection is already closed")

        return function(connection, *args, **kwargs)

    return wrapper


class Connection:
    """Representation of a DB-API connection to a Cloud Spanner database.

    You most likely don't need to instantiate `Connection` objects
    directly, use the `connect` module function instead.

    :type instance: :class:`~google.cloud.spanner_v1.instance.Instance`
    :param instance: Cloud Spanner instance to connect to.

    :type database: :class:`~google.cloud.spanner_v1.database.Database`
    :param database: The database to which the connection is linked.

    :type read_only: bool
    :param read_only:
        Flag to indicate that the connection may only execute queries and no update or DDL statements.
        If True, the connection will use a single use read-only transaction with strong timestamp
        bound for each new statement, and will immediately see any changes that have been committed by
        any other transaction.
        If autocommit is false, the connection will automatically start a new multi use read-only transaction
        with strong timestamp bound when the first statement is executed. This read-only transaction will be
        used for all subsequent statements until either commit() or rollback() is called on the connection. The
        read-only transaction will read from a consistent snapshot of the database at the time that the
        transaction started. This means that the transaction will not see any changes that have been
        committed by other transactions since the start of the read-only transaction. Commit or rolling back
        the read-only transaction is semantically the same, and only indicates that the read-only transaction
        should end a that a new one should be started when the next statement is executed.
    """

    def __init__(self, instance, database=None, read_only=False):
        self._instance = instance
        self._database = database
        self._ddl_statements = []

        self._transaction = None
        self._session = None
        self._snapshot = None
        # SQL statements, which were executed
        # within the current transaction
        self._statements = []

        self.is_closed = False
        self._autocommit = False
        # indicator to know if the session pool used by
        # this connection should be cleared on the
        # connection close
        self._own_pool = True
        self._read_only = read_only
        self._staleness = None
        self.request_priority = None

    @property
    def autocommit(self):
        """Autocommit mode flag for this connection.

        :rtype: bool
        :returns: Autocommit mode flag value.
        """
        return self._autocommit

    @autocommit.setter
    def autocommit(self, value):
        """Change this connection autocommit mode. Setting this value to True
        while a transaction is active will commit the current transaction.

        :type value: bool
        :param value: New autocommit mode state.
        """
        if value and not self._autocommit and self.inside_transaction:
            self.commit()

        self._autocommit = value

    @property
    def database(self):
        """Database to which this connection relates.

        :rtype: :class:`~google.cloud.spanner_v1.database.Database`
        :returns: The related database object.
        """
        return self._database

    @property
    def inside_transaction(self):
        """Flag: transaction is started.

        Returns:
            bool: True if transaction begun, False otherwise.
        """
        return (
            self._transaction
            and not self._transaction.committed
            and not self._transaction.rolled_back
        )

    @property
    def instance(self):
        """Instance to which this connection relates.

        :rtype: :class:`~google.cloud.spanner_v1.instance.Instance`
        :returns: The related instance object.
        """
        return self._instance

    @property
    def read_only(self):
        """Flag: the connection can be used only for database reads.

        Returns:
            bool:
                True if the connection may only be used for database reads.
        """
        return self._read_only

    @read_only.setter
    def read_only(self, value):
        """`read_only` flag setter.

        Args:
            value (bool): True for ReadOnly mode, False for ReadWrite.
        """
        if self.inside_transaction:
            raise ValueError(
                "Connection read/write mode can't be changed while a transaction is in progress. "
                "Commit or rollback the current transaction and try again."
            )
        self._read_only = value

    @property
    def request_options(self):
        """Options for the next SQL operations.

        Returns:
            google.cloud.spanner_v1.RequestOptions:
                Request options.
        """
        if self.request_priority is None:
            return

        req_opts = RequestOptions(priority=self.request_priority)
        self.request_priority = None
        return req_opts

    @property
    def staleness(self):
        """Current read staleness option value of this `Connection`.

        Returns:
            dict: Staleness type and value.
        """
        return self._staleness or {}

    @staleness.setter
    def staleness(self, value):
        """Read staleness option setter.

        Args:
            value (dict): Staleness type and value.
        """
        if self.inside_transaction:
            raise ValueError(
                "`staleness` option can't be changed while a transaction is in progress. "
                "Commit or rollback the current transaction and try again."
            )

        possible_opts = (
            "read_timestamp",
            "min_read_timestamp",
            "max_staleness",
            "exact_staleness",
        )
        if value is not None and sum([opt in value for opt in possible_opts]) != 1:
            raise ValueError(
                "Expected one of the following staleness options: "
                "read_timestamp, min_read_timestamp, max_staleness, exact_staleness."
            )

        self._staleness = value

    def _session_checkout(self):
        """Get a Cloud Spanner session from the pool.

        If there is already a session associated with
        this connection, it'll be used instead.

        :rtype: :class:`google.cloud.spanner_v1.session.Session`
        :returns: Cloud Spanner session object ready to use.
        """
        if self.database is None:
            raise ValueError("Database needs to be passed for this operation")
        if not self._session:
            self._session = self.database._pool.get()

        return self._session

    def _release_session(self):
        """Release the currently used Spanner session.

        The session will be returned into the sessions pool.
        """
        if self.database is None:
            raise ValueError("Database needs to be passed for this operation")
        self.database._pool.put(self._session)
        self._session = None

    def retry_transaction(self):
        """Retry the aborted transaction.

        All the statements executed in the original transaction
        will be re-executed in new one. Results checksums of the
        original statements and the retried ones will be compared.

        :raises: :class:`google.cloud.spanner_dbapi.exceptions.RetryAborted`
            If results checksum of the retried statement is
            not equal to the checksum of the original one.
        """
        attempt = 0
        while True:
            self._transaction = None
            attempt += 1
            if attempt > MAX_INTERNAL_RETRIES:
                raise

            try:
                self._rerun_previous_statements()
                break
            except Aborted as exc:
                delay = _get_retry_delay(exc.errors[0], attempt)
                if delay:
                    time.sleep(delay)

    def _rerun_previous_statements(self):
        """
        Helper to run all the remembered statements
        from the last transaction.
        """
        for statement in self._statements:
            if isinstance(statement, list):
                statements, checksum = statement

                transaction = self.transaction_checkout()
                status, res = transaction.batch_update(statements)

                if status.code == ABORTED:
                    self.connection._transaction = None
                    raise Aborted(status.details)

                retried_checksum = ResultsChecksum()
                retried_checksum.consume_result(res)
                retried_checksum.consume_result(status.code)

                _compare_checksums(checksum, retried_checksum)
            else:
                res_iter, retried_checksum = self.run_statement(statement, retried=True)
                # executing all the completed statements
                if statement != self._statements[-1]:
                    for res in res_iter:
                        retried_checksum.consume_result(res)

                    _compare_checksums(statement.checksum, retried_checksum)
                # executing the failed statement
                else:
                    # streaming up to the failed result or
                    # to the end of the streaming iterator
                    while len(retried_checksum) < len(statement.checksum):
                        try:
                            res = next(iter(res_iter))
                            retried_checksum.consume_result(res)
                        except StopIteration:
                            break

                    _compare_checksums(statement.checksum, retried_checksum)

    def transaction_checkout(self):
        """Get a Cloud Spanner transaction.

        Begin a new transaction, if there is no transaction in
        this connection yet. Return the begun one otherwise.

        The method is non operational in autocommit mode.

        :rtype: :class:`google.cloud.spanner_v1.transaction.Transaction`
        :returns: A Cloud Spanner transaction object, ready to use.
        """
        if not self.autocommit:
            if not self.inside_transaction:
                self._transaction = self._session_checkout().transaction()
                self._transaction.begin()

            return self._transaction

    def snapshot_checkout(self):
        """Get a Cloud Spanner snapshot.

        Initiate a new multi-use snapshot, if there is no snapshot in
        this connection yet. Return the existing one otherwise.

        :rtype: :class:`google.cloud.spanner_v1.snapshot.Snapshot`
        :returns: A Cloud Spanner snapshot object, ready to use.
        """
        if self.read_only and not self.autocommit:
            if not self._snapshot:
                self._snapshot = Snapshot(
                    self._session_checkout(), multi_use=True, **self.staleness
                )
                self._snapshot.begin()

            return self._snapshot

    def close(self):
        """Closes this connection.

        The connection will be unusable from this point forward. If the
        connection has an active transaction, it will be rolled back.
        """
        if self.inside_transaction:
            self._transaction.rollback()

        if self._own_pool and self.database:
            self.database._pool.clear()

        self.is_closed = True

    def commit(self):
        """Commits any pending transaction to the database.

        This method is non-operational in autocommit mode.
        """
        if self.database is None:
            raise ValueError("Database needs to be passed for this operation")
        self._snapshot = None

        if self._autocommit:
            warnings.warn(AUTOCOMMIT_MODE_WARNING, UserWarning, stacklevel=2)
            return

        self.run_prior_DDL_statements()
        if self.inside_transaction:
            try:
                if not self.read_only:
                    self._transaction.commit()

                self._release_session()
                self._statements = []
            except Aborted:
                self.retry_transaction()
                self.commit()

    def rollback(self):
        """Rolls back any pending transaction.

        This is a no-op if there is no active transaction or if the connection
        is in autocommit mode.
        """
        self._snapshot = None

        if self._autocommit:
            warnings.warn(AUTOCOMMIT_MODE_WARNING, UserWarning, stacklevel=2)
        elif self._transaction:
            if not self.read_only:
                self._transaction.rollback()

            self._release_session()
            self._statements = []

    @check_not_closed
    def cursor(self):
        """Factory to create a DB API Cursor."""
        return Cursor(self)

    @check_not_closed
    def run_prior_DDL_statements(self):
        if self.database is None:
            raise ValueError("Database needs to be passed for this operation")
        if self._ddl_statements:
            ddl_statements = self._ddl_statements
            self._ddl_statements = []

            return self.database.update_ddl(ddl_statements).result()

    def run_statement(self, statement, retried=False):
        """Run single SQL statement in begun transaction.

        This method is never used in autocommit mode. In
        !autocommit mode however it remembers every executed
        SQL statement with its parameters.

        :type statement: :class:`dict`
        :param statement: SQL statement to execute.

        :type retried: bool
        :param retried: (Optional) Retry the SQL statement if statement
                        execution failed. Defaults to false.

        :rtype: :class:`google.cloud.spanner_v1.streamed.StreamedResultSet`,
                :class:`google.cloud.spanner_dbapi.checksum.ResultsChecksum`
        :returns: Streamed result set of the statement and a
                  checksum of this statement results.
        """
        transaction = self.transaction_checkout()
        if not retried:
            self._statements.append(statement)

        return (
            transaction.execute_sql(
                statement.sql,
                statement.params,
                param_types=statement.param_types,
                request_options=self.request_options,
            ),
            ResultsChecksum() if retried else statement.checksum,
        )

    @check_not_closed
    def validate(self):
        """
        Execute a minimal request to check if the connection
        is valid and the related database is reachable.

        Raise an exception in case if the connection is closed,
        invalid, target database is not found, or the request result
        is incorrect.

        :raises: :class:`InterfaceError`: if this connection is closed.
        :raises: :class:`OperationalError`: if the request result is incorrect.
        :raises: :class:`google.cloud.exceptions.NotFound`: if the linked instance
                  or database doesn't exist.
        """
        if self.database is None:
            raise ValueError("Database needs to be passed for this operation")
        with self.database.snapshot() as snapshot:
            result = list(snapshot.execute_sql("SELECT 1"))
            if result != [[1]]:
                raise OperationalError(
                    "The checking query (SELECT 1) returned an unexpected result: %s. "
                    "Expected: [[1]]" % result
                )

    def __enter__(self):
        return self

    def __exit__(self, etype, value, traceback):
        self.commit()
        self.close()


def connect(
    instance_id,
    database_id=None,
    project=None,
    credentials=None,
    pool=None,
    user_agent=None,
<<<<<<< HEAD
    route_to_leader_enabled=False,
=======
    client=None,
>>>>>>> 10a13514
):
    """Creates a connection to a Google Cloud Spanner database.

    :type instance_id: str
    :param instance_id: The ID of the instance to connect to.

    :type database_id: str
    :param database_id: (Optional) The ID of the database to connect to.

    :type project: str
    :param project: (Optional) The ID of the project which owns the
                    instances, tables and data. If not provided, will
                    attempt to determine from the environment.

    :type credentials: Union[:class:`~google.auth.credentials.Credentials`, str]
    :param credentials: (Optional) The authorization credentials to attach to
                        requests. These credentials identify this application
                        to the service. These credentials may be specified as
                        a file path indicating where to retrieve the service
                        account JSON for the credentials to connect to
                        Cloud Spanner. If none are specified, the client will
                        attempt to ascertain the credentials from the
                        environment.

    :type pool: Concrete subclass of
                :class:`~google.cloud.spanner_v1.pool.AbstractSessionPool`.
    :param pool: (Optional). Session pool to be used by database.

    :type user_agent: str
    :param user_agent: (Optional) User agent to be used with this connection's
                       requests.

<<<<<<< HEAD
    :type route_to_leader_enabled: boolean
    :param route_to_leader_enabled:
        (Optional) Default False. Set route_to_leader_enabled as False to
        Disable leader aware routing. Disabling leader aware routing would
        route all requests in RW/PDML transactions to any region.
=======
    :type client: Concrete subclass of
                  :class:`~google.cloud.spanner_v1.Client`.
    :param client: (Optional) Custom user provided Client Object
>>>>>>> 10a13514

    :rtype: :class:`google.cloud.spanner_dbapi.connection.Connection`
    :returns: Connection object associated with the given Google Cloud Spanner
              resource.
    """
<<<<<<< HEAD

    client_info = ClientInfo(
        user_agent=user_agent or DEFAULT_USER_AGENT,
        python_version=PY_VERSION,
        client_library_version=spanner.__version__,
    )

    if isinstance(credentials, str):
        client = spanner.Client.from_service_account_json(
            credentials,
            project=project,
            client_info=client_info,
            route_to_leader_enabled=route_to_leader_enabled,
=======
    if client is None:
        client_info = ClientInfo(
            user_agent=user_agent or DEFAULT_USER_AGENT,
            python_version=PY_VERSION,
            client_library_version=spanner.__version__,
>>>>>>> 10a13514
        )
        if isinstance(credentials, str):
            client = spanner.Client.from_service_account_json(
                credentials, project=project, client_info=client_info
            )
        else:
            client = spanner.Client(
                project=project, credentials=credentials, client_info=client_info
            )
    else:
<<<<<<< HEAD
        client = spanner.Client(
            project=project,
            credentials=credentials,
            client_info=client_info,
            route_to_leader_enabled=route_to_leader_enabled,
        )
=======
        if project is not None and client.project != project:
            raise ValueError("project in url does not match client object project")
>>>>>>> 10a13514

    instance = client.instance(instance_id)
    conn = Connection(
        instance, instance.database(database_id, pool=pool) if database_id else None
    )
    if pool is not None:
        conn._own_pool = False

    return conn<|MERGE_RESOLUTION|>--- conflicted
+++ resolved
@@ -507,11 +507,8 @@
     credentials=None,
     pool=None,
     user_agent=None,
-<<<<<<< HEAD
+    client=None,
     route_to_leader_enabled=False,
-=======
-    client=None,
->>>>>>> 10a13514
 ):
     """Creates a connection to a Google Cloud Spanner database.
 
@@ -544,24 +541,21 @@
     :param user_agent: (Optional) User agent to be used with this connection's
                        requests.
 
-<<<<<<< HEAD
+    :type client: Concrete subclass of
+                  :class:`~google.cloud.spanner_v1.Client`.
+    :param client: (Optional) Custom user provided Client Object
+
     :type route_to_leader_enabled: boolean
     :param route_to_leader_enabled:
         (Optional) Default False. Set route_to_leader_enabled as False to
         Disable leader aware routing. Disabling leader aware routing would
         route all requests in RW/PDML transactions to any region.
-=======
-    :type client: Concrete subclass of
-                  :class:`~google.cloud.spanner_v1.Client`.
-    :param client: (Optional) Custom user provided Client Object
->>>>>>> 10a13514
+
 
     :rtype: :class:`google.cloud.spanner_dbapi.connection.Connection`
     :returns: Connection object associated with the given Google Cloud Spanner
               resource.
     """
-<<<<<<< HEAD
-
     client_info = ClientInfo(
         user_agent=user_agent or DEFAULT_USER_AGENT,
         python_version=PY_VERSION,
@@ -574,13 +568,11 @@
             project=project,
             client_info=client_info,
             route_to_leader_enabled=route_to_leader_enabled,
-=======
     if client is None:
         client_info = ClientInfo(
             user_agent=user_agent or DEFAULT_USER_AGENT,
             python_version=PY_VERSION,
             client_library_version=spanner.__version__,
->>>>>>> 10a13514
         )
         if isinstance(credentials, str):
             client = spanner.Client.from_service_account_json(
@@ -591,17 +583,14 @@
                 project=project, credentials=credentials, client_info=client_info
             )
     else:
-<<<<<<< HEAD
         client = spanner.Client(
             project=project,
             credentials=credentials,
             client_info=client_info,
             route_to_leader_enabled=route_to_leader_enabled,
         )
-=======
         if project is not None and client.project != project:
             raise ValueError("project in url does not match client object project")
->>>>>>> 10a13514
 
     instance = client.instance(instance_id)
     conn = Connection(
