--- conflicted
+++ resolved
@@ -449,18 +449,6 @@
         if not retried:
             self._statements.append(statement)
 
-<<<<<<< HEAD
-=======
-        if statement.is_insert:
-            _execute_insert_heterogenous(
-                transaction, ((statement.sql, statement.params),), self.request_options
-            )
-            return (
-                iter(()),
-                ResultsChecksum() if retried else statement.checksum,
-            )
-
->>>>>>> 45407829
         return (
             transaction.execute_sql(
                 statement.sql,
