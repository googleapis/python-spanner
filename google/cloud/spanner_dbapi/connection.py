# Copyright 2020 Google LLC All rights reserved.
#
# Licensed under the Apache License, Version 2.0 (the "License");
# you may not use this file except in compliance with the License.
# You may obtain a copy of the License at
#
#     http://www.apache.org/licenses/LICENSE-2.0
#
# Unless required by applicable law or agreed to in writing, software
# distributed under the License is distributed on an "AS IS" BASIS,
# WITHOUT WARRANTIES OR CONDITIONS OF ANY KIND, either express or implied.
# See the License for the specific language governing permissions and
# limitations under the License.

"""DB-API Connection for the Google Cloud Spanner."""

import time
import warnings

from google.api_core.exceptions import Aborted
from google.api_core.gapic_v1.client_info import ClientInfo
from google.cloud import spanner_v1 as spanner
from google.cloud.spanner_v1.session import _get_retry_delay

from google.cloud.spanner_dbapi._helpers import _execute_insert_heterogenous
from google.cloud.spanner_dbapi._helpers import _execute_insert_homogenous
from google.cloud.spanner_dbapi._helpers import parse_insert
from google.cloud.spanner_dbapi.checksum import _compare_checksums
from google.cloud.spanner_dbapi.checksum import ResultsChecksum
from google.cloud.spanner_dbapi.cursor import Cursor
from google.cloud.spanner_dbapi.exceptions import InterfaceError
from google.cloud.spanner_dbapi.version import DEFAULT_USER_AGENT
from google.cloud.spanner_dbapi.version import PY_VERSION

from google.rpc.code_pb2 import ABORTED


AUTOCOMMIT_MODE_WARNING = "This method is non-operational in autocommit mode"
MAX_INTERNAL_RETRIES = 50


class Connection:
    """Representation of a DB-API connection to a Cloud Spanner database.

    You most likely don't need to instantiate `Connection` objects
    directly, use the `connect` module function instead.

    :type instance: :class:`~google.cloud.spanner_v1.instance.Instance`
    :param instance: Cloud Spanner instance to connect to.

    :type database: :class:`~google.cloud.spanner_v1.database.Database`
    :param database: The database to which the connection is linked.

    :type read_only: bool
    :param read_only:
        Flag to indicate that the connection may only execute queries and no update or DDL statements.
        If True, the connection will use a single use read-only transaction with strong timestamp
        bound for each new statement, and will immediately see any changes that have been committed by
        any other transaction.
    """

    def __init__(self, instance, database, read_only=False):
        self._instance = instance
        self._database = database
        self._ddl_statements = []

        self._transaction = None
        self._session = None
        # SQL statements, which were executed
        # within the current transaction
        self._statements = []

        self.is_closed = False
        self._autocommit = False
        # indicator to know if the session pool used by
        # this connection should be cleared on the
        # connection close
        self._own_pool = True
        self._read_only = read_only

    @property
    def autocommit(self):
        """Autocommit mode flag for this connection.

        :rtype: bool
        :returns: Autocommit mode flag value.
        """
        return self._autocommit

    @autocommit.setter
    def autocommit(self, value):
        """Change this connection autocommit mode. Setting this value to True
        while a transaction is active will commit the current transaction.

        :type value: bool
        :param value: New autocommit mode state.
        """
        if value and not self._autocommit and self.inside_transaction:
            self.commit()

        self._autocommit = value

    @property
    def database(self):
        """Database to which this connection relates.

        :rtype: :class:`~google.cloud.spanner_v1.database.Database`
        :returns: The related database object.
        """
        return self._database

    @property
    def inside_transaction(self):
        """Flag: transaction is started.

        Returns:
            bool: True if transaction begun, False otherwise.
        """
        return (
            self._transaction
            and not self._transaction.committed
            and not self._transaction.rolled_back
        )

    @property
    def instance(self):
        """Instance to which this connection relates.

        :rtype: :class:`~google.cloud.spanner_v1.instance.Instance`
        :returns: The related instance object.
        """
        return self._instance

    @property
    def read_only(self):
        """Flag: the connection can be used only for database reads.

        Returns:
            bool:
                True if the connection may only be used for database reads.
        """
        return self._read_only

    @read_only.setter
    def read_only(self, value):
        """`read_only` flag setter.

        Args:
            value (bool): True for ReadOnly mode, False for ReadWrite.
        """
        if self.inside_transaction:
            raise ValueError(
                "Connection read/write mode can't be changed while a transaction is in progress. "
                "Commit or rollback the current transaction and try again."
            )
        self._read_only = value

    def _session_checkout(self):
        """Get a Cloud Spanner session from the pool.

        If there is already a session associated with
        this connection, it'll be used instead.

        :rtype: :class:`google.cloud.spanner_v1.session.Session`
        :returns: Cloud Spanner session object ready to use.
        """
        if not self._session:
            self._session = self.database._pool.get()

        return self._session

    def _release_session(self):
        """Release the currently used Spanner session.

        The session will be returned into the sessions pool.
        """
        self.database._pool.put(self._session)
        self._session = None

    def retry_transaction(self):
        """Retry the aborted transaction.

        All the statements executed in the original transaction
        will be re-executed in new one. Results checksums of the
        original statements and the retried ones will be compared.

        :raises: :class:`google.cloud.spanner_dbapi.exceptions.RetryAborted`
            If results checksum of the retried statement is
            not equal to the checksum of the original one.
        """
        attempt = 0
        while True:
            self._transaction = None
            attempt += 1
            if attempt > MAX_INTERNAL_RETRIES:
                raise

            try:
                self._rerun_previous_statements()
                break
            except Aborted as exc:
                delay = _get_retry_delay(exc.errors[0], attempt)
                if delay:
                    time.sleep(delay)

    def _rerun_previous_statements(self):
        """
        Helper to run all the remembered statements
        from the last transaction.
        """
        for statement in self._statements:
<<<<<<< HEAD
            res_iter, retried_checksum = self.run_statement(statement, retried=True)
            # executing all the completed statements
            if statement != self._statements[-1] and not self.read_only:
                for res in res_iter:
                    retried_checksum.consume_result(res)

                _compare_checksums(statement.checksum, retried_checksum)
            # executing the failed statement
            else:
                # streaming up to the failed result or
                # to the end of the streaming iterator
                while len(retried_checksum) < len(statement.checksum):
                    try:
                        res = next(iter(res_iter))
                        if not self.read_only:
                            retried_checksum.consume_result(res)
                    except StopIteration:
                        break

                if not self.read_only:
=======
            if isinstance(statement, list):
                statements, checksum = statement

                transaction = self.transaction_checkout()
                status, res = transaction.batch_update(statements)

                if status.code == ABORTED:
                    self.connection._transaction = None
                    raise Aborted(status.details)

                retried_checksum = ResultsChecksum()
                retried_checksum.consume_result(res)
                retried_checksum.consume_result(status.code)

                _compare_checksums(checksum, retried_checksum)
            else:
                res_iter, retried_checksum = self.run_statement(statement, retried=True)
                # executing all the completed statements
                if statement != self._statements[-1]:
                    for res in res_iter:
                        retried_checksum.consume_result(res)

                    _compare_checksums(statement.checksum, retried_checksum)
                # executing the failed statement
                else:
                    # streaming up to the failed result or
                    # to the end of the streaming iterator
                    while len(retried_checksum) < len(statement.checksum):
                        try:
                            res = next(iter(res_iter))
                            retried_checksum.consume_result(res)
                        except StopIteration:
                            break

>>>>>>> cbb4ee3e
                    _compare_checksums(statement.checksum, retried_checksum)

    def transaction_checkout(self):
        """Get a Cloud Spanner transaction.

        Begin a new transaction, if there is no transaction in
        this connection yet. Return the begun one otherwise.

        The method is non operational in autocommit mode.

        :rtype: :class:`google.cloud.spanner_v1.transaction.Transaction`
        :returns: A Cloud Spanner transaction object, ready to use.
        """
        if not self.autocommit:
            if not self.inside_transaction:
                self._transaction = self._session_checkout().transaction()
                self._transaction.begin()

            return self._transaction

    def _raise_if_closed(self):
        """Helper to check the connection state before running a query.
        Raises an exception if this connection is closed.

        :raises: :class:`InterfaceError`: if this connection is closed.
        """
        if self.is_closed:
            raise InterfaceError("connection is already closed")

    def close(self):
        """Closes this connection.

        The connection will be unusable from this point forward. If the
        connection has an active transaction, it will be rolled back.
        """
        if self.inside_transaction:
            self._transaction.rollback()

        if self._own_pool:
            self.database._pool.clear()

        self.is_closed = True

    def commit(self):
        """Commits any pending transaction to the database.

        This method is non-operational in autocommit mode.
        """
        if self._autocommit:
            warnings.warn(AUTOCOMMIT_MODE_WARNING, UserWarning, stacklevel=2)
            return

        self.run_prior_DDL_statements()
        if self.inside_transaction:
            try:
                if not self.read_only:
                    self._transaction.commit()

                self._release_session()
                self._statements = []
            except Aborted:
                self.retry_transaction()
                self.commit()

    def rollback(self):
        """Rolls back any pending transaction.

        This is a no-op if there is no active transaction or if the connection
        is in autocommit mode.
        """
        if self._autocommit:
            warnings.warn(AUTOCOMMIT_MODE_WARNING, UserWarning, stacklevel=2)
        elif self._transaction:
            if not self.read_only:
                self._transaction.rollback()

            self._release_session()
            self._statements = []

    def cursor(self):
        """Factory to create a DB-API Cursor."""
        self._raise_if_closed()

        return Cursor(self)

    def run_prior_DDL_statements(self):
        self._raise_if_closed()

        if self._ddl_statements:
            ddl_statements = self._ddl_statements
            self._ddl_statements = []

            return self.database.update_ddl(ddl_statements).result()

    def run_statement(self, statement, retried=False):
        """Run single SQL statement in begun transaction.

        This method is never used in autocommit mode. In
        !autocommit mode however it remembers every executed
        SQL statement with its parameters.

        :type statement: :class:`dict`
        :param statement: SQL statement to execute.

        :type retried: bool
        :param retried: (Optional) Retry the SQL statement if statement
                        execution failed. Defaults to false.

        :rtype: :class:`google.cloud.spanner_v1.streamed.StreamedResultSet`,
                :class:`google.cloud.spanner_dbapi.checksum.ResultsChecksum`
        :returns: Streamed result set of the statement and a
                  checksum of this statement results.
        """
        transaction = self.transaction_checkout()
        if not retried:
            self._statements.append(statement)

        if statement.is_insert:
            parts = parse_insert(statement.sql, statement.params)

            if parts.get("homogenous"):
                _execute_insert_homogenous(transaction, parts)
                return (
                    iter(()),
                    ResultsChecksum() if retried else statement.checksum,
                )
            else:
                _execute_insert_heterogenous(
                    transaction, parts.get("sql_params_list"),
                )
                return (
                    iter(()),
                    ResultsChecksum() if retried else statement.checksum,
                )

        return (
            transaction.execute_sql(
                statement.sql, statement.params, param_types=statement.param_types,
            ),
            ResultsChecksum() if retried else statement.checksum,
        )

    def __enter__(self):
        return self

    def __exit__(self, etype, value, traceback):
        self.commit()
        self.close()


def connect(
    instance_id,
    database_id,
    project=None,
    credentials=None,
    pool=None,
    user_agent=None,
):
    """Creates a connection to a Google Cloud Spanner database.

    :type instance_id: str
    :param instance_id: The ID of the instance to connect to.

    :type database_id: str
    :param database_id: The ID of the database to connect to.

    :type project: str
    :param project: (Optional) The ID of the project which owns the
                    instances, tables and data. If not provided, will
                    attempt to determine from the environment.

    :type credentials: Union[:class:`~google.auth.credentials.Credentials`, str]
    :param credentials: (Optional) The authorization credentials to attach to
                        requests. These credentials identify this application
                        to the service. These credentials may be specified as
                        a file path indicating where to retrieve the service
                        account JSON for the credentials to connect to
                        Cloud Spanner. If none are specified, the client will
                        attempt to ascertain the credentials from the
                        environment.

    :type pool: Concrete subclass of
                :class:`~google.cloud.spanner_v1.pool.AbstractSessionPool`.
    :param pool: (Optional). Session pool to be used by database.

    :type user_agent: str
    :param user_agent: (Optional) User agent to be used with this connection's
                       requests.

    :rtype: :class:`google.cloud.spanner_dbapi.connection.Connection`
    :returns: Connection object associated with the given Google Cloud Spanner
              resource.

    :raises: :class:`ValueError` in case of given instance/database
             doesn't exist.
    """

    client_info = ClientInfo(
        user_agent=user_agent or DEFAULT_USER_AGENT, python_version=PY_VERSION
    )

    if isinstance(credentials, str):
        client = spanner.Client.from_service_account_json(
            credentials, project=project, client_info=client_info
        )
    else:
        client = spanner.Client(
            project=project, credentials=credentials, client_info=client_info
        )

    instance = client.instance(instance_id)
    if not instance.exists():
        raise ValueError("instance '%s' does not exist." % instance_id)

    database = instance.database(database_id, pool=pool)
    if not database.exists():
        raise ValueError("database '%s' does not exist." % database_id)

    conn = Connection(instance, database)
    if pool is not None:
        conn._own_pool = False

    return conn<|MERGE_RESOLUTION|>--- conflicted
+++ resolved
@@ -209,28 +209,6 @@
         from the last transaction.
         """
         for statement in self._statements:
-<<<<<<< HEAD
-            res_iter, retried_checksum = self.run_statement(statement, retried=True)
-            # executing all the completed statements
-            if statement != self._statements[-1] and not self.read_only:
-                for res in res_iter:
-                    retried_checksum.consume_result(res)
-
-                _compare_checksums(statement.checksum, retried_checksum)
-            # executing the failed statement
-            else:
-                # streaming up to the failed result or
-                # to the end of the streaming iterator
-                while len(retried_checksum) < len(statement.checksum):
-                    try:
-                        res = next(iter(res_iter))
-                        if not self.read_only:
-                            retried_checksum.consume_result(res)
-                    except StopIteration:
-                        break
-
-                if not self.read_only:
-=======
             if isinstance(statement, list):
                 statements, checksum = statement
 
@@ -241,15 +219,16 @@
                     self.connection._transaction = None
                     raise Aborted(status.details)
 
-                retried_checksum = ResultsChecksum()
-                retried_checksum.consume_result(res)
-                retried_checksum.consume_result(status.code)
-
-                _compare_checksums(checksum, retried_checksum)
+                if not self.read_only:
+                    retried_checksum = ResultsChecksum()
+                    retried_checksum.consume_result(res)
+                    retried_checksum.consume_result(status.code)
+
+                    _compare_checksums(checksum, retried_checksum)
             else:
                 res_iter, retried_checksum = self.run_statement(statement, retried=True)
                 # executing all the completed statements
-                if statement != self._statements[-1]:
+                if statement != self._statements[-1] and not self.read_only:
                     for res in res_iter:
                         retried_checksum.consume_result(res)
 
@@ -261,12 +240,13 @@
                     while len(retried_checksum) < len(statement.checksum):
                         try:
                             res = next(iter(res_iter))
-                            retried_checksum.consume_result(res)
+                            if not self.read_only:
+                                retried_checksum.consume_result(res)
                         except StopIteration:
                             break
 
->>>>>>> cbb4ee3e
-                    _compare_checksums(statement.checksum, retried_checksum)
+                    if not self.read_only:
+                        _compare_checksums(statement.checksum, retried_checksum)
 
     def transaction_checkout(self):
         """Get a Cloud Spanner transaction.
