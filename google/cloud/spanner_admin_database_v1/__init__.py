# -*- coding: utf-8 -*-
# Copyright 2022 Google LLC
#
# Licensed under the Apache License, Version 2.0 (the "License");
# you may not use this file except in compliance with the License.
# You may obtain a copy of the License at
#
#     http://www.apache.org/licenses/LICENSE-2.0
#
# Unless required by applicable law or agreed to in writing, software
# distributed under the License is distributed on an "AS IS" BASIS,
# WITHOUT WARRANTIES OR CONDITIONS OF ANY KIND, either express or implied.
# See the License for the specific language governing permissions and
# limitations under the License.
#

from .services.database_admin import DatabaseAdminClient
from .services.database_admin import DatabaseAdminAsyncClient

from .types.backup import Backup
from .types.backup import BackupInfo
from .types.backup import CopyBackupEncryptionConfig
from .types.backup import CopyBackupMetadata
from .types.backup import CopyBackupRequest
from .types.backup import CreateBackupEncryptionConfig
from .types.backup import CreateBackupMetadata
from .types.backup import CreateBackupRequest
from .types.backup import DeleteBackupRequest
from .types.backup import GetBackupRequest
from .types.backup import ListBackupOperationsRequest
from .types.backup import ListBackupOperationsResponse
from .types.backup import ListBackupsRequest
from .types.backup import ListBackupsResponse
from .types.backup import UpdateBackupRequest
from .types.common import EncryptionConfig
from .types.common import EncryptionInfo
from .types.common import OperationProgress
from .types.common import DatabaseDialect
from .types.spanner_database_admin import CreateDatabaseMetadata
from .types.spanner_database_admin import CreateDatabaseRequest
from .types.spanner_database_admin import Database
from .types.spanner_database_admin import DatabaseRole
from .types.spanner_database_admin import DropDatabaseRequest
from .types.spanner_database_admin import GetDatabaseDdlRequest
from .types.spanner_database_admin import GetDatabaseDdlResponse
from .types.spanner_database_admin import GetDatabaseRequest
from .types.spanner_database_admin import ListDatabaseOperationsRequest
from .types.spanner_database_admin import ListDatabaseOperationsResponse
from .types.spanner_database_admin import ListDatabaseRolesRequest
from .types.spanner_database_admin import ListDatabaseRolesResponse
from .types.spanner_database_admin import ListDatabasesRequest
from .types.spanner_database_admin import ListDatabasesResponse
from .types.spanner_database_admin import OptimizeRestoredDatabaseMetadata
from .types.spanner_database_admin import RestoreDatabaseEncryptionConfig
from .types.spanner_database_admin import RestoreDatabaseMetadata
from .types.spanner_database_admin import RestoreDatabaseRequest
from .types.spanner_database_admin import RestoreInfo
from .types.spanner_database_admin import UpdateDatabaseDdlMetadata
from .types.spanner_database_admin import UpdateDatabaseDdlRequest
from .types.spanner_database_admin import RestoreSourceType

__all__ = (
    "DatabaseAdminAsyncClient",
    "Backup",
    "BackupInfo",
    "CopyBackupEncryptionConfig",
    "CopyBackupMetadata",
    "CopyBackupRequest",
    "CreateBackupEncryptionConfig",
    "CreateBackupMetadata",
    "CreateBackupRequest",
    "CreateDatabaseMetadata",
    "CreateDatabaseRequest",
    "Database",
    "DatabaseAdminClient",
<<<<<<< HEAD
    "DatabaseDialect",
=======
    "DatabaseRole",
    "DatabaseDialect",
    "DatabaseRole",
>>>>>>> 5862f784
    "DeleteBackupRequest",
    "DropDatabaseRequest",
    "EncryptionConfig",
    "EncryptionInfo",
    "GetBackupRequest",
    "GetDatabaseDdlRequest",
    "GetDatabaseDdlResponse",
    "GetDatabaseRequest",
    "ListBackupOperationsRequest",
    "ListBackupOperationsResponse",
    "ListBackupsRequest",
    "ListBackupsResponse",
    "ListDatabaseOperationsRequest",
    "ListDatabaseOperationsResponse",
    "ListDatabaseRolesRequest",
    "ListDatabaseRolesResponse",
    "ListDatabasesRequest",
    "ListDatabasesResponse",
    "OperationProgress",
    "OptimizeRestoredDatabaseMetadata",
    "RestoreDatabaseEncryptionConfig",
    "RestoreDatabaseMetadata",
    "RestoreDatabaseRequest",
    "RestoreInfo",
    "RestoreSourceType",
    "UpdateBackupRequest",
    "UpdateDatabaseDdlMetadata",
    "UpdateDatabaseDdlRequest",
)<|MERGE_RESOLUTION|>--- conflicted
+++ resolved
@@ -73,13 +73,8 @@
     "CreateDatabaseRequest",
     "Database",
     "DatabaseAdminClient",
-<<<<<<< HEAD
-    "DatabaseDialect",
-=======
-    "DatabaseRole",
     "DatabaseDialect",
     "DatabaseRole",
->>>>>>> 5862f784
     "DeleteBackupRequest",
     "DropDatabaseRequest",
     "EncryptionConfig",
