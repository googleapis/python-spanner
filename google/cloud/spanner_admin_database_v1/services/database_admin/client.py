--- conflicted
+++ resolved
@@ -274,8 +274,6 @@
         return m.groupdict() if m else {}
 
     @staticmethod
-<<<<<<< HEAD
-=======
     def database_role_path(
         project: str,
         instance: str,
@@ -300,7 +298,6 @@
         return m.groupdict() if m else {}
 
     @staticmethod
->>>>>>> 5862f784
     def instance_path(
         project: str,
         instance: str,
@@ -2793,8 +2790,6 @@
             request=request,
             response=response,
             metadata=metadata,
-<<<<<<< HEAD
-=======
         )
 
         # Done; return the response.
@@ -2887,7 +2882,6 @@
             request=request,
             response=response,
             metadata=metadata,
->>>>>>> 5862f784
         )
 
         # Done; return the response.
