# -*- coding: utf-8 -*-
# Copyright 2024 Google LLC
#
# Licensed under the Apache License, Version 2.0 (the "License");
# you may not use this file except in compliance with the License.
# You may obtain a copy of the License at
#
#     http://www.apache.org/licenses/LICENSE-2.0
#
# Unless required by applicable law or agreed to in writing, software
# distributed under the License is distributed on an "AS IS" BASIS,
# WITHOUT WARRANTIES OR CONDITIONS OF ANY KIND, either express or implied.
# See the License for the specific language governing permissions and
# limitations under the License.
#
import json
import logging as std_logging
import pickle
import warnings
from typing import Callable, Dict, Optional, Sequence, Tuple, Union

from google.api_core import grpc_helpers
from google.api_core import gapic_v1
import google.auth  # type: ignore
from google.auth import credentials as ga_credentials  # type: ignore
from google.auth.transport.grpc import SslCredentials  # type: ignore
from google.protobuf.json_format import MessageToJson
import google.protobuf.message

import grpc  # type: ignore
import proto  # type: ignore

from google.cloud.spanner_v1.types import commit_response
from google.cloud.spanner_v1.types import result_set
from google.cloud.spanner_v1.types import spanner
from google.cloud.spanner_v1.types import transaction

from google.cloud.spanner_v1.metrics.metrics_interceptor import MetricsInterceptor
from google.protobuf import empty_pb2  # type: ignore
from .base import SpannerTransport, DEFAULT_CLIENT_INFO

try:
    from google.api_core import client_logging  # type: ignore

    CLIENT_LOGGING_SUPPORTED = True  # pragma: NO COVER
except ImportError:  # pragma: NO COVER
    CLIENT_LOGGING_SUPPORTED = False

_LOGGER = std_logging.getLogger(__name__)


class _LoggingClientInterceptor(grpc.UnaryUnaryClientInterceptor):  # pragma: NO COVER
    def intercept_unary_unary(self, continuation, client_call_details, request):
        logging_enabled = CLIENT_LOGGING_SUPPORTED and _LOGGER.isEnabledFor(
            std_logging.DEBUG
        )
        if logging_enabled:  # pragma: NO COVER
            request_metadata = client_call_details.metadata
            if isinstance(request, proto.Message):
                request_payload = type(request).to_json(request)
            elif isinstance(request, google.protobuf.message.Message):
                request_payload = MessageToJson(request)
            else:
                request_payload = f"{type(request).__name__}: {pickle.dumps(request)}"

            request_metadata = {
                key: value.decode("utf-8") if isinstance(value, bytes) else value
                for key, value in request_metadata
            }
            grpc_request = {
                "payload": request_payload,
                "requestMethod": "grpc",
                "metadata": dict(request_metadata),
            }
            _LOGGER.debug(
                f"Sending request for {client_call_details.method}",
                extra={
                    "serviceName": "google.spanner.v1.Spanner",
                    "rpcName": client_call_details.method,
                    "request": grpc_request,
                    "metadata": grpc_request["metadata"],
                },
            )

        response = continuation(client_call_details, request)
        if logging_enabled:  # pragma: NO COVER
            response_metadata = response.trailing_metadata()
            # Convert gRPC metadata `<class 'grpc.aio._metadata.Metadata'>` to list of tuples
            metadata = (
                dict([(k, str(v)) for k, v in response_metadata])
                if response_metadata
                else None
            )
            result = response.result()
            if isinstance(result, proto.Message):
                response_payload = type(result).to_json(result)
            elif isinstance(result, google.protobuf.message.Message):
                response_payload = MessageToJson(result)
            else:
                response_payload = f"{type(result).__name__}: {pickle.dumps(result)}"
            grpc_response = {
                "payload": response_payload,
                "metadata": metadata,
                "status": "OK",
            }
            _LOGGER.debug(
                f"Received response for {client_call_details.method}.",
                extra={
                    "serviceName": "google.spanner.v1.Spanner",
                    "rpcName": client_call_details.method,
                    "response": grpc_response,
                    "metadata": grpc_response["metadata"],
                },
            )
        return response


class SpannerGrpcTransport(SpannerTransport):
    """gRPC backend transport for Spanner.

    Cloud Spanner API

    The Cloud Spanner API can be used to manage sessions and execute
    transactions on data stored in Cloud Spanner databases.

    This class defines the same methods as the primary client, so the
    primary client can load the underlying transport implementation
    and call it.

    It sends protocol buffers over the wire using gRPC (which is built on
    top of HTTP/2); the ``grpcio`` package must be installed.
    """

    _stubs: Dict[str, Callable]

    def __init__(
        self,
        *,
        host: str = "spanner.googleapis.com",
        credentials: Optional[ga_credentials.Credentials] = None,
        credentials_file: Optional[str] = None,
        scopes: Optional[Sequence[str]] = None,
        channel: Optional[Union[grpc.Channel, Callable[..., grpc.Channel]]] = None,
        api_mtls_endpoint: Optional[str] = None,
        client_cert_source: Optional[Callable[[], Tuple[bytes, bytes]]] = None,
        ssl_channel_credentials: Optional[grpc.ChannelCredentials] = None,
        client_cert_source_for_mtls: Optional[Callable[[], Tuple[bytes, bytes]]] = None,
        quota_project_id: Optional[str] = None,
        client_info: gapic_v1.client_info.ClientInfo = DEFAULT_CLIENT_INFO,
        always_use_jwt_access: Optional[bool] = False,
        api_audience: Optional[str] = None,
        metrics_interceptor: Optional[MetricsInterceptor] = None,
    ) -> None:
        """Instantiate the transport.

        Args:
            host (Optional[str]):
                 The hostname to connect to (default: 'spanner.googleapis.com').
            credentials (Optional[google.auth.credentials.Credentials]): The
                authorization credentials to attach to requests. These
                credentials identify the application to the service; if none
                are specified, the client will attempt to ascertain the
                credentials from the environment.
                This argument is ignored if a ``channel`` instance is provided.
            credentials_file (Optional[str]): A file with credentials that can
                be loaded with :func:`google.auth.load_credentials_from_file`.
                This argument is ignored if a ``channel`` instance is provided.
            scopes (Optional(Sequence[str])): A list of scopes. This argument is
                ignored if a ``channel`` instance is provided.
            channel (Optional[Union[grpc.Channel, Callable[..., grpc.Channel]]]):
                A ``Channel`` instance through which to make calls, or a Callable
                that constructs and returns one. If set to None, ``self.create_channel``
                is used to create the channel. If a Callable is given, it will be called
                with the same arguments as used in ``self.create_channel``.
            api_mtls_endpoint (Optional[str]): Deprecated. The mutual TLS endpoint.
                If provided, it overrides the ``host`` argument and tries to create
                a mutual TLS channel with client SSL credentials from
                ``client_cert_source`` or application default SSL credentials.
            client_cert_source (Optional[Callable[[], Tuple[bytes, bytes]]]):
                Deprecated. A callback to provide client SSL certificate bytes and
                private key bytes, both in PEM format. It is ignored if
                ``api_mtls_endpoint`` is None.
            ssl_channel_credentials (grpc.ChannelCredentials): SSL credentials
                for the grpc channel. It is ignored if a ``channel`` instance is provided.
            client_cert_source_for_mtls (Optional[Callable[[], Tuple[bytes, bytes]]]):
                A callback to provide client certificate bytes and private key bytes,
                both in PEM format. It is used to configure a mutual TLS channel. It is
                ignored if a ``channel`` instance or ``ssl_channel_credentials`` is provided.
            quota_project_id (Optional[str]): An optional project to use for billing
                and quota.
            client_info (google.api_core.gapic_v1.client_info.ClientInfo):
                The client info used to send a user-agent string along with
                API requests. If ``None``, then default info will be used.
                Generally, you only need to set this if you're developing
                your own client library.
            always_use_jwt_access (Optional[bool]): Whether self signed JWT should
                be used for service account credentials.

        Raises:
          google.auth.exceptions.MutualTLSChannelError: If mutual TLS transport
              creation failed for any reason.
          google.api_core.exceptions.DuplicateCredentialArgs: If both ``credentials``
              and ``credentials_file`` are passed.
        """
        self._grpc_channel = None
        self._ssl_channel_credentials = ssl_channel_credentials
        self._stubs: Dict[str, Callable] = {}
        self._metrics_interceptor = None

        if api_mtls_endpoint:
            warnings.warn("api_mtls_endpoint is deprecated", DeprecationWarning)
        if client_cert_source:
            warnings.warn("client_cert_source is deprecated", DeprecationWarning)

        if isinstance(channel, grpc.Channel):
            # Ignore credentials if a channel was passed.
            credentials = None
            self._ignore_credentials = True
            # If a channel was explicitly provided, set it.
            self._grpc_channel = channel
            self._ssl_channel_credentials = None

        else:
            if api_mtls_endpoint:
                host = api_mtls_endpoint

                # Create SSL credentials with client_cert_source or application
                # default SSL credentials.
                if client_cert_source:
                    cert, key = client_cert_source()
                    self._ssl_channel_credentials = grpc.ssl_channel_credentials(
                        certificate_chain=cert, private_key=key
                    )
                else:
                    self._ssl_channel_credentials = SslCredentials().ssl_credentials

            else:
                if client_cert_source_for_mtls and not ssl_channel_credentials:
                    cert, key = client_cert_source_for_mtls()
                    self._ssl_channel_credentials = grpc.ssl_channel_credentials(
                        certificate_chain=cert, private_key=key
                    )

        # The base transport sets the host, credentials and scopes
        super().__init__(
            host=host,
            credentials=credentials,
            credentials_file=credentials_file,
            scopes=scopes,
            quota_project_id=quota_project_id,
            client_info=client_info,
            always_use_jwt_access=always_use_jwt_access,
            api_audience=api_audience,
        )

        if not self._grpc_channel:
            # initialize with the provided callable or the default channel
            channel_init = channel or type(self).create_channel
            self._grpc_channel = channel_init(
                self._host,
                # use the credentials which are saved
                credentials=self._credentials,
                # Set ``credentials_file`` to ``None`` here as
                # the credentials that we saved earlier should be used.
                credentials_file=None,
                scopes=self._scopes,
                ssl_credentials=self._ssl_channel_credentials,
                quota_project_id=quota_project_id,
                options=[
                    ("grpc.max_send_message_length", -1),
                    ("grpc.max_receive_message_length", -1),
                ],
            )

<<<<<<< HEAD
        # Wrap the gRPC channel with the metric interceptor
        if metrics_interceptor is not None:
            self._metrics_interceptor = metrics_interceptor
            self._grpc_channel = grpc.intercept_channel(
                self._grpc_channel, metrics_interceptor
            )

        # Wrap messages. This must be done after self._grpc_channel exists
=======
        self._interceptor = _LoggingClientInterceptor()
        self._logged_channel = grpc.intercept_channel(
            self._grpc_channel, self._interceptor
        )

        # Wrap messages. This must be done after self._logged_channel exists
>>>>>>> d0258677
        self._prep_wrapped_messages(client_info)

    @classmethod
    def create_channel(
        cls,
        host: str = "spanner.googleapis.com",
        credentials: Optional[ga_credentials.Credentials] = None,
        credentials_file: Optional[str] = None,
        scopes: Optional[Sequence[str]] = None,
        quota_project_id: Optional[str] = None,
        **kwargs,
    ) -> grpc.Channel:
        """Create and return a gRPC channel object.
        Args:
            host (Optional[str]): The host for the channel to use.
            credentials (Optional[~.Credentials]): The
                authorization credentials to attach to requests. These
                credentials identify this application to the service. If
                none are specified, the client will attempt to ascertain
                the credentials from the environment.
            credentials_file (Optional[str]): A file with credentials that can
                be loaded with :func:`google.auth.load_credentials_from_file`.
                This argument is mutually exclusive with credentials.
            scopes (Optional[Sequence[str]]): A optional list of scopes needed for this
                service. These are only used when credentials are not specified and
                are passed to :func:`google.auth.default`.
            quota_project_id (Optional[str]): An optional project to use for billing
                and quota.
            kwargs (Optional[dict]): Keyword arguments, which are passed to the
                channel creation.
        Returns:
            grpc.Channel: A gRPC channel object.

        Raises:
            google.api_core.exceptions.DuplicateCredentialArgs: If both ``credentials``
              and ``credentials_file`` are passed.
        """

        return grpc_helpers.create_channel(
            host,
            credentials=credentials,
            credentials_file=credentials_file,
            quota_project_id=quota_project_id,
            default_scopes=cls.AUTH_SCOPES,
            scopes=scopes,
            default_host=cls.DEFAULT_HOST,
            **kwargs,
        )

    @property
    def grpc_channel(self) -> grpc.Channel:
        """Return the channel designed to connect to this service."""
        return self._grpc_channel

    @property
    def create_session(
        self,
    ) -> Callable[[spanner.CreateSessionRequest], spanner.Session]:
        r"""Return a callable for the create session method over gRPC.

        Creates a new session. A session can be used to perform
        transactions that read and/or modify data in a Cloud Spanner
        database. Sessions are meant to be reused for many consecutive
        transactions.

        Sessions can only execute one transaction at a time. To execute
        multiple concurrent read-write/write-only transactions, create
        multiple sessions. Note that standalone reads and queries use a
        transaction internally, and count toward the one transaction
        limit.

        Active sessions use additional server resources, so it is a good
        idea to delete idle and unneeded sessions. Aside from explicit
        deletes, Cloud Spanner may delete sessions for which no
        operations are sent for more than an hour. If a session is
        deleted, requests to it return ``NOT_FOUND``.

        Idle sessions can be kept alive by sending a trivial SQL query
        periodically, e.g., ``"SELECT 1"``.

        Returns:
            Callable[[~.CreateSessionRequest],
                    ~.Session]:
                A function that, when called, will call the underlying RPC
                on the server.
        """
        # Generate a "stub function" on-the-fly which will actually make
        # the request.
        # gRPC handles serialization and deserialization, so we just need
        # to pass in the functions for each.
        if "create_session" not in self._stubs:
            self._stubs["create_session"] = self._logged_channel.unary_unary(
                "/google.spanner.v1.Spanner/CreateSession",
                request_serializer=spanner.CreateSessionRequest.serialize,
                response_deserializer=spanner.Session.deserialize,
            )
        return self._stubs["create_session"]

    @property
    def batch_create_sessions(
        self,
    ) -> Callable[
        [spanner.BatchCreateSessionsRequest], spanner.BatchCreateSessionsResponse
    ]:
        r"""Return a callable for the batch create sessions method over gRPC.

        Creates multiple new sessions.

        This API can be used to initialize a session cache on
        the clients. See https://goo.gl/TgSFN2 for best
        practices on session cache management.

        Returns:
            Callable[[~.BatchCreateSessionsRequest],
                    ~.BatchCreateSessionsResponse]:
                A function that, when called, will call the underlying RPC
                on the server.
        """
        # Generate a "stub function" on-the-fly which will actually make
        # the request.
        # gRPC handles serialization and deserialization, so we just need
        # to pass in the functions for each.
        if "batch_create_sessions" not in self._stubs:
            self._stubs["batch_create_sessions"] = self._logged_channel.unary_unary(
                "/google.spanner.v1.Spanner/BatchCreateSessions",
                request_serializer=spanner.BatchCreateSessionsRequest.serialize,
                response_deserializer=spanner.BatchCreateSessionsResponse.deserialize,
            )
        return self._stubs["batch_create_sessions"]

    @property
    def get_session(self) -> Callable[[spanner.GetSessionRequest], spanner.Session]:
        r"""Return a callable for the get session method over gRPC.

        Gets a session. Returns ``NOT_FOUND`` if the session does not
        exist. This is mainly useful for determining whether a session
        is still alive.

        Returns:
            Callable[[~.GetSessionRequest],
                    ~.Session]:
                A function that, when called, will call the underlying RPC
                on the server.
        """
        # Generate a "stub function" on-the-fly which will actually make
        # the request.
        # gRPC handles serialization and deserialization, so we just need
        # to pass in the functions for each.
        if "get_session" not in self._stubs:
            self._stubs["get_session"] = self._logged_channel.unary_unary(
                "/google.spanner.v1.Spanner/GetSession",
                request_serializer=spanner.GetSessionRequest.serialize,
                response_deserializer=spanner.Session.deserialize,
            )
        return self._stubs["get_session"]

    @property
    def list_sessions(
        self,
    ) -> Callable[[spanner.ListSessionsRequest], spanner.ListSessionsResponse]:
        r"""Return a callable for the list sessions method over gRPC.

        Lists all sessions in a given database.

        Returns:
            Callable[[~.ListSessionsRequest],
                    ~.ListSessionsResponse]:
                A function that, when called, will call the underlying RPC
                on the server.
        """
        # Generate a "stub function" on-the-fly which will actually make
        # the request.
        # gRPC handles serialization and deserialization, so we just need
        # to pass in the functions for each.
        if "list_sessions" not in self._stubs:
            self._stubs["list_sessions"] = self._logged_channel.unary_unary(
                "/google.spanner.v1.Spanner/ListSessions",
                request_serializer=spanner.ListSessionsRequest.serialize,
                response_deserializer=spanner.ListSessionsResponse.deserialize,
            )
        return self._stubs["list_sessions"]

    @property
    def delete_session(
        self,
    ) -> Callable[[spanner.DeleteSessionRequest], empty_pb2.Empty]:
        r"""Return a callable for the delete session method over gRPC.

        Ends a session, releasing server resources associated
        with it. This will asynchronously trigger cancellation
        of any operations that are running with this session.

        Returns:
            Callable[[~.DeleteSessionRequest],
                    ~.Empty]:
                A function that, when called, will call the underlying RPC
                on the server.
        """
        # Generate a "stub function" on-the-fly which will actually make
        # the request.
        # gRPC handles serialization and deserialization, so we just need
        # to pass in the functions for each.
        if "delete_session" not in self._stubs:
            self._stubs["delete_session"] = self._logged_channel.unary_unary(
                "/google.spanner.v1.Spanner/DeleteSession",
                request_serializer=spanner.DeleteSessionRequest.serialize,
                response_deserializer=empty_pb2.Empty.FromString,
            )
        return self._stubs["delete_session"]

    @property
    def execute_sql(
        self,
    ) -> Callable[[spanner.ExecuteSqlRequest], result_set.ResultSet]:
        r"""Return a callable for the execute sql method over gRPC.

        Executes an SQL statement, returning all results in a single
        reply. This method cannot be used to return a result set larger
        than 10 MiB; if the query yields more data than that, the query
        fails with a ``FAILED_PRECONDITION`` error.

        Operations inside read-write transactions might return
        ``ABORTED``. If this occurs, the application should restart the
        transaction from the beginning. See
        [Transaction][google.spanner.v1.Transaction] for more details.

        Larger result sets can be fetched in streaming fashion by
        calling
        [ExecuteStreamingSql][google.spanner.v1.Spanner.ExecuteStreamingSql]
        instead.

        Returns:
            Callable[[~.ExecuteSqlRequest],
                    ~.ResultSet]:
                A function that, when called, will call the underlying RPC
                on the server.
        """
        # Generate a "stub function" on-the-fly which will actually make
        # the request.
        # gRPC handles serialization and deserialization, so we just need
        # to pass in the functions for each.
        if "execute_sql" not in self._stubs:
            self._stubs["execute_sql"] = self._logged_channel.unary_unary(
                "/google.spanner.v1.Spanner/ExecuteSql",
                request_serializer=spanner.ExecuteSqlRequest.serialize,
                response_deserializer=result_set.ResultSet.deserialize,
            )
        return self._stubs["execute_sql"]

    @property
    def execute_streaming_sql(
        self,
    ) -> Callable[[spanner.ExecuteSqlRequest], result_set.PartialResultSet]:
        r"""Return a callable for the execute streaming sql method over gRPC.

        Like [ExecuteSql][google.spanner.v1.Spanner.ExecuteSql], except
        returns the result set as a stream. Unlike
        [ExecuteSql][google.spanner.v1.Spanner.ExecuteSql], there is no
        limit on the size of the returned result set. However, no
        individual row in the result set can exceed 100 MiB, and no
        column value can exceed 10 MiB.

        Returns:
            Callable[[~.ExecuteSqlRequest],
                    ~.PartialResultSet]:
                A function that, when called, will call the underlying RPC
                on the server.
        """
        # Generate a "stub function" on-the-fly which will actually make
        # the request.
        # gRPC handles serialization and deserialization, so we just need
        # to pass in the functions for each.
        if "execute_streaming_sql" not in self._stubs:
            self._stubs["execute_streaming_sql"] = self._logged_channel.unary_stream(
                "/google.spanner.v1.Spanner/ExecuteStreamingSql",
                request_serializer=spanner.ExecuteSqlRequest.serialize,
                response_deserializer=result_set.PartialResultSet.deserialize,
            )
        return self._stubs["execute_streaming_sql"]

    @property
    def execute_batch_dml(
        self,
    ) -> Callable[[spanner.ExecuteBatchDmlRequest], spanner.ExecuteBatchDmlResponse]:
        r"""Return a callable for the execute batch dml method over gRPC.

        Executes a batch of SQL DML statements. This method allows many
        statements to be run with lower latency than submitting them
        sequentially with
        [ExecuteSql][google.spanner.v1.Spanner.ExecuteSql].

        Statements are executed in sequential order. A request can
        succeed even if a statement fails. The
        [ExecuteBatchDmlResponse.status][google.spanner.v1.ExecuteBatchDmlResponse.status]
        field in the response provides information about the statement
        that failed. Clients must inspect this field to determine
        whether an error occurred.

        Execution stops after the first failed statement; the remaining
        statements are not executed.

        Returns:
            Callable[[~.ExecuteBatchDmlRequest],
                    ~.ExecuteBatchDmlResponse]:
                A function that, when called, will call the underlying RPC
                on the server.
        """
        # Generate a "stub function" on-the-fly which will actually make
        # the request.
        # gRPC handles serialization and deserialization, so we just need
        # to pass in the functions for each.
        if "execute_batch_dml" not in self._stubs:
            self._stubs["execute_batch_dml"] = self._logged_channel.unary_unary(
                "/google.spanner.v1.Spanner/ExecuteBatchDml",
                request_serializer=spanner.ExecuteBatchDmlRequest.serialize,
                response_deserializer=spanner.ExecuteBatchDmlResponse.deserialize,
            )
        return self._stubs["execute_batch_dml"]

    @property
    def read(self) -> Callable[[spanner.ReadRequest], result_set.ResultSet]:
        r"""Return a callable for the read method over gRPC.

        Reads rows from the database using key lookups and scans, as a
        simple key/value style alternative to
        [ExecuteSql][google.spanner.v1.Spanner.ExecuteSql]. This method
        cannot be used to return a result set larger than 10 MiB; if the
        read matches more data than that, the read fails with a
        ``FAILED_PRECONDITION`` error.

        Reads inside read-write transactions might return ``ABORTED``.
        If this occurs, the application should restart the transaction
        from the beginning. See
        [Transaction][google.spanner.v1.Transaction] for more details.

        Larger result sets can be yielded in streaming fashion by
        calling [StreamingRead][google.spanner.v1.Spanner.StreamingRead]
        instead.

        Returns:
            Callable[[~.ReadRequest],
                    ~.ResultSet]:
                A function that, when called, will call the underlying RPC
                on the server.
        """
        # Generate a "stub function" on-the-fly which will actually make
        # the request.
        # gRPC handles serialization and deserialization, so we just need
        # to pass in the functions for each.
        if "read" not in self._stubs:
            self._stubs["read"] = self._logged_channel.unary_unary(
                "/google.spanner.v1.Spanner/Read",
                request_serializer=spanner.ReadRequest.serialize,
                response_deserializer=result_set.ResultSet.deserialize,
            )
        return self._stubs["read"]

    @property
    def streaming_read(
        self,
    ) -> Callable[[spanner.ReadRequest], result_set.PartialResultSet]:
        r"""Return a callable for the streaming read method over gRPC.

        Like [Read][google.spanner.v1.Spanner.Read], except returns the
        result set as a stream. Unlike
        [Read][google.spanner.v1.Spanner.Read], there is no limit on the
        size of the returned result set. However, no individual row in
        the result set can exceed 100 MiB, and no column value can
        exceed 10 MiB.

        Returns:
            Callable[[~.ReadRequest],
                    ~.PartialResultSet]:
                A function that, when called, will call the underlying RPC
                on the server.
        """
        # Generate a "stub function" on-the-fly which will actually make
        # the request.
        # gRPC handles serialization and deserialization, so we just need
        # to pass in the functions for each.
        if "streaming_read" not in self._stubs:
            self._stubs["streaming_read"] = self._logged_channel.unary_stream(
                "/google.spanner.v1.Spanner/StreamingRead",
                request_serializer=spanner.ReadRequest.serialize,
                response_deserializer=result_set.PartialResultSet.deserialize,
            )
        return self._stubs["streaming_read"]

    @property
    def begin_transaction(
        self,
    ) -> Callable[[spanner.BeginTransactionRequest], transaction.Transaction]:
        r"""Return a callable for the begin transaction method over gRPC.

        Begins a new transaction. This step can often be skipped:
        [Read][google.spanner.v1.Spanner.Read],
        [ExecuteSql][google.spanner.v1.Spanner.ExecuteSql] and
        [Commit][google.spanner.v1.Spanner.Commit] can begin a new
        transaction as a side-effect.

        Returns:
            Callable[[~.BeginTransactionRequest],
                    ~.Transaction]:
                A function that, when called, will call the underlying RPC
                on the server.
        """
        # Generate a "stub function" on-the-fly which will actually make
        # the request.
        # gRPC handles serialization and deserialization, so we just need
        # to pass in the functions for each.
        if "begin_transaction" not in self._stubs:
            self._stubs["begin_transaction"] = self._logged_channel.unary_unary(
                "/google.spanner.v1.Spanner/BeginTransaction",
                request_serializer=spanner.BeginTransactionRequest.serialize,
                response_deserializer=transaction.Transaction.deserialize,
            )
        return self._stubs["begin_transaction"]

    @property
    def commit(
        self,
    ) -> Callable[[spanner.CommitRequest], commit_response.CommitResponse]:
        r"""Return a callable for the commit method over gRPC.

        Commits a transaction. The request includes the mutations to be
        applied to rows in the database.

        ``Commit`` might return an ``ABORTED`` error. This can occur at
        any time; commonly, the cause is conflicts with concurrent
        transactions. However, it can also happen for a variety of other
        reasons. If ``Commit`` returns ``ABORTED``, the caller should
        re-attempt the transaction from the beginning, re-using the same
        session.

        On very rare occasions, ``Commit`` might return ``UNKNOWN``.
        This can happen, for example, if the client job experiences a 1+
        hour networking failure. At that point, Cloud Spanner has lost
        track of the transaction outcome and we recommend that you
        perform another read from the database to see the state of
        things as they are now.

        Returns:
            Callable[[~.CommitRequest],
                    ~.CommitResponse]:
                A function that, when called, will call the underlying RPC
                on the server.
        """
        # Generate a "stub function" on-the-fly which will actually make
        # the request.
        # gRPC handles serialization and deserialization, so we just need
        # to pass in the functions for each.
        if "commit" not in self._stubs:
            self._stubs["commit"] = self._logged_channel.unary_unary(
                "/google.spanner.v1.Spanner/Commit",
                request_serializer=spanner.CommitRequest.serialize,
                response_deserializer=commit_response.CommitResponse.deserialize,
            )
        return self._stubs["commit"]

    @property
    def rollback(self) -> Callable[[spanner.RollbackRequest], empty_pb2.Empty]:
        r"""Return a callable for the rollback method over gRPC.

        Rolls back a transaction, releasing any locks it holds. It is a
        good idea to call this for any transaction that includes one or
        more [Read][google.spanner.v1.Spanner.Read] or
        [ExecuteSql][google.spanner.v1.Spanner.ExecuteSql] requests and
        ultimately decides not to commit.

        ``Rollback`` returns ``OK`` if it successfully aborts the
        transaction, the transaction was already aborted, or the
        transaction is not found. ``Rollback`` never returns
        ``ABORTED``.

        Returns:
            Callable[[~.RollbackRequest],
                    ~.Empty]:
                A function that, when called, will call the underlying RPC
                on the server.
        """
        # Generate a "stub function" on-the-fly which will actually make
        # the request.
        # gRPC handles serialization and deserialization, so we just need
        # to pass in the functions for each.
        if "rollback" not in self._stubs:
            self._stubs["rollback"] = self._logged_channel.unary_unary(
                "/google.spanner.v1.Spanner/Rollback",
                request_serializer=spanner.RollbackRequest.serialize,
                response_deserializer=empty_pb2.Empty.FromString,
            )
        return self._stubs["rollback"]

    @property
    def partition_query(
        self,
    ) -> Callable[[spanner.PartitionQueryRequest], spanner.PartitionResponse]:
        r"""Return a callable for the partition query method over gRPC.

        Creates a set of partition tokens that can be used to execute a
        query operation in parallel. Each of the returned partition
        tokens can be used by
        [ExecuteStreamingSql][google.spanner.v1.Spanner.ExecuteStreamingSql]
        to specify a subset of the query result to read. The same
        session and read-only transaction must be used by the
        PartitionQueryRequest used to create the partition tokens and
        the ExecuteSqlRequests that use the partition tokens.

        Partition tokens become invalid when the session used to create
        them is deleted, is idle for too long, begins a new transaction,
        or becomes too old. When any of these happen, it is not possible
        to resume the query, and the whole operation must be restarted
        from the beginning.

        Returns:
            Callable[[~.PartitionQueryRequest],
                    ~.PartitionResponse]:
                A function that, when called, will call the underlying RPC
                on the server.
        """
        # Generate a "stub function" on-the-fly which will actually make
        # the request.
        # gRPC handles serialization and deserialization, so we just need
        # to pass in the functions for each.
        if "partition_query" not in self._stubs:
            self._stubs["partition_query"] = self._logged_channel.unary_unary(
                "/google.spanner.v1.Spanner/PartitionQuery",
                request_serializer=spanner.PartitionQueryRequest.serialize,
                response_deserializer=spanner.PartitionResponse.deserialize,
            )
        return self._stubs["partition_query"]

    @property
    def partition_read(
        self,
    ) -> Callable[[spanner.PartitionReadRequest], spanner.PartitionResponse]:
        r"""Return a callable for the partition read method over gRPC.

        Creates a set of partition tokens that can be used to execute a
        read operation in parallel. Each of the returned partition
        tokens can be used by
        [StreamingRead][google.spanner.v1.Spanner.StreamingRead] to
        specify a subset of the read result to read. The same session
        and read-only transaction must be used by the
        PartitionReadRequest used to create the partition tokens and the
        ReadRequests that use the partition tokens. There are no
        ordering guarantees on rows returned among the returned
        partition tokens, or even within each individual StreamingRead
        call issued with a partition_token.

        Partition tokens become invalid when the session used to create
        them is deleted, is idle for too long, begins a new transaction,
        or becomes too old. When any of these happen, it is not possible
        to resume the read, and the whole operation must be restarted
        from the beginning.

        Returns:
            Callable[[~.PartitionReadRequest],
                    ~.PartitionResponse]:
                A function that, when called, will call the underlying RPC
                on the server.
        """
        # Generate a "stub function" on-the-fly which will actually make
        # the request.
        # gRPC handles serialization and deserialization, so we just need
        # to pass in the functions for each.
        if "partition_read" not in self._stubs:
            self._stubs["partition_read"] = self._logged_channel.unary_unary(
                "/google.spanner.v1.Spanner/PartitionRead",
                request_serializer=spanner.PartitionReadRequest.serialize,
                response_deserializer=spanner.PartitionResponse.deserialize,
            )
        return self._stubs["partition_read"]

    @property
    def batch_write(
        self,
    ) -> Callable[[spanner.BatchWriteRequest], spanner.BatchWriteResponse]:
        r"""Return a callable for the batch write method over gRPC.

        Batches the supplied mutation groups in a collection
        of efficient transactions. All mutations in a group are
        committed atomically. However, mutations across groups
        can be committed non-atomically in an unspecified order
        and thus, they must be independent of each other.
        Partial failure is possible, i.e., some groups may have
        been committed successfully, while some may have failed.
        The results of individual batches are streamed into the
        response as the batches are applied.

        BatchWrite requests are not replay protected, meaning
        that each mutation group may be applied more than once.
        Replays of non-idempotent mutations may have undesirable
        effects. For example, replays of an insert mutation may
        produce an already exists error or if you use generated
        or commit timestamp-based keys, it may result in
        additional rows being added to the mutation's table. We
        recommend structuring your mutation groups to be
        idempotent to avoid this issue.

        Returns:
            Callable[[~.BatchWriteRequest],
                    ~.BatchWriteResponse]:
                A function that, when called, will call the underlying RPC
                on the server.
        """
        # Generate a "stub function" on-the-fly which will actually make
        # the request.
        # gRPC handles serialization and deserialization, so we just need
        # to pass in the functions for each.
        if "batch_write" not in self._stubs:
            self._stubs["batch_write"] = self._logged_channel.unary_stream(
                "/google.spanner.v1.Spanner/BatchWrite",
                request_serializer=spanner.BatchWriteRequest.serialize,
                response_deserializer=spanner.BatchWriteResponse.deserialize,
            )
        return self._stubs["batch_write"]

    def close(self):
        self._logged_channel.close()

    @property
    def kind(self) -> str:
        return "grpc"


__all__ = ("SpannerGrpcTransport",)<|MERGE_RESOLUTION|>--- conflicted
+++ resolved
@@ -272,7 +272,6 @@
                 ],
             )
 
-<<<<<<< HEAD
         # Wrap the gRPC channel with the metric interceptor
         if metrics_interceptor is not None:
             self._metrics_interceptor = metrics_interceptor
@@ -280,15 +279,12 @@
                 self._grpc_channel, metrics_interceptor
             )
 
-        # Wrap messages. This must be done after self._grpc_channel exists
-=======
         self._interceptor = _LoggingClientInterceptor()
         self._logged_channel = grpc.intercept_channel(
             self._grpc_channel, self._interceptor
         )
 
         # Wrap messages. This must be done after self._logged_channel exists
->>>>>>> d0258677
         self._prep_wrapped_messages(client_info)
 
     @classmethod
