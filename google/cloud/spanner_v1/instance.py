--- conflicted
+++ resolved
@@ -459,7 +459,6 @@
             consistent copy of the database. If not present, it is the same as
             the `create_time` of the backup.
 
-<<<<<<< HEAD
         :type encryption_config:
             :class:`~google.cloud.spanner_admin_database_v1.types.CreateBackupEncryptionConfig`
             or :class:`dict`
@@ -467,10 +466,9 @@
             (Optional) Encryption configuration for the backup.
             If a dict is provided, it must be of the same form as the protobuf
             message :class:`~google.cloud.spanner_admin_database_v1.types.CreateBackupEncryptionConfig`
-=======
+
         :rtype: :class:`~google.cloud.spanner_v1.backup.Backup`
         :returns: a backup owned by this instance.
->>>>>>> 1b0ce1d2
         """
         try:
             return Backup(
