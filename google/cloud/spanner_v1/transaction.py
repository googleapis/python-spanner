# Copyright 2016 Google LLC All rights reserved.
#
# Licensed under the Apache License, Version 2.0 (the "License");
# you may not use this file except in compliance with the License.
# You may obtain a copy of the License at
#
#     http://www.apache.org/licenses/LICENSE-2.0
#
# Unless required by applicable law or agreed to in writing, software
# distributed under the License is distributed on an "AS IS" BASIS,
# WITHOUT WARRANTIES OR CONDITIONS OF ANY KIND, either express or implied.
# See the License for the specific language governing permissions and
# limitations under the License.

"""Spanner read-write transaction support."""

from google.protobuf.struct_pb2 import Struct

from google.cloud._helpers import _pb_timestamp_to_datetime
from google.cloud.spanner_v1._helpers import (
    _make_value_pb,
    _merge_query_options,
    _metadata_with_prefix,
)
from google.cloud.spanner_v1.proto.transaction_pb2 import TransactionSelector
from google.cloud.spanner_v1.proto.transaction_pb2 import TransactionOptions
from google.cloud.spanner_v1.snapshot import _SnapshotBase
from google.cloud.spanner_v1.batch import _BatchBase


class Transaction(_SnapshotBase, _BatchBase):
    """Implement read-write transaction semantics for a session.

    :type session: :class:`~google.cloud.spanner_v1.session.Session`
    :param session: the session used to perform the commit

    :raises ValueError: if session has an existing transaction
    """

    committed = None
    """Timestamp at which the transaction was successfully committed."""
    rolled_back = False
    _multi_use = True
    _execute_sql_count = 0

    def __init__(self, session):
        if session._transaction is not None:
            raise ValueError("Session has existing transaction.")

        super(Transaction, self).__init__(session)

    def _check_state(self):
        """Helper for :meth:`commit` et al.

        :raises: :exc:`ValueError` if the object's state is invalid for making
                 API requests.
        """
        if self._transaction_id is None:
            raise ValueError("Transaction is not begun")

        if self.committed is not None:
            raise ValueError("Transaction is already committed")

        if self.rolled_back:
            raise ValueError("Transaction is already rolled back")

    def _make_txn_selector(self):
        """Helper for :meth:`read`.

        :rtype:
            :class:`~.transaction_pb2.TransactionSelector`
        :returns: a selector configured for read-write transaction semantics.
        """
        self._check_state()
        return TransactionSelector(id=self._transaction_id)

    def begin(self):
        """Begin a transaction on the database.

        :rtype: bytes
        :returns: the ID for the newly-begun transaction.
        :raises ValueError:
            if the transaction is already begun, committed, or rolled back.
        """
        if self._transaction_id is not None:
            raise ValueError("Transaction already begun")

        if self.committed is not None:
            raise ValueError("Transaction already committed")

        if self.rolled_back:
            raise ValueError("Transaction is already rolled back")

        database = self._session._database
        api = database.spanner_api
        metadata = _metadata_with_prefix(database.name)
        txn_options = TransactionOptions(read_write=TransactionOptions.ReadWrite())
        response = api.begin_transaction(
            self._session.name, txn_options, metadata=metadata
        )
        self._transaction_id = response.id
        return self._transaction_id

    def rollback(self):
        """Roll back a transaction on the database."""
        self._check_state()
        database = self._session._database
        api = database.spanner_api
        metadata = _metadata_with_prefix(database.name)
        api.rollback(self._session.name, self._transaction_id, metadata=metadata)
        self.rolled_back = True
        del self._session._transaction

    def commit(self):
        """Commit mutations to the database.

        :rtype: datetime
        :returns: timestamp of the committed changes.
        :raises ValueError: if there are no mutations to commit.
        """
        self._check_state()

        database = self._session._database
        api = database.spanner_api
        metadata = _metadata_with_prefix(database.name)
        response = api.commit(
            self._session.name,
            mutations=self._mutations,
            transaction_id=self._transaction_id,
            metadata=metadata,
        )
        self.committed = _pb_timestamp_to_datetime(response.commit_timestamp)
        del self._session._transaction
        return self.committed

    @staticmethod
    def _make_params_pb(params, param_types):
        """Helper for :meth:`execute_update`.

        :type params: dict, {str -> column value}
        :param params: values for parameter replacement.  Keys must match
                       the names used in ``dml``.

        :type param_types: dict[str -> Union[dict, .types.Type]]
        :param param_types:
            (Optional) maps explicit types for one or more param values;
            required if parameters are passed.

        :rtype: Union[None, :class:`Struct`]
        :returns: a struct message for the passed params, or None
        :raises ValueError:
            If ``param_types`` is None but ``params`` is not None.
        :raises ValueError:
            If ``params`` is None but ``param_types`` is not None.
        """
        if params is not None:
            if param_types is None:
                raise ValueError("Specify 'param_types' when passing 'params'.")
            return Struct(
                fields={key: _make_value_pb(value) for key, value in params.items()}
            )
        else:
            if param_types is not None:
                raise ValueError("Specify 'params' when passing 'param_types'.")

        return None

    def execute_update(
        self, dml, params=None, param_types=None, query_mode=None, query_options=None
    ):
        """Perform an ``ExecuteSql`` API request with DML.

        :type dml: str
        :param dml: SQL DML statement

        :type params: dict, {str -> column value}
        :param params: values for parameter replacement.  Keys must match
                       the names used in ``dml``.

        :type param_types: dict[str -> Union[dict, .types.Type]]
        :param param_types:
            (Optional) maps explicit types for one or more param values;
            required if parameters are passed.

        :type query_mode:
            :class:`google.cloud.spanner_v1.proto.ExecuteSqlRequest.QueryMode`
        :param query_mode: Mode governing return of results / query plan. See
            https://cloud.google.com/spanner/reference/rpc/google.spanner.v1#google.spanner.v1.ExecuteSqlRequest.QueryMode1

        :type query_options:
            :class:`google.cloud.spanner_v1.proto.ExecuteSqlRequest.QueryOptions`
            or :class:`dict`
        :param query_options: (Optional) Options that are provided for query plan stability.

        :rtype: int
        :returns: Count of rows affected by the DML statement.
        """
        params_pb = self._make_params_pb(params, param_types)
        database = self._session._database
        metadata = _metadata_with_prefix(database.name)
        transaction = self._make_txn_selector()
        api = database.spanner_api

<<<<<<< HEAD
        seqno, self._execute_sql_count = (
            self._execute_sql_count,
            self._execute_sql_count + 1,
        )
=======
        # Query-level options have higher precedence than client-level and
        # environment-level options
        default_query_options = database._instance._client._query_options
        query_options = _merge_query_options(default_query_options, query_options)
>>>>>>> e378ba03

        response = api.execute_sql(
            self._session.name,
            dml,
            transaction=transaction,
            params=params_pb,
            param_types=param_types,
            query_mode=query_mode,
<<<<<<< HEAD
            seqno=seqno,
=======
            query_options=query_options,
            seqno=self._execute_sql_count,
>>>>>>> e378ba03
            metadata=metadata,
        )
        return response.stats.row_count_exact

    def batch_update(self, statements):
        """Perform a batch of DML statements via an ``ExecuteBatchDml`` request.

        :type statements:
            Sequence[Union[ str, Tuple[str, Dict[str, Any], Dict[str, Union[dict, .types.Type]]]]]

        :param statements:
            List of DML statements, with optional params / param types.
            If passed, 'params' is a dict mapping names to the values
            for parameter replacement.  Keys must match the names used in the
            corresponding DML statement.  If 'params' is passed, 'param_types'
            must also be passed, as a dict mapping names to the type of
            value passed in 'params'.

        :rtype:
            Tuple(status, Sequence[int])
        :returns:
            Status code, plus counts of rows affected by each completed DML
            statement.  Note that if the staus code is not ``OK``, the
            statement triggering the error will not have an entry in the
            list, nor will any statements following that one.
        """
        parsed = []
        for statement in statements:
            if isinstance(statement, str):
                parsed.append({"sql": statement})
            else:
                dml, params, param_types = statement
                params_pb = self._make_params_pb(params, param_types)
                parsed.append(
                    {"sql": dml, "params": params_pb, "param_types": param_types}
                )

        database = self._session._database
        metadata = _metadata_with_prefix(database.name)
        transaction = self._make_txn_selector()
        api = database.spanner_api

        seqno, self._execute_sql_count = (
            self._execute_sql_count,
            self._execute_sql_count + 1,
        )

        response = api.execute_batch_dml(
            session=self._session.name,
            transaction=transaction,
            statements=parsed,
            seqno=seqno,
            metadata=metadata,
        )
        row_counts = [
            result_set.stats.row_count_exact for result_set in response.result_sets
        ]
        return response.status, row_counts

    def __enter__(self):
        """Begin ``with`` block."""
        self.begin()
        return self

    def __exit__(self, exc_type, exc_val, exc_tb):
        """End ``with`` block."""
        if exc_type is None:
            self.commit()
        else:
            self.rollback()<|MERGE_RESOLUTION|>--- conflicted
+++ resolved
@@ -201,17 +201,15 @@
         transaction = self._make_txn_selector()
         api = database.spanner_api
 
-<<<<<<< HEAD
         seqno, self._execute_sql_count = (
             self._execute_sql_count,
             self._execute_sql_count + 1,
         )
-=======
+
         # Query-level options have higher precedence than client-level and
         # environment-level options
         default_query_options = database._instance._client._query_options
         query_options = _merge_query_options(default_query_options, query_options)
->>>>>>> e378ba03
 
         response = api.execute_sql(
             self._session.name,
@@ -220,12 +218,8 @@
             params=params_pb,
             param_types=param_types,
             query_mode=query_mode,
-<<<<<<< HEAD
+            query_options=query_options,
             seqno=seqno,
-=======
-            query_options=query_options,
-            seqno=self._execute_sql_count,
->>>>>>> e378ba03
             metadata=metadata,
         )
         return response.stats.row_count_exact
