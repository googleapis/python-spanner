# Copyright 2016 Google LLC All rights reserved.
#
# Licensed under the Apache License, Version 2.0 (the "License");
# you may not use this file except in compliance with the License.
# You may obtain a copy of the License at
#
#     http://www.apache.org/licenses/LICENSE-2.0
#
# Unless required by applicable law or agreed to in writing, software
# distributed under the License is distributed on an "AS IS" BASIS,
# WITHOUT WARRANTIES OR CONDITIONS OF ANY KIND, either express or implied.
# See the License for the specific language governing permissions and
# limitations under the License.

"""Model a set of read-only queries to a database as a snapshot."""

import functools
import threading
from google.protobuf.struct_pb2 import Struct
from google.cloud.spanner_v1 import ExecuteSqlRequest
from google.cloud.spanner_v1 import ReadRequest
from google.cloud.spanner_v1 import TransactionOptions
from google.cloud.spanner_v1 import TransactionSelector
from google.cloud.spanner_v1 import PartitionOptions
from google.cloud.spanner_v1 import PartitionQueryRequest
from google.cloud.spanner_v1 import PartitionReadRequest

from google.api_core.exceptions import InternalServerError
from google.api_core.exceptions import ServiceUnavailable
from google.api_core.exceptions import InvalidArgument
from google.api_core.exceptions import BadRequest
from google.api_core import gapic_v1
from google.cloud.spanner_v1._helpers import (
    _make_value_pb,
    _merge_query_options,
    _metadata_with_prefix,
    _metadata_with_leader_aware_routing,
    _retry,
    _check_rst_stream_error,
    _SessionWrapper,
)
from google.cloud.spanner_v1._opentelemetry_tracing import trace_call
from google.cloud.spanner_v1.streamed import StreamedResultSet
from google.cloud.spanner_v1 import RequestOptions
from google.cloud.spanner_v1._helpers import verify_directed_read_options

_STREAM_RESUMPTION_INTERNAL_ERROR_MESSAGES = (
    "RST_STREAM",
    "Received unexpected EOS on DATA frame from server",
)


def _restart_on_unavailable(
    method,
    request,
    trace_name=None,
    session=None,
    attributes=None,
    transaction=None,
    transaction_selector=None,
):
    """Restart iteration after :exc:`.ServiceUnavailable`.

    :type method: callable
    :param method: function returning iterator

    :type request: proto
    :param request: request proto to call the method with

    :type transaction: :class:`google.cloud.spanner_v1.snapshot._SnapshotBase`
    :param transaction: Snapshot or Transaction class object based on the type of transaction

    :type transaction_selector: :class:`transaction_pb2.TransactionSelector`
    :param transaction_selector: Transaction selector object to be used in request if transaction is not passed,
    if both transaction_selector and transaction are passed, then transaction is given priority.
    """

    resume_token = b""
    item_buffer = []

    if transaction is not None:
        transaction_selector = transaction._make_txn_selector()
    elif transaction_selector is None:
        raise InvalidArgument(
            "Either transaction or transaction_selector should be set"
        )

    request.transaction = transaction_selector
    with trace_call(trace_name, session, attributes):
        iterator = method(request=request)
    while True:
        try:
            for item in iterator:
                item_buffer.append(item)
                # Setting the transaction id because the transaction begin was inlined for first rpc.
                if (
                    transaction is not None
                    and transaction._transaction_id is None
                    and item.metadata is not None
                    and item.metadata.transaction is not None
                    and item.metadata.transaction.id is not None
                ):
                    transaction._transaction_id = item.metadata.transaction.id
                if item.resume_token:
                    resume_token = item.resume_token
                    break
        except ServiceUnavailable:
            del item_buffer[:]
            with trace_call(trace_name, session, attributes):
                request.resume_token = resume_token
                if transaction is not None:
                    transaction_selector = transaction._make_txn_selector()
                request.transaction = transaction_selector
                iterator = method(request=request)
            continue
        except InternalServerError as exc:
            resumable_error = any(
                resumable_message in exc.message
                for resumable_message in _STREAM_RESUMPTION_INTERNAL_ERROR_MESSAGES
            )
            if not resumable_error:
                raise
            del item_buffer[:]
            with trace_call(trace_name, session, attributes):
                request.resume_token = resume_token
                if transaction is not None:
                    transaction_selector = transaction._make_txn_selector()
                request.transaction = transaction_selector
                iterator = method(request=request)
            continue

        if len(item_buffer) == 0:
            break

        for item in item_buffer:
            yield item

        del item_buffer[:]


class _SnapshotBase(_SessionWrapper):
    """Base class for Snapshot.

    Allows reuse of API request methods with different transaction selector.

    :type session: :class:`~google.cloud.spanner_v1.session.Session`
    :param session: the session used to perform the commit
    """

    _multi_use = False
    _read_only: bool = True
    _transaction_id = None
    _read_request_count = 0
    _execute_sql_count = 0
    _lock = threading.Lock()

    def _make_txn_selector(self):
        """Helper for :meth:`read` / :meth:`execute_sql`.

        Subclasses must override, returning an instance of
        :class:`transaction_pb2.TransactionSelector`
        appropriate for making ``read`` / ``execute_sql`` requests

        :raises: NotImplementedError, always
        """
        raise NotImplementedError

    def read(
        self,
        table,
        columns,
        keyset,
        index="",
        limit=0,
        partition=None,
        request_options=None,
        data_boost_enabled=False,
        *,
        retry=gapic_v1.method.DEFAULT,
        timeout=gapic_v1.method.DEFAULT,
        directed_read_options=None,
    ):
        """Perform a ``StreamingRead`` API request for rows in a table.

        :type table: str
        :param table: name of the table from which to fetch data

        :type columns: list of str
        :param columns: names of columns to be retrieved

        :type keyset: :class:`~google.cloud.spanner_v1.keyset.KeySet`
        :param keyset: keys / ranges identifying rows to be retrieved

        :type index: str
        :param index: (Optional) name of index to use, rather than the
                      table's primary key

        :type limit: int
        :param limit: (Optional) maximum number of rows to return.
                      Incompatible with ``partition``.

        :type partition: bytes
        :param partition: (Optional) one of the partition tokens returned
                          from :meth:`partition_read`.  Incompatible with
                          ``limit``.

        :type request_options:
            :class:`google.cloud.spanner_v1.types.RequestOptions`
        :param request_options:
                (Optional) Common options for this request.
                If a dict is provided, it must be of the same form as the protobuf
                message :class:`~google.cloud.spanner_v1.types.RequestOptions`.
                Please note, the `transactionTag` setting will be ignored for
                snapshot as it's not supported for read-only transactions.

        :type retry: :class:`~google.api_core.retry.Retry`
        :param retry: (Optional) The retry settings for this request.

        :type timeout: float
        :param timeout: (Optional) The timeout for this request.

<<<<<<< HEAD
        :type directed_read_options: :class:`~googlecloud.spanner_v1.types.DirectedReadOptions`
            or :class:`dict`
        :param directed_read_options: (Optional) Client options used to set the directed_read_options
            for all ReadRequests and ExecuteSqlRequests for the Client which indicate which replicas
            or regions should be used for non-transactional reads or queries.
=======
        :type data_boost_enabled:
        :param data_boost_enabled:
                (Optional) If this is for a partitioned read and this field is
                set ``true``, the request will be executed via offline access.
                If the field is set to ``true`` but the request does not set
                ``partition_token``, the API will return an
                ``INVALID_ARGUMENT`` error.
>>>>>>> 43d7aec2

        :rtype: :class:`~google.cloud.spanner_v1.streamed.StreamedResultSet`
        :returns: a result set instance which can be used to consume rows.

        :raises ValueError:
            for reuse of single-use snapshots, or if a transaction ID is
            already pending for multiple-use snapshots.

        :raises InvalidArguement: if directed_read_options is incorrect.

        :raises BadRequest: if directed_read_options are set for READ-WRITE Transaction or PDML.
        """
        if self._read_request_count > 0:
            if not self._multi_use:
                raise ValueError("Cannot re-use single-use snapshot.")
            if self._transaction_id is None and self._read_only:
                raise ValueError("Transaction ID pending.")

        database = self._session._database
        api = database.spanner_api
        metadata = _metadata_with_prefix(database.name)
        if not self._read_only and database._route_to_leader_enabled:
            metadata.append(
                _metadata_with_leader_aware_routing(database._route_to_leader_enabled)
            )

        if request_options is None:
            request_options = RequestOptions()
        elif type(request_options) is dict:
            request_options = RequestOptions(request_options)

        if self._read_only:
            # Transaction tags are not supported for read only transactions.
            request_options.transaction_tag = None
<<<<<<< HEAD
            if (
                directed_read_options is None
                and database._directed_read_options is not None
            ):
                directed_read_options = database._directed_read_options
        else:
            if self.transaction_tag is not None:
                request_options.transaction_tag = self.transaction_tag
            if directed_read_options is not None:
                raise BadRequest(
                    "directed_read_options can't be set for readWrite transactions or partitioned dml requests"
                )
        verify_directed_read_options(directed_read_options)
=======
        elif self.transaction_tag is not None:
            request_options.transaction_tag = self.transaction_tag
>>>>>>> 43d7aec2

        request = ReadRequest(
            session=self._session.name,
            table=table,
            columns=columns,
            key_set=keyset._to_pb(),
            index=index,
            limit=limit,
            partition_token=partition,
            request_options=request_options,
<<<<<<< HEAD
            directed_read_options=directed_read_options,
=======
            data_boost_enabled=data_boost_enabled,
>>>>>>> 43d7aec2
        )
        restart = functools.partial(
            api.streaming_read,
            request=request,
            metadata=metadata,
            retry=retry,
            timeout=timeout,
        )

        trace_attributes = {"table_id": table, "columns": columns}

        if self._transaction_id is None:
            # lock is added to handle the inline begin for first rpc
            with self._lock:
                iterator = _restart_on_unavailable(
                    restart,
                    request,
                    "CloudSpanner.ReadOnlyTransaction",
                    self._session,
                    trace_attributes,
                    transaction=self,
                )
                self._read_request_count += 1
                if self._multi_use:
                    return StreamedResultSet(iterator, source=self)
                else:
                    return StreamedResultSet(iterator)
        else:
            iterator = _restart_on_unavailable(
                restart,
                request,
                "CloudSpanner.ReadOnlyTransaction",
                self._session,
                trace_attributes,
                transaction=self,
            )

        self._read_request_count += 1

        if self._multi_use:
            return StreamedResultSet(iterator, source=self)
        else:
            return StreamedResultSet(iterator)

    def execute_sql(
        self,
        sql,
        params=None,
        param_types=None,
        query_mode=None,
        query_options=None,
        request_options=None,
        partition=None,
        retry=gapic_v1.method.DEFAULT,
        timeout=gapic_v1.method.DEFAULT,
<<<<<<< HEAD
        directed_read_options=None,
=======
        data_boost_enabled=False,
>>>>>>> 43d7aec2
    ):
        """Perform an ``ExecuteStreamingSql`` API request.

        :type sql: str
        :param sql: SQL query statement

        :type params: dict, {str -> column value}
        :param params: values for parameter replacement.  Keys must match
                       the names used in ``sql``.

        :type param_types: dict[str -> Union[dict, .types.Type]]
        :param param_types:
            (Optional) maps explicit types for one or more param values;
            required if parameters are passed.

        :type query_mode:
            :class:`~google.cloud.spanner_v1.types.ExecuteSqlRequest.QueryMode`
        :param query_mode: Mode governing return of results / query plan.
            See:
            `QueryMode <https://cloud.google.com/spanner/reference/rpc/google.spanner.v1#google.spanner.v1.ExecuteSqlRequest.QueryMode>`_.

        :type query_options:
            :class:`~google.cloud.spanner_v1.types.ExecuteSqlRequest.QueryOptions`
                or :class:`dict`
        :param query_options:
                (Optional) Query optimizer configuration to use for the given query.
                If a dict is provided, it must be of the same form as the protobuf
                message :class:`~google.cloud.spanner_v1.types.QueryOptions`

        :type request_options:
            :class:`google.cloud.spanner_v1.types.RequestOptions`
        :param request_options:
                (Optional) Common options for this request.
                If a dict is provided, it must be of the same form as the protobuf
                message :class:`~google.cloud.spanner_v1.types.RequestOptions`.

        :type partition: bytes
        :param partition: (Optional) one of the partition tokens returned
                          from :meth:`partition_query`.

        :rtype: :class:`~google.cloud.spanner_v1.streamed.StreamedResultSet`
        :returns: a result set instance which can be used to consume rows.

        :type retry: :class:`~google.api_core.retry.Retry`
        :param retry: (Optional) The retry settings for this request.

        :type timeout: float
        :param timeout: (Optional) The timeout for this request.

<<<<<<< HEAD
        :type directed_read_options: :class:`~googlecloud.spanner_v1.types.DirectedReadOptions`
            or :class:`dict`
        :param directed_read_options: (Optional) Client options used to set the directed_read_options
            for all ReadRequests and ExecuteSqlRequests for the Client which indicate which replicas
            or regions should be used for non-transactional reads or queries.
=======
        :type data_boost_enabled:
        :param data_boost_enabled:
                (Optional) If this is for a partitioned query and this field is
                set ``true``, the request will be executed via offline access.
                If the field is set to ``true`` but the request does not set
                ``partition_token``, the API will return an
                ``INVALID_ARGUMENT`` error.
>>>>>>> 43d7aec2

        :raises ValueError:
            for reuse of single-use snapshots, or if a transaction ID is
            already pending for multiple-use snapshots.

        :raises InvalidArguement: if directed_read_options is incorrect.

        :raises BadRequest: if directed_read_options are set for READ-WRITE Transaction or PDML.
        """
        if self._read_request_count > 0:
            if not self._multi_use:
                raise ValueError("Cannot re-use single-use snapshot.")
            if self._transaction_id is None and self._read_only:
                raise ValueError("Transaction ID pending.")

        if params is not None:
            if param_types is None:
                raise ValueError("Specify 'param_types' when passing 'params'.")
            params_pb = Struct(
                fields={key: _make_value_pb(value) for key, value in params.items()}
            )
        else:
            params_pb = {}

        database = self._session._database
        metadata = _metadata_with_prefix(database.name)
        if not self._read_only and database._route_to_leader_enabled:
            metadata.append(
                _metadata_with_leader_aware_routing(database._route_to_leader_enabled)
            )

        api = database.spanner_api

        # Query-level options have higher precedence than client-level and
        # environment-level options
        default_query_options = database._instance._client._query_options
        query_options = _merge_query_options(default_query_options, query_options)

        if request_options is None:
            request_options = RequestOptions()
        elif type(request_options) is dict:
            request_options = RequestOptions(request_options)
        if self._read_only:
            # Transaction tags are not supported for read only transactions.
            request_options.transaction_tag = None
<<<<<<< HEAD
            if (
                directed_read_options is None
                and database._directed_read_options is not None
            ):
                directed_read_options = database._directed_read_options
        else:
            if self.transaction_tag is not None:
                request_options.transaction_tag = self.transaction_tag
            if directed_read_options is not None:
                raise BadRequest(
                    "directed_read_options can't be set for readWrite transactions or partitioned dml requests"
                )
        verify_directed_read_options(directed_read_options)
=======
        elif self.transaction_tag is not None:
            request_options.transaction_tag = self.transaction_tag
>>>>>>> 43d7aec2

        request = ExecuteSqlRequest(
            session=self._session.name,
            sql=sql,
            params=params_pb,
            param_types=param_types,
            query_mode=query_mode,
            partition_token=partition,
            seqno=self._execute_sql_count,
            query_options=query_options,
            request_options=request_options,
<<<<<<< HEAD
            directed_read_options=directed_read_options,
=======
            data_boost_enabled=data_boost_enabled,
>>>>>>> 43d7aec2
        )
        restart = functools.partial(
            api.execute_streaming_sql,
            request=request,
            metadata=metadata,
            retry=retry,
            timeout=timeout,
        )

        trace_attributes = {"db.statement": sql}

        if self._transaction_id is None:
            # lock is added to handle the inline begin for first rpc
            with self._lock:
                iterator = _restart_on_unavailable(
                    restart,
                    request,
                    "CloudSpanner.ReadWriteTransaction",
                    self._session,
                    trace_attributes,
                    transaction=self,
                )
                self._read_request_count += 1
                self._execute_sql_count += 1

                if self._multi_use:
                    return StreamedResultSet(iterator, source=self)
                else:
                    return StreamedResultSet(iterator)
        else:
            iterator = _restart_on_unavailable(
                restart,
                request,
                "CloudSpanner.ReadWriteTransaction",
                self._session,
                trace_attributes,
                transaction=self,
            )

        self._read_request_count += 1
        self._execute_sql_count += 1

        if self._multi_use:
            return StreamedResultSet(iterator, source=self)
        else:
            return StreamedResultSet(iterator)

    def partition_read(
        self,
        table,
        columns,
        keyset,
        index="",
        partition_size_bytes=None,
        max_partitions=None,
        *,
        retry=gapic_v1.method.DEFAULT,
        timeout=gapic_v1.method.DEFAULT,
    ):
        """Perform a ``PartitionRead`` API request for rows in a table.

        :type table: str
        :param table: name of the table from which to fetch data

        :type columns: list of str
        :param columns: names of columns to be retrieved

        :type keyset: :class:`~google.cloud.spanner_v1.keyset.KeySet`
        :param keyset: keys / ranges identifying rows to be retrieved

        :type index: str
        :param index: (Optional) name of index to use, rather than the
                      table's primary key

        :type partition_size_bytes: int
        :param partition_size_bytes:
            (Optional) desired size for each partition generated.  The service
            uses this as a hint, the actual partition size may differ.

        :type max_partitions: int
        :param max_partitions:
            (Optional) desired maximum number of partitions generated. The
            service uses this as a hint, the actual number of partitions may
            differ.

        :type retry: :class:`~google.api_core.retry.Retry`
        :param retry: (Optional) The retry settings for this request.

        :type timeout: float
        :param timeout: (Optional) The timeout for this request.

        :rtype: iterable of bytes
        :returns: a sequence of partition tokens

        :raises ValueError:
            for single-use snapshots, or if a transaction ID is
            already associated with the snapshot.
        """
        if not self._multi_use:
            raise ValueError("Cannot use single-use snapshot.")

        if self._transaction_id is None:
            raise ValueError("Transaction not started.")

        database = self._session._database
        api = database.spanner_api
        metadata = _metadata_with_prefix(database.name)
        if database._route_to_leader_enabled:
            metadata.append(
                _metadata_with_leader_aware_routing(database._route_to_leader_enabled)
            )
        transaction = self._make_txn_selector()
        partition_options = PartitionOptions(
            partition_size_bytes=partition_size_bytes, max_partitions=max_partitions
        )
        request = PartitionReadRequest(
            session=self._session.name,
            table=table,
            columns=columns,
            key_set=keyset._to_pb(),
            transaction=transaction,
            index=index,
            partition_options=partition_options,
        )

        trace_attributes = {"table_id": table, "columns": columns}
        with trace_call(
            "CloudSpanner.PartitionReadOnlyTransaction", self._session, trace_attributes
        ):
            method = functools.partial(
                api.partition_read,
                request=request,
                metadata=metadata,
                retry=retry,
                timeout=timeout,
            )
            response = _retry(
                method,
                allowed_exceptions={InternalServerError: _check_rst_stream_error},
            )

        return [partition.partition_token for partition in response.partitions]

    def partition_query(
        self,
        sql,
        params=None,
        param_types=None,
        partition_size_bytes=None,
        max_partitions=None,
        *,
        retry=gapic_v1.method.DEFAULT,
        timeout=gapic_v1.method.DEFAULT,
    ):
        """Perform a ``PartitionQuery`` API request.

        :type sql: str
        :param sql: SQL query statement

        :type params: dict, {str -> column value}
        :param params: values for parameter replacement.  Keys must match
                       the names used in ``sql``.

        :type param_types: dict[str -> Union[dict, .types.Type]]
        :param param_types:
            (Optional) maps explicit types for one or more param values;
            required if parameters are passed.

        :type partition_size_bytes: int
        :param partition_size_bytes:
            (Optional) desired size for each partition generated.  The service
            uses this as a hint, the actual partition size may differ.

        :type max_partitions: int
        :param max_partitions:
            (Optional) desired maximum number of partitions generated. The
            service uses this as a hint, the actual number of partitions may
            differ.

        :type retry: :class:`~google.api_core.retry.Retry`
        :param retry: (Optional) The retry settings for this request.

        :type timeout: float
        :param timeout: (Optional) The timeout for this request.

        :rtype: iterable of bytes
        :returns: a sequence of partition tokens

        :raises ValueError:
            for single-use snapshots, or if a transaction ID is
            already associated with the snapshot.
        """
        if not self._multi_use:
            raise ValueError("Cannot use single-use snapshot.")

        if self._transaction_id is None:
            raise ValueError("Transaction not started.")

        if params is not None:
            if param_types is None:
                raise ValueError("Specify 'param_types' when passing 'params'.")
            params_pb = Struct(
                fields={key: _make_value_pb(value) for (key, value) in params.items()}
            )
        else:
            params_pb = Struct()

        database = self._session._database
        api = database.spanner_api
        metadata = _metadata_with_prefix(database.name)
        if database._route_to_leader_enabled:
            metadata.append(
                _metadata_with_leader_aware_routing(database._route_to_leader_enabled)
            )
        transaction = self._make_txn_selector()
        partition_options = PartitionOptions(
            partition_size_bytes=partition_size_bytes, max_partitions=max_partitions
        )
        request = PartitionQueryRequest(
            session=self._session.name,
            sql=sql,
            transaction=transaction,
            params=params_pb,
            param_types=param_types,
            partition_options=partition_options,
        )

        trace_attributes = {"db.statement": sql}
        with trace_call(
            "CloudSpanner.PartitionReadWriteTransaction",
            self._session,
            trace_attributes,
        ):
            method = functools.partial(
                api.partition_query,
                request=request,
                metadata=metadata,
                retry=retry,
                timeout=timeout,
            )
            response = _retry(
                method,
                allowed_exceptions={InternalServerError: _check_rst_stream_error},
            )

        return [partition.partition_token for partition in response.partitions]


class Snapshot(_SnapshotBase):
    """Allow a set of reads / SQL statements with shared staleness.

    See
    https://cloud.google.com/spanner/reference/rpc/google.spanner.v1#google.spanner.v1.TransactionOptions.ReadOnly

    If no options are passed, reads will use the ``strong`` model, reading
    at a timestamp where all previously committed transactions are visible.

    :type session: :class:`~google.cloud.spanner_v1.session.Session`
    :param session: The session used to perform the commit.

    :type read_timestamp: :class:`datetime.datetime`
    :param read_timestamp: Execute all reads at the given timestamp.

    :type min_read_timestamp: :class:`datetime.datetime`
    :param min_read_timestamp: Execute all reads at a
                               timestamp >= ``min_read_timestamp``.

    :type max_staleness: :class:`datetime.timedelta`
    :param max_staleness: Read data at a
                          timestamp >= NOW - ``max_staleness`` seconds.

    :type exact_staleness: :class:`datetime.timedelta`
    :param exact_staleness: Execute all reads at a timestamp that is
                            ``exact_staleness`` old.

    :type multi_use: :class:`bool`
    :param multi_use: If true, multiple :meth:`read` / :meth:`execute_sql`
                      calls can be performed with the snapshot in the
                      context of a read-only transaction, used to ensure
                      isolation / consistency. Incompatible with
                      ``max_staleness`` and ``min_read_timestamp``.
    """

    def __init__(
        self,
        session,
        read_timestamp=None,
        min_read_timestamp=None,
        max_staleness=None,
        exact_staleness=None,
        multi_use=False,
    ):
        super(Snapshot, self).__init__(session)
        opts = [read_timestamp, min_read_timestamp, max_staleness, exact_staleness]
        flagged = [opt for opt in opts if opt is not None]

        if len(flagged) > 1:
            raise ValueError("Supply zero or one options.")

        if multi_use:
            if min_read_timestamp is not None or max_staleness is not None:
                raise ValueError(
                    "'multi_use' is incompatible with "
                    "'min_read_timestamp' / 'max_staleness'"
                )

        self._strong = len(flagged) == 0
        self._read_timestamp = read_timestamp
        self._min_read_timestamp = min_read_timestamp
        self._max_staleness = max_staleness
        self._exact_staleness = exact_staleness
        self._multi_use = multi_use

    def _make_txn_selector(self):
        """Helper for :meth:`read`."""
        if self._transaction_id is not None:
            return TransactionSelector(id=self._transaction_id)

        if self._read_timestamp:
            key = "read_timestamp"
            value = self._read_timestamp
        elif self._min_read_timestamp:
            key = "min_read_timestamp"
            value = self._min_read_timestamp
        elif self._max_staleness:
            key = "max_staleness"
            value = self._max_staleness
        elif self._exact_staleness:
            key = "exact_staleness"
            value = self._exact_staleness
        else:
            key = "strong"
            value = True

        options = TransactionOptions(
            read_only=TransactionOptions.ReadOnly(**{key: value})
        )

        if self._multi_use:
            return TransactionSelector(begin=options)
        else:
            return TransactionSelector(single_use=options)

    def begin(self):
        """Begin a read-only transaction on the database.

        :rtype: bytes
        :returns: the ID for the newly-begun transaction.

        :raises ValueError:
            if the transaction is already begun, committed, or rolled back.
        """
        if not self._multi_use:
            raise ValueError("Cannot call 'begin' on single-use snapshots")

        if self._transaction_id is not None:
            raise ValueError("Read-only transaction already begun")

        if self._read_request_count > 0:
            raise ValueError("Read-only transaction already pending")

        database = self._session._database
        api = database.spanner_api
        metadata = _metadata_with_prefix(database.name)
        if not self._read_only and database._route_to_leader_enabled:
            metadata.append(
                (_metadata_with_leader_aware_routing(database._route_to_leader_enabled))
            )
        txn_selector = self._make_txn_selector()
        with trace_call("CloudSpanner.BeginTransaction", self._session):
            method = functools.partial(
                api.begin_transaction,
                session=self._session.name,
                options=txn_selector.begin,
                metadata=metadata,
            )
            response = _retry(
                method,
                allowed_exceptions={InternalServerError: _check_rst_stream_error},
            )
        self._transaction_id = response.id
        return self._transaction_id<|MERGE_RESOLUTION|>--- conflicted
+++ resolved
@@ -219,13 +219,6 @@
         :type timeout: float
         :param timeout: (Optional) The timeout for this request.
 
-<<<<<<< HEAD
-        :type directed_read_options: :class:`~googlecloud.spanner_v1.types.DirectedReadOptions`
-            or :class:`dict`
-        :param directed_read_options: (Optional) Client options used to set the directed_read_options
-            for all ReadRequests and ExecuteSqlRequests for the Client which indicate which replicas
-            or regions should be used for non-transactional reads or queries.
-=======
         :type data_boost_enabled:
         :param data_boost_enabled:
                 (Optional) If this is for a partitioned read and this field is
@@ -233,7 +226,12 @@
                 If the field is set to ``true`` but the request does not set
                 ``partition_token``, the API will return an
                 ``INVALID_ARGUMENT`` error.
->>>>>>> 43d7aec2
+
+        :type directed_read_options: :class:`~googlecloud.spanner_v1.types.DirectedReadOptions`
+            or :class:`dict`
+        :param directed_read_options: (Optional) Client options used to set the directed_read_options
+            for all ReadRequests and ExecuteSqlRequests for the Client which indicate which replicas
+            or regions should be used for non-transactional reads or queries.
 
         :rtype: :class:`~google.cloud.spanner_v1.streamed.StreamedResultSet`
         :returns: a result set instance which can be used to consume rows.
@@ -268,7 +266,6 @@
         if self._read_only:
             # Transaction tags are not supported for read only transactions.
             request_options.transaction_tag = None
-<<<<<<< HEAD
             if (
                 directed_read_options is None
                 and database._directed_read_options is not None
@@ -282,10 +279,6 @@
                     "directed_read_options can't be set for readWrite transactions or partitioned dml requests"
                 )
         verify_directed_read_options(directed_read_options)
-=======
-        elif self.transaction_tag is not None:
-            request_options.transaction_tag = self.transaction_tag
->>>>>>> 43d7aec2
 
         request = ReadRequest(
             session=self._session.name,
@@ -296,11 +289,8 @@
             limit=limit,
             partition_token=partition,
             request_options=request_options,
-<<<<<<< HEAD
+            data_boost_enabled=data_boost_enabled,
             directed_read_options=directed_read_options,
-=======
-            data_boost_enabled=data_boost_enabled,
->>>>>>> 43d7aec2
         )
         restart = functools.partial(
             api.streaming_read,
@@ -356,11 +346,8 @@
         partition=None,
         retry=gapic_v1.method.DEFAULT,
         timeout=gapic_v1.method.DEFAULT,
-<<<<<<< HEAD
+        data_boost_enabled=False,
         directed_read_options=None,
-=======
-        data_boost_enabled=False,
->>>>>>> 43d7aec2
     ):
         """Perform an ``ExecuteStreamingSql`` API request.
 
@@ -410,13 +397,6 @@
         :type timeout: float
         :param timeout: (Optional) The timeout for this request.
 
-<<<<<<< HEAD
-        :type directed_read_options: :class:`~googlecloud.spanner_v1.types.DirectedReadOptions`
-            or :class:`dict`
-        :param directed_read_options: (Optional) Client options used to set the directed_read_options
-            for all ReadRequests and ExecuteSqlRequests for the Client which indicate which replicas
-            or regions should be used for non-transactional reads or queries.
-=======
         :type data_boost_enabled:
         :param data_boost_enabled:
                 (Optional) If this is for a partitioned query and this field is
@@ -424,7 +404,12 @@
                 If the field is set to ``true`` but the request does not set
                 ``partition_token``, the API will return an
                 ``INVALID_ARGUMENT`` error.
->>>>>>> 43d7aec2
+
+        :type directed_read_options: :class:`~googlecloud.spanner_v1.types.DirectedReadOptions`
+            or :class:`dict`
+        :param directed_read_options: (Optional) Client options used to set the directed_read_options
+            for all ReadRequests and ExecuteSqlRequests for the Client which indicate which replicas
+            or regions should be used for non-transactional reads or queries.
 
         :raises ValueError:
             for reuse of single-use snapshots, or if a transaction ID is
@@ -470,7 +455,6 @@
         if self._read_only:
             # Transaction tags are not supported for read only transactions.
             request_options.transaction_tag = None
-<<<<<<< HEAD
             if (
                 directed_read_options is None
                 and database._directed_read_options is not None
@@ -484,10 +468,6 @@
                     "directed_read_options can't be set for readWrite transactions or partitioned dml requests"
                 )
         verify_directed_read_options(directed_read_options)
-=======
-        elif self.transaction_tag is not None:
-            request_options.transaction_tag = self.transaction_tag
->>>>>>> 43d7aec2
 
         request = ExecuteSqlRequest(
             session=self._session.name,
@@ -499,11 +479,8 @@
             seqno=self._execute_sql_count,
             query_options=query_options,
             request_options=request_options,
-<<<<<<< HEAD
+            data_boost_enabled=data_boost_enabled,
             directed_read_options=directed_read_options,
-=======
-            data_boost_enabled=data_boost_enabled,
->>>>>>> 43d7aec2
         )
         restart = functools.partial(
             api.execute_streaming_sql,
