# -*- coding: utf-8 -*-
# Copyright 2023 Google LLC
#
# Licensed under the Apache License, Version 2.0 (the "License");
# you may not use this file except in compliance with the License.
# You may obtain a copy of the License at
#
#     http://www.apache.org/licenses/LICENSE-2.0
#
# Unless required by applicable law or agreed to in writing, software
# distributed under the License is distributed on an "AS IS" BASIS,
# WITHOUT WARRANTIES OR CONDITIONS OF ANY KIND, either express or implied.
# See the License for the specific language governing permissions and
# limitations under the License.
#
from __future__ import annotations

from typing import MutableMapping, MutableSequence

import proto  # type: ignore

from google.cloud.spanner_v1.types import keys
from google.cloud.spanner_v1.types import mutation
from google.cloud.spanner_v1.types import result_set
from google.cloud.spanner_v1.types import transaction as gs_transaction
from google.cloud.spanner_v1.types import type as gs_type
from google.protobuf import struct_pb2  # type: ignore
from google.protobuf import timestamp_pb2  # type: ignore
from google.rpc import status_pb2  # type: ignore


__protobuf__ = proto.module(
    package="google.spanner.v1",
    manifest={
        "CreateSessionRequest",
        "BatchCreateSessionsRequest",
        "BatchCreateSessionsResponse",
        "Session",
        "GetSessionRequest",
        "ListSessionsRequest",
        "ListSessionsResponse",
        "DeleteSessionRequest",
        "RequestOptions",
        "DirectedReadOptions",
        "ExecuteSqlRequest",
        "ExecuteBatchDmlRequest",
        "ExecuteBatchDmlResponse",
        "PartitionOptions",
        "PartitionQueryRequest",
        "PartitionReadRequest",
        "Partition",
        "PartitionResponse",
        "ReadRequest",
        "BeginTransactionRequest",
        "CommitRequest",
        "RollbackRequest",
    },
)


class CreateSessionRequest(proto.Message):
    r"""The request for
    [CreateSession][google.spanner.v1.Spanner.CreateSession].

    Attributes:
        database (str):
            Required. The database in which the new
            session is created.
        session (google.cloud.spanner_v1.types.Session):
            Required. The session to create.
    """

    database: str = proto.Field(
        proto.STRING,
        number=1,
    )
    session: "Session" = proto.Field(
        proto.MESSAGE,
        number=2,
        message="Session",
    )


class BatchCreateSessionsRequest(proto.Message):
    r"""The request for
    [BatchCreateSessions][google.spanner.v1.Spanner.BatchCreateSessions].

    Attributes:
        database (str):
            Required. The database in which the new
            sessions are created.
        session_template (google.cloud.spanner_v1.types.Session):
            Parameters to be applied to each created
            session.
        session_count (int):
            Required. The number of sessions to be created in this batch
            call. The API may return fewer than the requested number of
            sessions. If a specific number of sessions are desired, the
            client can make additional calls to BatchCreateSessions
            (adjusting
            [session_count][google.spanner.v1.BatchCreateSessionsRequest.session_count]
            as necessary).
    """

    database: str = proto.Field(
        proto.STRING,
        number=1,
    )
    session_template: "Session" = proto.Field(
        proto.MESSAGE,
        number=2,
        message="Session",
    )
    session_count: int = proto.Field(
        proto.INT32,
        number=3,
    )


class BatchCreateSessionsResponse(proto.Message):
    r"""The response for
    [BatchCreateSessions][google.spanner.v1.Spanner.BatchCreateSessions].

    Attributes:
        session (MutableSequence[google.cloud.spanner_v1.types.Session]):
            The freshly created sessions.
    """

    session: MutableSequence["Session"] = proto.RepeatedField(
        proto.MESSAGE,
        number=1,
        message="Session",
    )


class Session(proto.Message):
    r"""A session in the Cloud Spanner API.

    Attributes:
        name (str):
            Output only. The name of the session. This is
            always system-assigned.
        labels (MutableMapping[str, str]):
            The labels for the session.

            -  Label keys must be between 1 and 63 characters long and
               must conform to the following regular expression:
               ``[a-z]([-a-z0-9]*[a-z0-9])?``.
            -  Label values must be between 0 and 63 characters long and
               must conform to the regular expression
               ``([a-z]([-a-z0-9]*[a-z0-9])?)?``.
            -  No more than 64 labels can be associated with a given
               session.

            See https://goo.gl/xmQnxf for more information on and
            examples of labels.
        create_time (google.protobuf.timestamp_pb2.Timestamp):
            Output only. The timestamp when the session
            is created.
        approximate_last_use_time (google.protobuf.timestamp_pb2.Timestamp):
            Output only. The approximate timestamp when
            the session is last used. It is typically
            earlier than the actual last use time.
        creator_role (str):
            The database role which created this session.
    """

    name: str = proto.Field(
        proto.STRING,
        number=1,
    )
    labels: MutableMapping[str, str] = proto.MapField(
        proto.STRING,
        proto.STRING,
        number=2,
    )
    create_time: timestamp_pb2.Timestamp = proto.Field(
        proto.MESSAGE,
        number=3,
        message=timestamp_pb2.Timestamp,
    )
    approximate_last_use_time: timestamp_pb2.Timestamp = proto.Field(
        proto.MESSAGE,
        number=4,
        message=timestamp_pb2.Timestamp,
    )
    creator_role: str = proto.Field(
        proto.STRING,
        number=5,
    )


class GetSessionRequest(proto.Message):
    r"""The request for [GetSession][google.spanner.v1.Spanner.GetSession].

    Attributes:
        name (str):
            Required. The name of the session to
            retrieve.
    """

    name: str = proto.Field(
        proto.STRING,
        number=1,
    )


class ListSessionsRequest(proto.Message):
    r"""The request for
    [ListSessions][google.spanner.v1.Spanner.ListSessions].

    Attributes:
        database (str):
            Required. The database in which to list
            sessions.
        page_size (int):
            Number of sessions to be returned in the
            response. If 0 or less, defaults to the server's
            maximum allowed page size.
        page_token (str):
            If non-empty, ``page_token`` should contain a
            [next_page_token][google.spanner.v1.ListSessionsResponse.next_page_token]
            from a previous
            [ListSessionsResponse][google.spanner.v1.ListSessionsResponse].
        filter (str):
            An expression for filtering the results of the request.
            Filter rules are case insensitive. The fields eligible for
            filtering are:

            -  ``labels.key`` where key is the name of a label

            Some examples of using filters are:

            -  ``labels.env:*`` --> The session has the label "env".
            -  ``labels.env:dev`` --> The session has the label "env"
               and the value of the label contains the string "dev".
    """

    database: str = proto.Field(
        proto.STRING,
        number=1,
    )
    page_size: int = proto.Field(
        proto.INT32,
        number=2,
    )
    page_token: str = proto.Field(
        proto.STRING,
        number=3,
    )
    filter: str = proto.Field(
        proto.STRING,
        number=4,
    )


class ListSessionsResponse(proto.Message):
    r"""The response for
    [ListSessions][google.spanner.v1.Spanner.ListSessions].

    Attributes:
        sessions (MutableSequence[google.cloud.spanner_v1.types.Session]):
            The list of requested sessions.
        next_page_token (str):
            ``next_page_token`` can be sent in a subsequent
            [ListSessions][google.spanner.v1.Spanner.ListSessions] call
            to fetch more of the matching sessions.
    """

    @property
    def raw_page(self):
        return self

    sessions: MutableSequence["Session"] = proto.RepeatedField(
        proto.MESSAGE,
        number=1,
        message="Session",
    )
    next_page_token: str = proto.Field(
        proto.STRING,
        number=2,
    )


class DeleteSessionRequest(proto.Message):
    r"""The request for
    [DeleteSession][google.spanner.v1.Spanner.DeleteSession].

    Attributes:
        name (str):
            Required. The name of the session to delete.
    """

    name: str = proto.Field(
        proto.STRING,
        number=1,
    )


class RequestOptions(proto.Message):
    r"""Common request options for various APIs.

    Attributes:
        priority (google.cloud.spanner_v1.types.RequestOptions.Priority):
            Priority for the request.
        request_tag (str):
            A per-request tag which can be applied to queries or reads,
            used for statistics collection. Both request_tag and
            transaction_tag can be specified for a read or query that
            belongs to a transaction. This field is ignored for requests
            where it's not applicable (e.g. CommitRequest). Legal
            characters for ``request_tag`` values are all printable
            characters (ASCII 32 - 126) and the length of a request_tag
            is limited to 50 characters. Values that exceed this limit
            are truncated. Any leading underscore (_) characters will be
            removed from the string.
        transaction_tag (str):
            A tag used for statistics collection about this transaction.
            Both request_tag and transaction_tag can be specified for a
            read or query that belongs to a transaction. The value of
            transaction_tag should be the same for all requests
            belonging to the same transaction. If this request doesn't
            belong to any transaction, transaction_tag will be ignored.
            Legal characters for ``transaction_tag`` values are all
            printable characters (ASCII 32 - 126) and the length of a
            transaction_tag is limited to 50 characters. Values that
            exceed this limit are truncated. Any leading underscore (_)
            characters will be removed from the string.
    """

    class Priority(proto.Enum):
        r"""The relative priority for requests. Note that priority is not
        applicable for
        [BeginTransaction][google.spanner.v1.Spanner.BeginTransaction].

        The priority acts as a hint to the Cloud Spanner scheduler and does
        not guarantee priority or order of execution. For example:

        -  Some parts of a write operation always execute at
           ``PRIORITY_HIGH``, regardless of the specified priority. This may
           cause you to see an increase in high priority workload even when
           executing a low priority request. This can also potentially cause
           a priority inversion where a lower priority request will be
           fulfilled ahead of a higher priority request.
        -  If a transaction contains multiple operations with different
           priorities, Cloud Spanner does not guarantee to process the
           higher priority operations first. There may be other constraints
           to satisfy, such as order of operations.

        Values:
            PRIORITY_UNSPECIFIED (0):
                ``PRIORITY_UNSPECIFIED`` is equivalent to ``PRIORITY_HIGH``.
            PRIORITY_LOW (1):
                This specifies that the request is low
                priority.
            PRIORITY_MEDIUM (2):
                This specifies that the request is medium
                priority.
            PRIORITY_HIGH (3):
                This specifies that the request is high
                priority.
        """
        PRIORITY_UNSPECIFIED = 0
        PRIORITY_LOW = 1
        PRIORITY_MEDIUM = 2
        PRIORITY_HIGH = 3

    priority: Priority = proto.Field(
        proto.ENUM,
        number=1,
        enum=Priority,
    )
    request_tag: str = proto.Field(
        proto.STRING,
        number=2,
    )
    transaction_tag: str = proto.Field(
        proto.STRING,
        number=3,
    )


class DirectedReadOptions(proto.Message):
    r"""The DirectedReadOptions can be used to indicate which
    replicas or regions should be used for non-transactional reads
    or queries.
    Not all requests can be sent to non-leader replicas. In
    particular, some requests such as reads within read-write
    transactions must be sent to a designated leader replica. These
    requests ignores DirectedReadOptions.

    This message has `oneof`_ fields (mutually exclusive fields).
    For each oneof, at most one member field can be set at the same time.
    Setting any member of the oneof automatically clears all other
    members.

    .. _oneof: https://proto-plus-python.readthedocs.io/en/stable/fields.html#oneofs-mutually-exclusive-fields

    Attributes:
        include_replicas (google.cloud.spanner_v1.types.DirectedReadOptions.IncludeReplicas):
            Include_replicas indicates the order of replicas (as they
            appear in this list) to process the request. If all replicas
            are exhausted without finding a healthy replica, Spanner
            will wait for a replica in the list to become available,
            requests may fail due to ``DEADLINE_EXCEEDED`` errors. In
            particular, the request will never be sent to a region or
            replica which does not appear in the list.

            This field is a member of `oneof`_ ``replicas``.
        exclude_replicas (google.cloud.spanner_v1.types.DirectedReadOptions.ExcludeReplicas):
            Exclude_replicas indicates that should be excluded from
            serving requests. Spanner will not route requests to the
            replicas in this list.

            This field is a member of `oneof`_ ``replicas``.
    """

    class ReplicaSelection(proto.Message):
        r"""The directed read replica selector. Callers must provide one or more
        of the following fields for replica selection:

        -  ``location`` - The location must be one of the regions within the
           multi-region configuration of your database.
        -  ``type`` - The type of the replica.

        Some examples of using replica_selectors are:

        -  ``location:us-east1`` --> The "us-east1" replica(s) of any
           available type will be used to process the request.
        -  ``type:READ_ONLY`` --> The "READ_ONLY" type replica(s) in nearest
           . available location will be used to process the request.
        -  ``location:us-east1 type:READ_ONLY`` --> The "READ_ONLY" type
           replica(s) in location "us-east1" will be used to process the
           request.

        Attributes:
            location (str):
                The location or region of the serving
                requests, e.g. "us-east1".
            type_ (google.cloud.spanner_v1.types.DirectedReadOptions.ReplicaSelection.Type):
                The type of replica.
        """

        class Type(proto.Enum):
            r"""Indicates the type of replica.

            Values:
                TYPE_UNSPECIFIED (0):
                    Not specified.
                READ_WRITE (1):
                    Read-write replicas support both reads and
                    writes.
                READ_ONLY (2):
                    Read-only replicas only support reads (not
                    writes).
            """
            TYPE_UNSPECIFIED = 0
            READ_WRITE = 1
            READ_ONLY = 2

        location: str = proto.Field(
            proto.STRING,
            number=1,
        )
        type_: "DirectedReadOptions.ReplicaSelection.Type" = proto.Field(
            proto.ENUM,
            number=2,
            enum="DirectedReadOptions.ReplicaSelection.Type",
        )

    class IncludeReplicas(proto.Message):
        r"""An IncludeReplicas contains a repeated set of
        ReplicaSelection which indicates the order in which replicas
        should be considered.

        Attributes:
            replica_selections (MutableSequence[google.cloud.spanner_v1.types.DirectedReadOptions.ReplicaSelection]):
                The directed read replica selector.
            auto_failover (bool):
                If true, Spanner will route requests to healthy replica
                outside the list when all the replicas in the
                include_replicas list are unavailable or unhealthy. Default
                value is ``false``.
        """

        replica_selections: MutableSequence[
            "DirectedReadOptions.ReplicaSelection"
        ] = proto.RepeatedField(
            proto.MESSAGE,
            number=1,
            message="DirectedReadOptions.ReplicaSelection",
        )
        auto_failover: bool = proto.Field(
            proto.BOOL,
            number=2,
        )

    class ExcludeReplicas(proto.Message):
        r"""An ExcludeReplicas contains a repeated set of
        ReplicaSelection that should be excluded from serving requests.

        Attributes:
            replica_selections (MutableSequence[google.cloud.spanner_v1.types.DirectedReadOptions.ReplicaSelection]):
                The directed read replica selector.
        """

        replica_selections: MutableSequence[
            "DirectedReadOptions.ReplicaSelection"
        ] = proto.RepeatedField(
            proto.MESSAGE,
            number=1,
            message="DirectedReadOptions.ReplicaSelection",
        )

    include_replicas: IncludeReplicas = proto.Field(
        proto.MESSAGE,
        number=1,
        oneof="replicas",
        message=IncludeReplicas,
    )
    exclude_replicas: ExcludeReplicas = proto.Field(
        proto.MESSAGE,
        number=2,
        oneof="replicas",
        message=ExcludeReplicas,
    )


class ExecuteSqlRequest(proto.Message):
    r"""The request for [ExecuteSql][google.spanner.v1.Spanner.ExecuteSql]
    and
    [ExecuteStreamingSql][google.spanner.v1.Spanner.ExecuteStreamingSql].

    Attributes:
        session (str):
            Required. The session in which the SQL query
            should be performed.
        transaction (google.cloud.spanner_v1.types.TransactionSelector):
            The transaction to use.
            For queries, if none is provided, the default is
            a temporary read-only transaction with strong
            concurrency.

            Standard DML statements require a read-write
            transaction. To protect against replays,
            single-use transactions are not supported.  The
            caller must either supply an existing
            transaction ID or begin a new transaction.
            Partitioned DML requires an existing Partitioned
            DML transaction ID.
        sql (str):
            Required. The SQL string.
        params (google.protobuf.struct_pb2.Struct):
            Parameter names and values that bind to placeholders in the
            SQL string.

            A parameter placeholder consists of the ``@`` character
            followed by the parameter name (for example,
            ``@firstName``). Parameter names must conform to the naming
            requirements of identifiers as specified at
            https://cloud.google.com/spanner/docs/lexical#identifiers.

            Parameters can appear anywhere that a literal value is
            expected. The same parameter name can be used more than
            once, for example:

            ``"WHERE id > @msg_id AND id < @msg_id + 100"``

            It is an error to execute a SQL statement with unbound
            parameters.
        param_types (MutableMapping[str, google.cloud.spanner_v1.types.Type]):
            It is not always possible for Cloud Spanner to infer the
            right SQL type from a JSON value. For example, values of
            type ``BYTES`` and values of type ``STRING`` both appear in
            [params][google.spanner.v1.ExecuteSqlRequest.params] as JSON
            strings.

            In these cases, ``param_types`` can be used to specify the
            exact SQL type for some or all of the SQL statement
            parameters. See the definition of
            [Type][google.spanner.v1.Type] for more information about
            SQL types.
        resume_token (bytes):
            If this request is resuming a previously interrupted SQL
            statement execution, ``resume_token`` should be copied from
            the last
            [PartialResultSet][google.spanner.v1.PartialResultSet]
            yielded before the interruption. Doing this enables the new
            SQL statement execution to resume where the last one left
            off. The rest of the request parameters must exactly match
            the request that yielded this token.
        query_mode (google.cloud.spanner_v1.types.ExecuteSqlRequest.QueryMode):
            Used to control the amount of debugging information returned
            in [ResultSetStats][google.spanner.v1.ResultSetStats]. If
            [partition_token][google.spanner.v1.ExecuteSqlRequest.partition_token]
            is set,
            [query_mode][google.spanner.v1.ExecuteSqlRequest.query_mode]
            can only be set to
            [QueryMode.NORMAL][google.spanner.v1.ExecuteSqlRequest.QueryMode.NORMAL].
        partition_token (bytes):
            If present, results will be restricted to the specified
            partition previously created using PartitionQuery(). There
            must be an exact match for the values of fields common to
            this message and the PartitionQueryRequest message used to
            create this partition_token.
        seqno (int):
            A per-transaction sequence number used to
            identify this request. This field makes each
            request idempotent such that if the request is
            received multiple times, at most one will
            succeed.

            The sequence number must be monotonically
            increasing within the transaction. If a request
            arrives for the first time with an out-of-order
            sequence number, the transaction may be aborted.
            Replays of previously handled requests will
            yield the same response as the first execution.
            Required for DML statements. Ignored for
            queries.
        query_options (google.cloud.spanner_v1.types.ExecuteSqlRequest.QueryOptions):
            Query optimizer configuration to use for the
            given query.
        request_options (google.cloud.spanner_v1.types.RequestOptions):
            Common options for this request.
<<<<<<< HEAD
        directed_read_options (google.cloud.spanner_v1.types.DirectedReadOptions):
            Directed read options for this request.
=======
        data_boost_enabled (bool):
            If this is for a partitioned query and this field is set to
            ``true``, the request will be executed via Spanner
            independent compute resources.

            If the field is set to ``true`` but the request does not set
            ``partition_token``, the API will return an
            ``INVALID_ARGUMENT`` error.
>>>>>>> 43d7aec2
    """

    class QueryMode(proto.Enum):
        r"""Mode in which the statement must be processed.

        Values:
            NORMAL (0):
                The default mode. Only the statement results
                are returned.
            PLAN (1):
                This mode returns only the query plan,
                without any results or execution statistics
                information.
            PROFILE (2):
                This mode returns both the query plan and the
                execution statistics along with the results.
        """
        NORMAL = 0
        PLAN = 1
        PROFILE = 2

    class QueryOptions(proto.Message):
        r"""Query optimizer configuration.

        Attributes:
            optimizer_version (str):
                An option to control the selection of optimizer version.

                This parameter allows individual queries to pick different
                query optimizer versions.

                Specifying ``latest`` as a value instructs Cloud Spanner to
                use the latest supported query optimizer version. If not
                specified, Cloud Spanner uses the optimizer version set at
                the database level options. Any other positive integer (from
                the list of supported optimizer versions) overrides the
                default optimizer version for query execution.

                The list of supported optimizer versions can be queried from
                SPANNER_SYS.SUPPORTED_OPTIMIZER_VERSIONS.

                Executing a SQL statement with an invalid optimizer version
                fails with an ``INVALID_ARGUMENT`` error.

                See
                https://cloud.google.com/spanner/docs/query-optimizer/manage-query-optimizer
                for more information on managing the query optimizer.

                The ``optimizer_version`` statement hint has precedence over
                this setting.
            optimizer_statistics_package (str):
                An option to control the selection of optimizer statistics
                package.

                This parameter allows individual queries to use a different
                query optimizer statistics package.

                Specifying ``latest`` as a value instructs Cloud Spanner to
                use the latest generated statistics package. If not
                specified, Cloud Spanner uses the statistics package set at
                the database level options, or the latest package if the
                database option is not set.

                The statistics package requested by the query has to be
                exempt from garbage collection. This can be achieved with
                the following DDL statement:

                ::

                   ALTER STATISTICS <package_name> SET OPTIONS (allow_gc=false)

                The list of available statistics packages can be queried
                from ``INFORMATION_SCHEMA.SPANNER_STATISTICS``.

                Executing a SQL statement with an invalid optimizer
                statistics package or with a statistics package that allows
                garbage collection fails with an ``INVALID_ARGUMENT`` error.
        """

        optimizer_version: str = proto.Field(
            proto.STRING,
            number=1,
        )
        optimizer_statistics_package: str = proto.Field(
            proto.STRING,
            number=2,
        )

    session: str = proto.Field(
        proto.STRING,
        number=1,
    )
    transaction: gs_transaction.TransactionSelector = proto.Field(
        proto.MESSAGE,
        number=2,
        message=gs_transaction.TransactionSelector,
    )
    sql: str = proto.Field(
        proto.STRING,
        number=3,
    )
    params: struct_pb2.Struct = proto.Field(
        proto.MESSAGE,
        number=4,
        message=struct_pb2.Struct,
    )
    param_types: MutableMapping[str, gs_type.Type] = proto.MapField(
        proto.STRING,
        proto.MESSAGE,
        number=5,
        message=gs_type.Type,
    )
    resume_token: bytes = proto.Field(
        proto.BYTES,
        number=6,
    )
    query_mode: QueryMode = proto.Field(
        proto.ENUM,
        number=7,
        enum=QueryMode,
    )
    partition_token: bytes = proto.Field(
        proto.BYTES,
        number=8,
    )
    seqno: int = proto.Field(
        proto.INT64,
        number=9,
    )
    query_options: QueryOptions = proto.Field(
        proto.MESSAGE,
        number=10,
        message=QueryOptions,
    )
    request_options: "RequestOptions" = proto.Field(
        proto.MESSAGE,
        number=11,
        message="RequestOptions",
    )
<<<<<<< HEAD
    directed_read_options: "DirectedReadOptions" = proto.Field(
        proto.MESSAGE,
        number=15,
        message="DirectedReadOptions",
=======
    data_boost_enabled: bool = proto.Field(
        proto.BOOL,
        number=16,
>>>>>>> 43d7aec2
    )


class ExecuteBatchDmlRequest(proto.Message):
    r"""The request for
    [ExecuteBatchDml][google.spanner.v1.Spanner.ExecuteBatchDml].

    Attributes:
        session (str):
            Required. The session in which the DML
            statements should be performed.
        transaction (google.cloud.spanner_v1.types.TransactionSelector):
            Required. The transaction to use. Must be a
            read-write transaction.
            To protect against replays, single-use
            transactions are not supported. The caller must
            either supply an existing transaction ID or
            begin a new transaction.
        statements (MutableSequence[google.cloud.spanner_v1.types.ExecuteBatchDmlRequest.Statement]):
            Required. The list of statements to execute in this batch.
            Statements are executed serially, such that the effects of
            statement ``i`` are visible to statement ``i+1``. Each
            statement must be a DML statement. Execution stops at the
            first failed statement; the remaining statements are not
            executed.

            Callers must provide at least one statement.
        seqno (int):
            Required. A per-transaction sequence number
            used to identify this request. This field makes
            each request idempotent such that if the request
            is received multiple times, at most one will
            succeed.

            The sequence number must be monotonically
            increasing within the transaction. If a request
            arrives for the first time with an out-of-order
            sequence number, the transaction may be aborted.
            Replays of previously handled requests will
            yield the same response as the first execution.
        request_options (google.cloud.spanner_v1.types.RequestOptions):
            Common options for this request.
    """

    class Statement(proto.Message):
        r"""A single DML statement.

        Attributes:
            sql (str):
                Required. The DML string.
            params (google.protobuf.struct_pb2.Struct):
                Parameter names and values that bind to placeholders in the
                DML string.

                A parameter placeholder consists of the ``@`` character
                followed by the parameter name (for example,
                ``@firstName``). Parameter names can contain letters,
                numbers, and underscores.

                Parameters can appear anywhere that a literal value is
                expected. The same parameter name can be used more than
                once, for example:

                ``"WHERE id > @msg_id AND id < @msg_id + 100"``

                It is an error to execute a SQL statement with unbound
                parameters.
            param_types (MutableMapping[str, google.cloud.spanner_v1.types.Type]):
                It is not always possible for Cloud Spanner to infer the
                right SQL type from a JSON value. For example, values of
                type ``BYTES`` and values of type ``STRING`` both appear in
                [params][google.spanner.v1.ExecuteBatchDmlRequest.Statement.params]
                as JSON strings.

                In these cases, ``param_types`` can be used to specify the
                exact SQL type for some or all of the SQL statement
                parameters. See the definition of
                [Type][google.spanner.v1.Type] for more information about
                SQL types.
        """

        sql: str = proto.Field(
            proto.STRING,
            number=1,
        )
        params: struct_pb2.Struct = proto.Field(
            proto.MESSAGE,
            number=2,
            message=struct_pb2.Struct,
        )
        param_types: MutableMapping[str, gs_type.Type] = proto.MapField(
            proto.STRING,
            proto.MESSAGE,
            number=3,
            message=gs_type.Type,
        )

    session: str = proto.Field(
        proto.STRING,
        number=1,
    )
    transaction: gs_transaction.TransactionSelector = proto.Field(
        proto.MESSAGE,
        number=2,
        message=gs_transaction.TransactionSelector,
    )
    statements: MutableSequence[Statement] = proto.RepeatedField(
        proto.MESSAGE,
        number=3,
        message=Statement,
    )
    seqno: int = proto.Field(
        proto.INT64,
        number=4,
    )
    request_options: "RequestOptions" = proto.Field(
        proto.MESSAGE,
        number=5,
        message="RequestOptions",
    )


class ExecuteBatchDmlResponse(proto.Message):
    r"""The response for
    [ExecuteBatchDml][google.spanner.v1.Spanner.ExecuteBatchDml].
    Contains a list of [ResultSet][google.spanner.v1.ResultSet]
    messages, one for each DML statement that has successfully executed,
    in the same order as the statements in the request. If a statement
    fails, the status in the response body identifies the cause of the
    failure.

    To check for DML statements that failed, use the following approach:

    1. Check the status in the response message. The
       [google.rpc.Code][google.rpc.Code] enum value ``OK`` indicates
       that all statements were executed successfully.
    2. If the status was not ``OK``, check the number of result sets in
       the response. If the response contains ``N``
       [ResultSet][google.spanner.v1.ResultSet] messages, then statement
       ``N+1`` in the request failed.

    Example 1:

    -  Request: 5 DML statements, all executed successfully.
    -  Response: 5 [ResultSet][google.spanner.v1.ResultSet] messages,
       with the status ``OK``.

    Example 2:

    -  Request: 5 DML statements. The third statement has a syntax
       error.
    -  Response: 2 [ResultSet][google.spanner.v1.ResultSet] messages,
       and a syntax error (``INVALID_ARGUMENT``) status. The number of
       [ResultSet][google.spanner.v1.ResultSet] messages indicates that
       the third statement failed, and the fourth and fifth statements
       were not executed.

    Attributes:
        result_sets (MutableSequence[google.cloud.spanner_v1.types.ResultSet]):
            One [ResultSet][google.spanner.v1.ResultSet] for each
            statement in the request that ran successfully, in the same
            order as the statements in the request. Each
            [ResultSet][google.spanner.v1.ResultSet] does not contain
            any rows. The
            [ResultSetStats][google.spanner.v1.ResultSetStats] in each
            [ResultSet][google.spanner.v1.ResultSet] contain the number
            of rows modified by the statement.

            Only the first [ResultSet][google.spanner.v1.ResultSet] in
            the response contains valid
            [ResultSetMetadata][google.spanner.v1.ResultSetMetadata].
        status (google.rpc.status_pb2.Status):
            If all DML statements are executed successfully, the status
            is ``OK``. Otherwise, the error status of the first failed
            statement.
    """

    result_sets: MutableSequence[result_set.ResultSet] = proto.RepeatedField(
        proto.MESSAGE,
        number=1,
        message=result_set.ResultSet,
    )
    status: status_pb2.Status = proto.Field(
        proto.MESSAGE,
        number=2,
        message=status_pb2.Status,
    )


class PartitionOptions(proto.Message):
    r"""Options for a PartitionQueryRequest and
    PartitionReadRequest.

    Attributes:
        partition_size_bytes (int):
            **Note:** This hint is currently ignored by PartitionQuery
            and PartitionRead requests.

            The desired data size for each partition generated. The
            default for this option is currently 1 GiB. This is only a
            hint. The actual size of each partition may be smaller or
            larger than this size request.
        max_partitions (int):
            **Note:** This hint is currently ignored by PartitionQuery
            and PartitionRead requests.

            The desired maximum number of partitions to return. For
            example, this may be set to the number of workers available.
            The default for this option is currently 10,000. The maximum
            value is currently 200,000. This is only a hint. The actual
            number of partitions returned may be smaller or larger than
            this maximum count request.
    """

    partition_size_bytes: int = proto.Field(
        proto.INT64,
        number=1,
    )
    max_partitions: int = proto.Field(
        proto.INT64,
        number=2,
    )


class PartitionQueryRequest(proto.Message):
    r"""The request for
    [PartitionQuery][google.spanner.v1.Spanner.PartitionQuery]

    Attributes:
        session (str):
            Required. The session used to create the
            partitions.
        transaction (google.cloud.spanner_v1.types.TransactionSelector):
            Read only snapshot transactions are
            supported, read/write and single use
            transactions are not.
        sql (str):
            Required. The query request to generate partitions for. The
            request will fail if the query is not root partitionable.
            The query plan of a root partitionable query has a single
            distributed union operator. A distributed union operator
            conceptually divides one or more tables into multiple
            splits, remotely evaluates a subquery independently on each
            split, and then unions all results.

            This must not contain DML commands, such as INSERT, UPDATE,
            or DELETE. Use
            [ExecuteStreamingSql][google.spanner.v1.Spanner.ExecuteStreamingSql]
            with a PartitionedDml transaction for large,
            partition-friendly DML operations.
        params (google.protobuf.struct_pb2.Struct):
            Parameter names and values that bind to placeholders in the
            SQL string.

            A parameter placeholder consists of the ``@`` character
            followed by the parameter name (for example,
            ``@firstName``). Parameter names can contain letters,
            numbers, and underscores.

            Parameters can appear anywhere that a literal value is
            expected. The same parameter name can be used more than
            once, for example:

            ``"WHERE id > @msg_id AND id < @msg_id + 100"``

            It is an error to execute a SQL statement with unbound
            parameters.
        param_types (MutableMapping[str, google.cloud.spanner_v1.types.Type]):
            It is not always possible for Cloud Spanner to infer the
            right SQL type from a JSON value. For example, values of
            type ``BYTES`` and values of type ``STRING`` both appear in
            [params][google.spanner.v1.PartitionQueryRequest.params] as
            JSON strings.

            In these cases, ``param_types`` can be used to specify the
            exact SQL type for some or all of the SQL query parameters.
            See the definition of [Type][google.spanner.v1.Type] for
            more information about SQL types.
        partition_options (google.cloud.spanner_v1.types.PartitionOptions):
            Additional options that affect how many
            partitions are created.
    """

    session: str = proto.Field(
        proto.STRING,
        number=1,
    )
    transaction: gs_transaction.TransactionSelector = proto.Field(
        proto.MESSAGE,
        number=2,
        message=gs_transaction.TransactionSelector,
    )
    sql: str = proto.Field(
        proto.STRING,
        number=3,
    )
    params: struct_pb2.Struct = proto.Field(
        proto.MESSAGE,
        number=4,
        message=struct_pb2.Struct,
    )
    param_types: MutableMapping[str, gs_type.Type] = proto.MapField(
        proto.STRING,
        proto.MESSAGE,
        number=5,
        message=gs_type.Type,
    )
    partition_options: "PartitionOptions" = proto.Field(
        proto.MESSAGE,
        number=6,
        message="PartitionOptions",
    )


class PartitionReadRequest(proto.Message):
    r"""The request for
    [PartitionRead][google.spanner.v1.Spanner.PartitionRead]

    Attributes:
        session (str):
            Required. The session used to create the
            partitions.
        transaction (google.cloud.spanner_v1.types.TransactionSelector):
            Read only snapshot transactions are
            supported, read/write and single use
            transactions are not.
        table (str):
            Required. The name of the table in the
            database to be read.
        index (str):
            If non-empty, the name of an index on
            [table][google.spanner.v1.PartitionReadRequest.table]. This
            index is used instead of the table primary key when
            interpreting
            [key_set][google.spanner.v1.PartitionReadRequest.key_set]
            and sorting result rows. See
            [key_set][google.spanner.v1.PartitionReadRequest.key_set]
            for further information.
        columns (MutableSequence[str]):
            The columns of
            [table][google.spanner.v1.PartitionReadRequest.table] to be
            returned for each row matching this request.
        key_set (google.cloud.spanner_v1.types.KeySet):
            Required. ``key_set`` identifies the rows to be yielded.
            ``key_set`` names the primary keys of the rows in
            [table][google.spanner.v1.PartitionReadRequest.table] to be
            yielded, unless
            [index][google.spanner.v1.PartitionReadRequest.index] is
            present. If
            [index][google.spanner.v1.PartitionReadRequest.index] is
            present, then
            [key_set][google.spanner.v1.PartitionReadRequest.key_set]
            instead names index keys in
            [index][google.spanner.v1.PartitionReadRequest.index].

            It is not an error for the ``key_set`` to name rows that do
            not exist in the database. Read yields nothing for
            nonexistent rows.
        partition_options (google.cloud.spanner_v1.types.PartitionOptions):
            Additional options that affect how many
            partitions are created.
    """

    session: str = proto.Field(
        proto.STRING,
        number=1,
    )
    transaction: gs_transaction.TransactionSelector = proto.Field(
        proto.MESSAGE,
        number=2,
        message=gs_transaction.TransactionSelector,
    )
    table: str = proto.Field(
        proto.STRING,
        number=3,
    )
    index: str = proto.Field(
        proto.STRING,
        number=4,
    )
    columns: MutableSequence[str] = proto.RepeatedField(
        proto.STRING,
        number=5,
    )
    key_set: keys.KeySet = proto.Field(
        proto.MESSAGE,
        number=6,
        message=keys.KeySet,
    )
    partition_options: "PartitionOptions" = proto.Field(
        proto.MESSAGE,
        number=9,
        message="PartitionOptions",
    )


class Partition(proto.Message):
    r"""Information returned for each partition returned in a
    PartitionResponse.

    Attributes:
        partition_token (bytes):
            This token can be passed to Read,
            StreamingRead, ExecuteSql, or
            ExecuteStreamingSql requests to restrict the
            results to those identified by this partition
            token.
    """

    partition_token: bytes = proto.Field(
        proto.BYTES,
        number=1,
    )


class PartitionResponse(proto.Message):
    r"""The response for
    [PartitionQuery][google.spanner.v1.Spanner.PartitionQuery] or
    [PartitionRead][google.spanner.v1.Spanner.PartitionRead]

    Attributes:
        partitions (MutableSequence[google.cloud.spanner_v1.types.Partition]):
            Partitions created by this request.
        transaction (google.cloud.spanner_v1.types.Transaction):
            Transaction created by this request.
    """

    partitions: MutableSequence["Partition"] = proto.RepeatedField(
        proto.MESSAGE,
        number=1,
        message="Partition",
    )
    transaction: gs_transaction.Transaction = proto.Field(
        proto.MESSAGE,
        number=2,
        message=gs_transaction.Transaction,
    )


class ReadRequest(proto.Message):
    r"""The request for [Read][google.spanner.v1.Spanner.Read] and
    [StreamingRead][google.spanner.v1.Spanner.StreamingRead].

    Attributes:
        session (str):
            Required. The session in which the read
            should be performed.
        transaction (google.cloud.spanner_v1.types.TransactionSelector):
            The transaction to use. If none is provided,
            the default is a temporary read-only transaction
            with strong concurrency.
        table (str):
            Required. The name of the table in the
            database to be read.
        index (str):
            If non-empty, the name of an index on
            [table][google.spanner.v1.ReadRequest.table]. This index is
            used instead of the table primary key when interpreting
            [key_set][google.spanner.v1.ReadRequest.key_set] and sorting
            result rows. See
            [key_set][google.spanner.v1.ReadRequest.key_set] for further
            information.
        columns (MutableSequence[str]):
            Required. The columns of
            [table][google.spanner.v1.ReadRequest.table] to be returned
            for each row matching this request.
        key_set (google.cloud.spanner_v1.types.KeySet):
            Required. ``key_set`` identifies the rows to be yielded.
            ``key_set`` names the primary keys of the rows in
            [table][google.spanner.v1.ReadRequest.table] to be yielded,
            unless [index][google.spanner.v1.ReadRequest.index] is
            present. If [index][google.spanner.v1.ReadRequest.index] is
            present, then
            [key_set][google.spanner.v1.ReadRequest.key_set] instead
            names index keys in
            [index][google.spanner.v1.ReadRequest.index].

            If the
            [partition_token][google.spanner.v1.ReadRequest.partition_token]
            field is empty, rows are yielded in table primary key order
            (if [index][google.spanner.v1.ReadRequest.index] is empty)
            or index key order (if
            [index][google.spanner.v1.ReadRequest.index] is non-empty).
            If the
            [partition_token][google.spanner.v1.ReadRequest.partition_token]
            field is not empty, rows will be yielded in an unspecified
            order.

            It is not an error for the ``key_set`` to name rows that do
            not exist in the database. Read yields nothing for
            nonexistent rows.
        limit (int):
            If greater than zero, only the first ``limit`` rows are
            yielded. If ``limit`` is zero, the default is no limit. A
            limit cannot be specified if ``partition_token`` is set.
        resume_token (bytes):
            If this request is resuming a previously interrupted read,
            ``resume_token`` should be copied from the last
            [PartialResultSet][google.spanner.v1.PartialResultSet]
            yielded before the interruption. Doing this enables the new
            read to resume where the last read left off. The rest of the
            request parameters must exactly match the request that
            yielded this token.
        partition_token (bytes):
            If present, results will be restricted to the specified
            partition previously created using PartitionRead(). There
            must be an exact match for the values of fields common to
            this message and the PartitionReadRequest message used to
            create this partition_token.
        request_options (google.cloud.spanner_v1.types.RequestOptions):
            Common options for this request.
<<<<<<< HEAD
        directed_read_options (google.cloud.spanner_v1.types.DirectedReadOptions):
            Directed read options for this request.
=======
        data_boost_enabled (bool):
            If this is for a partitioned read and this field is set to
            ``true``, the request will be executed via Spanner
            independent compute resources.

            If the field is set to ``true`` but the request does not set
            ``partition_token``, the API will return an
            ``INVALID_ARGUMENT`` error.
>>>>>>> 43d7aec2
    """

    session: str = proto.Field(
        proto.STRING,
        number=1,
    )
    transaction: gs_transaction.TransactionSelector = proto.Field(
        proto.MESSAGE,
        number=2,
        message=gs_transaction.TransactionSelector,
    )
    table: str = proto.Field(
        proto.STRING,
        number=3,
    )
    index: str = proto.Field(
        proto.STRING,
        number=4,
    )
    columns: MutableSequence[str] = proto.RepeatedField(
        proto.STRING,
        number=5,
    )
    key_set: keys.KeySet = proto.Field(
        proto.MESSAGE,
        number=6,
        message=keys.KeySet,
    )
    limit: int = proto.Field(
        proto.INT64,
        number=8,
    )
    resume_token: bytes = proto.Field(
        proto.BYTES,
        number=9,
    )
    partition_token: bytes = proto.Field(
        proto.BYTES,
        number=10,
    )
    request_options: "RequestOptions" = proto.Field(
        proto.MESSAGE,
        number=11,
        message="RequestOptions",
    )
<<<<<<< HEAD
    directed_read_options: "DirectedReadOptions" = proto.Field(
        proto.MESSAGE,
        number=14,
        message="DirectedReadOptions",
=======
    data_boost_enabled: bool = proto.Field(
        proto.BOOL,
        number=15,
>>>>>>> 43d7aec2
    )


class BeginTransactionRequest(proto.Message):
    r"""The request for
    [BeginTransaction][google.spanner.v1.Spanner.BeginTransaction].

    Attributes:
        session (str):
            Required. The session in which the
            transaction runs.
        options (google.cloud.spanner_v1.types.TransactionOptions):
            Required. Options for the new transaction.
        request_options (google.cloud.spanner_v1.types.RequestOptions):
            Common options for this request. Priority is ignored for
            this request. Setting the priority in this request_options
            struct will not do anything. To set the priority for a
            transaction, set it on the reads and writes that are part of
            this transaction instead.
    """

    session: str = proto.Field(
        proto.STRING,
        number=1,
    )
    options: gs_transaction.TransactionOptions = proto.Field(
        proto.MESSAGE,
        number=2,
        message=gs_transaction.TransactionOptions,
    )
    request_options: "RequestOptions" = proto.Field(
        proto.MESSAGE,
        number=3,
        message="RequestOptions",
    )


class CommitRequest(proto.Message):
    r"""The request for [Commit][google.spanner.v1.Spanner.Commit].

    This message has `oneof`_ fields (mutually exclusive fields).
    For each oneof, at most one member field can be set at the same time.
    Setting any member of the oneof automatically clears all other
    members.

    .. _oneof: https://proto-plus-python.readthedocs.io/en/stable/fields.html#oneofs-mutually-exclusive-fields

    Attributes:
        session (str):
            Required. The session in which the
            transaction to be committed is running.
        transaction_id (bytes):
            Commit a previously-started transaction.

            This field is a member of `oneof`_ ``transaction``.
        single_use_transaction (google.cloud.spanner_v1.types.TransactionOptions):
            Execute mutations in a temporary transaction. Note that
            unlike commit of a previously-started transaction, commit
            with a temporary transaction is non-idempotent. That is, if
            the ``CommitRequest`` is sent to Cloud Spanner more than
            once (for instance, due to retries in the application, or in
            the transport library), it is possible that the mutations
            are executed more than once. If this is undesirable, use
            [BeginTransaction][google.spanner.v1.Spanner.BeginTransaction]
            and [Commit][google.spanner.v1.Spanner.Commit] instead.

            This field is a member of `oneof`_ ``transaction``.
        mutations (MutableSequence[google.cloud.spanner_v1.types.Mutation]):
            The mutations to be executed when this
            transaction commits. All mutations are applied
            atomically, in the order they appear in this
            list.
        return_commit_stats (bool):
            If ``true``, then statistics related to the transaction will
            be included in the
            [CommitResponse][google.spanner.v1.CommitResponse.commit_stats].
            Default value is ``false``.
        request_options (google.cloud.spanner_v1.types.RequestOptions):
            Common options for this request.
    """

    session: str = proto.Field(
        proto.STRING,
        number=1,
    )
    transaction_id: bytes = proto.Field(
        proto.BYTES,
        number=2,
        oneof="transaction",
    )
    single_use_transaction: gs_transaction.TransactionOptions = proto.Field(
        proto.MESSAGE,
        number=3,
        oneof="transaction",
        message=gs_transaction.TransactionOptions,
    )
    mutations: MutableSequence[mutation.Mutation] = proto.RepeatedField(
        proto.MESSAGE,
        number=4,
        message=mutation.Mutation,
    )
    return_commit_stats: bool = proto.Field(
        proto.BOOL,
        number=5,
    )
    request_options: "RequestOptions" = proto.Field(
        proto.MESSAGE,
        number=6,
        message="RequestOptions",
    )


class RollbackRequest(proto.Message):
    r"""The request for [Rollback][google.spanner.v1.Spanner.Rollback].

    Attributes:
        session (str):
            Required. The session in which the
            transaction to roll back is running.
        transaction_id (bytes):
            Required. The transaction to roll back.
    """

    session: str = proto.Field(
        proto.STRING,
        number=1,
    )
    transaction_id: bytes = proto.Field(
        proto.BYTES,
        number=2,
    )


__all__ = tuple(sorted(__protobuf__.manifest))<|MERGE_RESOLUTION|>--- conflicted
+++ resolved
@@ -384,6 +384,7 @@
     r"""The DirectedReadOptions can be used to indicate which
     replicas or regions should be used for non-transactional reads
     or queries.
+
     Not all requests can be sent to non-leader replicas. In
     particular, some requests such as reads within read-write
     transactions must be sent to a designated leader replica. These
@@ -537,6 +538,7 @@
             should be performed.
         transaction (google.cloud.spanner_v1.types.TransactionSelector):
             The transaction to use.
+
             For queries, if none is provided, the default is
             a temporary read-only transaction with strong
             concurrency.
@@ -546,6 +548,7 @@
             single-use transactions are not supported.  The
             caller must either supply an existing
             transaction ID or begin a new transaction.
+
             Partitioned DML requires an existing Partitioned
             DML transaction ID.
         sql (str):
@@ -616,6 +619,7 @@
             sequence number, the transaction may be aborted.
             Replays of previously handled requests will
             yield the same response as the first execution.
+
             Required for DML statements. Ignored for
             queries.
         query_options (google.cloud.spanner_v1.types.ExecuteSqlRequest.QueryOptions):
@@ -623,10 +627,8 @@
             given query.
         request_options (google.cloud.spanner_v1.types.RequestOptions):
             Common options for this request.
-<<<<<<< HEAD
         directed_read_options (google.cloud.spanner_v1.types.DirectedReadOptions):
             Directed read options for this request.
-=======
         data_boost_enabled (bool):
             If this is for a partitioned query and this field is set to
             ``true``, the request will be executed via Spanner
@@ -635,7 +637,6 @@
             If the field is set to ``true`` but the request does not set
             ``partition_token``, the API will return an
             ``INVALID_ARGUMENT`` error.
->>>>>>> 43d7aec2
     """
 
     class QueryMode(proto.Enum):
@@ -775,16 +776,14 @@
         number=11,
         message="RequestOptions",
     )
-<<<<<<< HEAD
     directed_read_options: "DirectedReadOptions" = proto.Field(
         proto.MESSAGE,
         number=15,
         message="DirectedReadOptions",
-=======
+    )
     data_boost_enabled: bool = proto.Field(
         proto.BOOL,
         number=16,
->>>>>>> 43d7aec2
     )
 
 
@@ -1296,10 +1295,8 @@
             create this partition_token.
         request_options (google.cloud.spanner_v1.types.RequestOptions):
             Common options for this request.
-<<<<<<< HEAD
         directed_read_options (google.cloud.spanner_v1.types.DirectedReadOptions):
             Directed read options for this request.
-=======
         data_boost_enabled (bool):
             If this is for a partitioned read and this field is set to
             ``true``, the request will be executed via Spanner
@@ -1308,7 +1305,6 @@
             If the field is set to ``true`` but the request does not set
             ``partition_token``, the API will return an
             ``INVALID_ARGUMENT`` error.
->>>>>>> 43d7aec2
     """
 
     session: str = proto.Field(
@@ -1354,16 +1350,14 @@
         number=11,
         message="RequestOptions",
     )
-<<<<<<< HEAD
     directed_read_options: "DirectedReadOptions" = proto.Field(
         proto.MESSAGE,
         number=14,
         message="DirectedReadOptions",
-=======
+    )
     data_boost_enabled: bool = proto.Field(
         proto.BOOL,
         number=15,
->>>>>>> 43d7aec2
     )
 
 
