# Copyright 2016 Google LLC All rights reserved.
#
# Licensed under the Apache License, Version 2.0 (the "License");
# you may not use this file except in compliance with the License.
# You may obtain a copy of the License at
#
#     http://www.apache.org/licenses/LICENSE-2.0
#
# Unless required by applicable law or agreed to in writing, software
# distributed under the License is distributed on an "AS IS" BASIS,
# WITHOUT WARRANTIES OR CONDITIONS OF ANY KIND, either express or implied.
# See the License for the specific language governing permissions and
# limitations under the License.

"""Wrapper for Cloud Spanner Session objects."""

from functools import total_ordering
import time
from datetime import datetime

from google.api_core.exceptions import Aborted
from google.api_core.exceptions import GoogleAPICallError
from google.api_core.exceptions import NotFound
from google.api_core.gapic_v1 import method
from google.cloud.spanner_v1._helpers import _delay_until_retry
from google.cloud.spanner_v1._helpers import _get_retry_delay

from google.cloud.spanner_v1 import ExecuteSqlRequest
from google.cloud.spanner_v1 import CreateSessionRequest
from google.cloud.spanner_v1._helpers import (
    _metadata_with_prefix,
    _metadata_with_leader_aware_routing,
)
from google.cloud.spanner_v1._opentelemetry_tracing import (
    add_span_event,
    get_current_span,
    trace_call,
)
from google.cloud.spanner_v1.batch import Batch
from google.cloud.spanner_v1.snapshot import Snapshot
from google.cloud.spanner_v1.transaction import Transaction
from google.cloud.spanner_v1.metrics.metrics_capture import MetricsCapture


DEFAULT_RETRY_TIMEOUT_SECS = 30
"""Default timeout used by :meth:`Session.run_in_transaction`."""


@total_ordering
class Session(object):
    """Representation of a Cloud Spanner Session.

    We can use a :class:`Session` to:

    * :meth:`create` the session
    * Use :meth:`exists` to check for the existence of the session
    * :meth:`drop` the session

    :type database: :class:`~google.cloud.spanner_v1.database.Database`
    :param database: The database to which the session is bound.

    :type labels: dict (str -> str)
    :param labels: (Optional) User-assigned labels for the session.

    :type database_role: str
    :param database_role: (Optional) user-assigned database_role for the session.
    """

    _session_id = None
    _transaction = None

    def __init__(self, database, labels=None, database_role=None):
        self._database = database
        if labels is None:
            labels = {}
        self._labels = labels
        self._database_role = database_role
        self._last_use_time = datetime.utcnow()

    def __lt__(self, other):
        return self._session_id < other._session_id

    @property
    def session_id(self):
        """Read-only ID, set by the back-end during :meth:`create`."""
        return self._session_id

    @property
    def last_use_time(self):
        """ "Approximate last use time of this session

        :rtype: datetime
        :returns: the approximate last use time of this session"""
        return self._last_use_time

    @property
    def database_role(self):
        """User-assigned database-role for the session.

        :rtype: str
        :returns: the database role str (None if no database role were assigned)."""
        return self._database_role

    @property
    def labels(self):
        """User-assigned labels for the session.

        :rtype: dict (str -> str)
        :returns: the labels dict (empty if no labels were assigned.
        """
        return self._labels

    @property
    def name(self):
        """Session name used in requests.

        .. note::

          This property will not change if ``session_id`` does not, but the
          return value is not cached.

        The session name is of the form

            ``"projects/../instances/../databases/../sessions/{session_id}"``

        :rtype: str
        :returns: The session name.
        :raises ValueError: if session is not yet created
        """
        if self._session_id is None:
            raise ValueError("No session ID set by back-end")
        return self._database.name + "/sessions/" + self._session_id

    def create(self):
        """Create this session, bound to its database.

        See
        https://cloud.google.com/spanner/reference/rpc/google.spanner.v1#google.spanner.v1.Spanner.CreateSession

        :raises ValueError: if :attr:`session_id` is already set.
        """
        current_span = get_current_span()
        add_span_event(current_span, "Creating Session")

        if self._session_id is not None:
            raise ValueError("Session ID already set by back-end")
        api = self._database.spanner_api
        metadata = _metadata_with_prefix(self._database.name)
        if self._database._route_to_leader_enabled:
            metadata.append(
                _metadata_with_leader_aware_routing(
                    self._database._route_to_leader_enabled
                )
            )

        request = CreateSessionRequest(database=self._database.name)
        if self._database.database_role is not None:
            request.session.creator_role = self._database.database_role

        if self._labels:
            request.session.labels = self._labels

        observability_options = getattr(self._database, "observability_options", None)
        with trace_call(
            "CloudSpanner.CreateSession",
            self,
            self._labels,
            observability_options=observability_options,
            metadata=metadata,
        ), MetricsCapture():
            session_pb = api.create_session(
                request=request,
                metadata=self._database.metadata_with_request_id(
                    self._database._next_nth_request, 1, metadata
                ),
            )
        self._session_id = session_pb.name.split("/")[-1]

    def exists(self):
        """Test for the existence of this session.

        See
        https://cloud.google.com/spanner/reference/rpc/google.spanner.v1#google.spanner.v1.Spanner.GetSession

        :rtype: bool
        :returns: True if the session exists on the back-end, else False.
        """
        current_span = get_current_span()
        if self._session_id is None:
            add_span_event(
                current_span,
                "Checking session existence: Session does not exist as it has not been created yet",
            )
            return False

        add_span_event(
            current_span, "Checking if Session exists", {"session.id": self._session_id}
        )

        database = self._database
        api = database.spanner_api
        metadata = _metadata_with_prefix(self._database.name)
        if self._database._route_to_leader_enabled:
            metadata.append(
                _metadata_with_leader_aware_routing(
                    self._database._route_to_leader_enabled
                )
            )

        observability_options = getattr(self._database, "observability_options", None)
        with trace_call(
            "CloudSpanner.GetSession",
            self,
            observability_options=observability_options,
            metadata=metadata,
        ) as span, MetricsCapture():
            try:
                api.get_session(
                    name=self.name,
                    metadata=database.metadata_with_request_id(
                        database._next_nth_request, 1, metadata
                    ),
                )
                if span:
                    span.set_attribute("session_found", True)
            except NotFound:
                if span:
                    span.set_attribute("session_found", False)
                return False

        return True

    def delete(self):
        """Delete this session.

        See
        https://cloud.google.com/spanner/reference/rpc/google.spanner.v1#google.spanner.v1.Spanner.GetSession

        :raises ValueError: if :attr:`session_id` is not already set.
        :raises NotFound: if the session does not exist
        """
        current_span = get_current_span()
        if self._session_id is None:
            add_span_event(
                current_span, "Deleting Session failed due to unset session_id"
            )
            raise ValueError("Session ID not set by back-end")

        add_span_event(
            current_span, "Deleting Session", {"session.id": self._session_id}
        )

        database = self._database
        api = database.spanner_api
<<<<<<< HEAD
        metadata = database.metadata_with_request_id(
            database._next_nth_request, 1, _metadata_with_prefix(database.name)
        )
=======
        metadata = _metadata_with_prefix(database.name)
>>>>>>> 3a916713
        observability_options = getattr(self._database, "observability_options", None)
        with trace_call(
            "CloudSpanner.DeleteSession",
            self,
            extra_attributes={
                "session.id": self._session_id,
                "session.name": self.name,
            },
            observability_options=observability_options,
            metadata=metadata,
        ), MetricsCapture():
            api.delete_session(
                name=self.name,
<<<<<<< HEAD
                metadata=metadata,
=======
                metadata=database.metadata_with_request_id(
                    database._next_nth_request, 1, metadata
                ),
>>>>>>> 3a916713
            )

    def ping(self):
        """Ping the session to keep it alive by executing "SELECT 1".

        :raises ValueError: if :attr:`session_id` is not already set.
        """
        if self._session_id is None:
            raise ValueError("Session ID not set by back-end")
        database = self._database
        api = database.spanner_api
<<<<<<< HEAD
        database = self._database
=======
>>>>>>> 3a916713
        request = ExecuteSqlRequest(session=self.name, sql="SELECT 1")
        api.execute_sql(
            request=request,
            metadata=database.metadata_with_request_id(
                database._next_nth_request,
                1,
                _metadata_with_prefix(database.name),
            ),
        )
        self._last_use_time = datetime.now()

    def snapshot(self, **kw):
        """Create a snapshot to perform a set of reads with shared staleness.

        See
        https://cloud.google.com/spanner/reference/rpc/google.spanner.v1#google.spanner.v1.TransactionOptions.ReadOnly

        :type kw: dict
        :param kw: Passed through to
                   :class:`~google.cloud.spanner_v1.snapshot.Snapshot` ctor.

        :rtype: :class:`~google.cloud.spanner_v1.snapshot.Snapshot`
        :returns: a snapshot bound to this session
        :raises ValueError: if the session has not yet been created.
        """
        if self._session_id is None:
            raise ValueError("Session has not been created.")

        return Snapshot(self, **kw)

    def read(self, table, columns, keyset, index="", limit=0, column_info=None):
        """Perform a ``StreamingRead`` API request for rows in a table.

        :type table: str
        :param table: name of the table from which to fetch data

        :type columns: list of str
        :param columns: names of columns to be retrieved

        :type keyset: :class:`~google.cloud.spanner_v1.keyset.KeySet`
        :param keyset: keys / ranges identifying rows to be retrieved

        :type index: str
        :param index: (Optional) name of index to use, rather than the
                      table's primary key

        :type limit: int
        :param limit: (Optional) maximum number of rows to return

        :type column_info: dict
        :param column_info: (Optional) dict of mapping between column names and additional column information.
            An object where column names as keys and custom objects as corresponding
            values for deserialization. It's specifically useful for data types like
            protobuf where deserialization logic is on user-specific code. When provided,
            the custom object enables deserialization of backend-received column data.
            If not provided, data remains serialized as bytes for Proto Messages and
            integer for Proto Enums.

        :rtype: :class:`~google.cloud.spanner_v1.streamed.StreamedResultSet`
        :returns: a result set instance which can be used to consume rows.
        """
        return self.snapshot().read(
            table, columns, keyset, index, limit, column_info=column_info
        )

    def execute_sql(
        self,
        sql,
        params=None,
        param_types=None,
        query_mode=None,
        query_options=None,
        request_options=None,
        retry=method.DEFAULT,
        timeout=method.DEFAULT,
        column_info=None,
    ):
        """Perform an ``ExecuteStreamingSql`` API request.

        :type sql: str
        :param sql: SQL query statement

        :type params: dict, {str -> column value}
        :param params: values for parameter replacement.  Keys must match
                       the names used in ``sql``.

        :type param_types:
            dict, {str -> :class:`~google.spanner.v1.types.TypeCode`}
        :param param_types: (Optional) explicit types for one or more param
                            values;  overrides default type detection on the
                            back-end.

        :type query_mode:
            :class:`~google.spanner.v1.types.ExecuteSqlRequest.QueryMode`
        :param query_mode: Mode governing return of results / query plan. See:
            `QueryMode <https://cloud.google.com/spanner/reference/rpc/google.spanner.v1#google.spanner.v1.ExecuteSqlRequest.QueryMode>`_.

        :type query_options:
            :class:`~google.cloud.spanner_v1.types.ExecuteSqlRequest.QueryOptions`
            or :class:`dict`
        :param query_options: (Optional) Options that are provided for query plan stability.

        :type request_options:
            :class:`google.cloud.spanner_v1.types.RequestOptions`
        :param request_options:
                (Optional) Common options for this request.
                If a dict is provided, it must be of the same form as the protobuf
                message :class:`~google.cloud.spanner_v1.types.RequestOptions`.

        :type retry: :class:`~google.api_core.retry.Retry`
        :param retry: (Optional) The retry settings for this request.

        :type timeout: float
        :param timeout: (Optional) The timeout for this request.

        :type column_info: dict
        :param column_info: (Optional) dict of mapping between column names and additional column information.
            An object where column names as keys and custom objects as corresponding
            values for deserialization. It's specifically useful for data types like
            protobuf where deserialization logic is on user-specific code. When provided,
            the custom object enables deserialization of backend-received column data.
            If not provided, data remains serialized as bytes for Proto Messages and
            integer for Proto Enums.

        :rtype: :class:`~google.cloud.spanner_v1.streamed.StreamedResultSet`
        :returns: a result set instance which can be used to consume rows.
        """
        return self.snapshot().execute_sql(
            sql,
            params,
            param_types,
            query_mode,
            query_options=query_options,
            request_options=request_options,
            retry=retry,
            timeout=timeout,
            column_info=column_info,
        )

    def batch(self):
        """Factory to create a batch for this session.

        :rtype: :class:`~google.cloud.spanner_v1.batch.Batch`
        :returns: a batch bound to this session
        :raises ValueError: if the session has not yet been created.
        """
        if self._session_id is None:
            raise ValueError("Session has not been created.")

        return Batch(self)

    def transaction(self):
        """Create a transaction to perform a set of reads with shared staleness.

        :rtype: :class:`~google.cloud.spanner_v1.transaction.Transaction`
        :returns: a transaction bound to this session
        :raises ValueError: if the session has not yet been created.
        """
        if self._session_id is None:
            raise ValueError("Session has not been created.")

        if self._transaction is not None:
            self._transaction.rolled_back = True
            del self._transaction

        txn = self._transaction = Transaction(self)
        return txn

    def run_in_transaction(self, func, *args, **kw):
        """Perform a unit of work in a transaction, retrying on abort.

        :type func: callable
        :param func: takes a required positional argument, the transaction,
                     and additional positional / keyword arguments as supplied
                     by the caller.

        :type args: tuple
        :param args: additional positional arguments to be passed to ``func``.

        :type kw: dict
        :param kw: (Optional) keyword arguments to be passed to ``func``.
                   If passed:
                   "timeout_secs" will be removed and used to
                   override the default retry timeout which defines maximum timestamp
                   to continue retrying the transaction.
                   "commit_request_options" will be removed and used to set the
                   request options for the commit request.
                   "max_commit_delay" will be removed and used to set the max commit delay for the request.
                   "transaction_tag" will be removed and used to set the transaction tag for the request.
                   "exclude_txn_from_change_streams" if true, instructs the transaction to be excluded
                   from being recorded in change streams with the DDL option `allow_txn_exclusion=true`.
                   This does not exclude the transaction from being recorded in the change streams with
                   the DDL option `allow_txn_exclusion` being false or unset.
                   "isolation_level" sets the isolation level for the transaction.

        :rtype: Any
        :returns: The return value of ``func``.

        :raises Exception:
            reraises any non-ABORT exceptions raised by ``func``.
        """
        deadline = time.time() + kw.pop("timeout_secs", DEFAULT_RETRY_TIMEOUT_SECS)
        default_retry_delay = kw.pop("default_retry_delay", None)
        commit_request_options = kw.pop("commit_request_options", None)
        max_commit_delay = kw.pop("max_commit_delay", None)
        transaction_tag = kw.pop("transaction_tag", None)
        exclude_txn_from_change_streams = kw.pop(
            "exclude_txn_from_change_streams", None
        )
        isolation_level = kw.pop("isolation_level", None)

        attempts = 0

        observability_options = getattr(self._database, "observability_options", None)
        with trace_call(
            "CloudSpanner.Session.run_in_transaction",
            self,
            observability_options=observability_options,
        ) as span, MetricsCapture():
            while True:
                if self._transaction is None:
                    txn = self.transaction()
                    txn.transaction_tag = transaction_tag
                    txn.exclude_txn_from_change_streams = (
                        exclude_txn_from_change_streams
                    )
                    txn.isolation_level = isolation_level
                else:
                    txn = self._transaction

                span_attributes = dict()

                try:
                    attempts += 1
                    span_attributes["attempt"] = attempts
                    txn_id = getattr(txn, "_transaction_id", "") or ""
                    if txn_id:
                        span_attributes["transaction.id"] = txn_id

                    return_value = func(txn, *args, **kw)

                except Aborted as exc:
                    del self._transaction
                    if span:
                        delay_seconds = _get_retry_delay(
                            exc.errors[0],
                            attempts,
                            default_retry_delay=default_retry_delay,
                        )
                        attributes = dict(delay_seconds=delay_seconds, cause=str(exc))
                        attributes.update(span_attributes)
                        add_span_event(
                            span,
                            "Transaction was aborted in user operation, retrying",
                            attributes,
                        )

                    _delay_until_retry(
                        exc, deadline, attempts, default_retry_delay=default_retry_delay
                    )
                    continue
                except GoogleAPICallError:
                    del self._transaction
                    add_span_event(
                        span,
                        "User operation failed due to GoogleAPICallError, not retrying",
                        span_attributes,
                    )
                    raise
                except Exception:
                    add_span_event(
                        span,
                        "User operation failed. Invoking Transaction.rollback(), not retrying",
                        span_attributes,
                    )
                    txn.rollback()
                    raise

                try:
                    txn.commit(
                        return_commit_stats=self._database.log_commit_stats,
                        request_options=commit_request_options,
                        max_commit_delay=max_commit_delay,
                    )
                except Aborted as exc:
                    del self._transaction
                    if span:
                        delay_seconds = _get_retry_delay(
                            exc.errors[0],
                            attempts,
                            default_retry_delay=default_retry_delay,
                        )
                        attributes = dict(delay_seconds=delay_seconds)
                        attributes.update(span_attributes)
                        add_span_event(
                            span,
                            "Transaction got aborted during commit, retrying afresh",
                            attributes,
                        )

                    _delay_until_retry(
                        exc, deadline, attempts, default_retry_delay=default_retry_delay
                    )
                except GoogleAPICallError:
                    del self._transaction
                    add_span_event(
                        span,
                        "Transaction.commit failed due to GoogleAPICallError, not retrying",
                        span_attributes,
                    )
                    raise
                else:
                    if self._database.log_commit_stats and txn.commit_stats:
                        self._database.logger.info(
                            "CommitStats: {}".format(txn.commit_stats),
                            extra={"commit_stats": txn.commit_stats},
                        )
                    return return_value<|MERGE_RESOLUTION|>--- conflicted
+++ resolved
@@ -252,13 +252,7 @@
 
         database = self._database
         api = database.spanner_api
-<<<<<<< HEAD
-        metadata = database.metadata_with_request_id(
-            database._next_nth_request, 1, _metadata_with_prefix(database.name)
-        )
-=======
         metadata = _metadata_with_prefix(database.name)
->>>>>>> 3a916713
         observability_options = getattr(self._database, "observability_options", None)
         with trace_call(
             "CloudSpanner.DeleteSession",
@@ -272,13 +266,9 @@
         ), MetricsCapture():
             api.delete_session(
                 name=self.name,
-<<<<<<< HEAD
-                metadata=metadata,
-=======
                 metadata=database.metadata_with_request_id(
                     database._next_nth_request, 1, metadata
                 ),
->>>>>>> 3a916713
             )
 
     def ping(self):
@@ -290,10 +280,6 @@
             raise ValueError("Session ID not set by back-end")
         database = self._database
         api = database.spanner_api
-<<<<<<< HEAD
-        database = self._database
-=======
->>>>>>> 3a916713
         request = ExecuteSqlRequest(session=self.name, sql="SELECT 1")
         api.execute_sql(
             request=request,
