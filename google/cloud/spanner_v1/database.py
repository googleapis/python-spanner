--- conflicted
+++ resolved
@@ -132,15 +132,12 @@
         (Optional) database dialect for the database
     :type database_role: str or None
     :param database_role: (Optional) user-assigned database_role for the session.
-<<<<<<< HEAD
+    :type enable_drop_protection: boolean
+    :param enable_drop_protection: (Optional) Represents whether the database
+        has drop protection enabled or not.
     :type proto_descriptors: bytes
     :param proto_descriptors: (Optional) Proto descriptors used by CREATE/ALTER PROTO BUNDLE
                               statements in 'ddl_statements' above.
-=======
-    :type enable_drop_protection: boolean
-    :param enable_drop_protection: (Optional) Represents whether the database
-        has drop protection enabled or not.
->>>>>>> 5b94dac5
     """
 
     _spanner_api = None
@@ -155,11 +152,8 @@
         encryption_config=None,
         database_dialect=DatabaseDialect.DATABASE_DIALECT_UNSPECIFIED,
         database_role=None,
-<<<<<<< HEAD
+        enable_drop_protection=False,
         proto_descriptors=None,
-=======
-        enable_drop_protection=False,
->>>>>>> 5b94dac5
     ):
         self.database_id = database_id
         self._instance = instance
@@ -177,14 +171,11 @@
         self._encryption_config = encryption_config
         self._database_dialect = database_dialect
         self._database_role = database_role
-<<<<<<< HEAD
-        self._proto_descriptors = proto_descriptors
-=======
         self._route_to_leader_enabled = self._instance._client.route_to_leader_enabled
         self._enable_drop_protection = enable_drop_protection
         self._reconciling = False
         self._directed_read_options = self._instance._client.directed_read_options
->>>>>>> 5b94dac5
+        self._proto_descriptors = proto_descriptors
 
         if pool is None:
             pool = BurstyPool(database_role=database_role)
@@ -359,36 +350,35 @@
         return self._database_role
 
     @property
-<<<<<<< HEAD
+    def reconciling(self):
+        """Whether the database is currently reconciling.
+
+        :rtype: boolean
+        :returns: a boolean representing whether the database is reconciling
+        """
+        return self._reconciling
+
+    @property
+    def enable_drop_protection(self):
+        """Whether the database has drop protection enabled.
+
+        :rtype: boolean
+        :returns: a boolean representing whether the database has drop
+            protection enabled
+        """
+        return self._enable_drop_protection
+
+    @enable_drop_protection.setter
+    def enable_drop_protection(self, value):
+        self._enable_drop_protection = value
+
+    @property
     def proto_descriptors(self):
         """Proto Descriptors for this database.
         :rtype: bytes
         :returns: bytes representing the proto descriptors for this database
         """
         return self._proto_descriptors
-=======
-    def reconciling(self):
-        """Whether the database is currently reconciling.
-
-        :rtype: boolean
-        :returns: a boolean representing whether the database is reconciling
-        """
-        return self._reconciling
-
-    @property
-    def enable_drop_protection(self):
-        """Whether the database has drop protection enabled.
-
-        :rtype: boolean
-        :returns: a boolean representing whether the database has drop
-            protection enabled
-        """
-        return self._enable_drop_protection
-
-    @enable_drop_protection.setter
-    def enable_drop_protection(self, value):
-        self._enable_drop_protection = value
->>>>>>> 5b94dac5
 
     @property
     def logger(self):
