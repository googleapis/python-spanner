--- conflicted
+++ resolved
@@ -193,22 +193,14 @@
         metadata = _metadata_with_prefix(database.name)
         self._database_role = self._database_role or self._database.database_role
         request = BatchCreateSessionsRequest(
-<<<<<<< HEAD
             database=database.database_id,
             session_count=self.size - self._sessions.qsize(),
-=======
->>>>>>> f6edf6b3
             session_template=Session(creator_role=self.database_role),
         )
 
         while not self._sessions.full():
             resp = api.batch_create_sessions(
                 request=request,
-<<<<<<< HEAD
-=======
-                database=database.name,
-                session_count=self.size - self._sessions.qsize(),
->>>>>>> f6edf6b3
                 metadata=metadata,
             )
             for session_pb in resp.session:
@@ -414,22 +406,14 @@
         self._database_role = self._database_role or self._database.database_role
 
         request = BatchCreateSessionsRequest(
-<<<<<<< HEAD
             database=database.database_id,
             session_count=self.size - created_session_count,
-=======
->>>>>>> f6edf6b3
             session_template=Session(creator_role=self.database_role),
         )
 
         while created_session_count < self.size:
             resp = api.batch_create_sessions(
                 request=request,
-<<<<<<< HEAD
-=======
-                database=database.name,
-                session_count=self.size - created_session_count,
->>>>>>> f6edf6b3
                 metadata=metadata,
             )
             for session_pb in resp.session:
@@ -552,15 +536,12 @@
         labels=None,
         database_role=None,
     ):
-<<<<<<< HEAD
-=======
         """This throws a deprecation warning on initialization."""
         warn(
             f"{self.__class__.__name__} is deprecated.",
             DeprecationWarning,
             stacklevel=2,
         )
->>>>>>> f6edf6b3
         self._pending_sessions = queue.Queue()
 
         super(TransactionPingingPool, self).__init__(
