{
  "clientLibrary": {
    "apis": [
      {
        "id": "google.spanner.v1",
        "version": "v1"
      }
    ],
    "language": "PYTHON",
    "name": "google-cloud-spanner",
<<<<<<< HEAD
    "version": "0.1.0"
=======
    "version": "3.27.1"
>>>>>>> fcec32f5
  },
  "snippets": [
    {
      "canonical": true,
      "clientMethod": {
        "async": true,
        "client": {
          "fullName": "google.cloud.spanner_v1.SpannerAsyncClient",
          "shortName": "SpannerAsyncClient"
        },
        "fullName": "google.cloud.spanner_v1.SpannerAsyncClient.batch_create_sessions",
        "method": {
          "fullName": "google.spanner.v1.Spanner.BatchCreateSessions",
          "service": {
            "fullName": "google.spanner.v1.Spanner",
            "shortName": "Spanner"
          },
          "shortName": "BatchCreateSessions"
        },
        "parameters": [
          {
            "name": "request",
            "type": "google.cloud.spanner_v1.types.BatchCreateSessionsRequest"
          },
          {
            "name": "database",
            "type": "str"
          },
          {
            "name": "session_count",
            "type": "int"
          },
          {
            "name": "retry",
            "type": "google.api_core.retry.Retry"
          },
          {
            "name": "timeout",
            "type": "float"
          },
          {
            "name": "metadata",
            "type": "Sequence[Tuple[str, str]"
          }
        ],
        "resultType": "google.cloud.spanner_v1.types.BatchCreateSessionsResponse",
        "shortName": "batch_create_sessions"
      },
      "description": "Sample for BatchCreateSessions",
      "file": "spanner_v1_generated_spanner_batch_create_sessions_async.py",
      "language": "PYTHON",
      "origin": "API_DEFINITION",
      "regionTag": "spanner_v1_generated_Spanner_BatchCreateSessions_async",
      "segments": [
        {
          "end": 52,
          "start": 27,
          "type": "FULL"
        },
        {
          "end": 52,
          "start": 27,
          "type": "SHORT"
        },
        {
          "end": 40,
          "start": 38,
          "type": "CLIENT_INITIALIZATION"
        },
        {
          "end": 46,
          "start": 41,
          "type": "REQUEST_INITIALIZATION"
        },
        {
          "end": 49,
          "start": 47,
          "type": "REQUEST_EXECUTION"
        },
        {
          "end": 53,
          "start": 50,
          "type": "RESPONSE_HANDLING"
        }
      ],
      "title": "spanner_v1_generated_spanner_batch_create_sessions_async.py"
    },
    {
      "canonical": true,
      "clientMethod": {
        "client": {
          "fullName": "google.cloud.spanner_v1.SpannerClient",
          "shortName": "SpannerClient"
        },
        "fullName": "google.cloud.spanner_v1.SpannerClient.batch_create_sessions",
        "method": {
          "fullName": "google.spanner.v1.Spanner.BatchCreateSessions",
          "service": {
            "fullName": "google.spanner.v1.Spanner",
            "shortName": "Spanner"
          },
          "shortName": "BatchCreateSessions"
        },
        "parameters": [
          {
            "name": "request",
            "type": "google.cloud.spanner_v1.types.BatchCreateSessionsRequest"
          },
          {
            "name": "database",
            "type": "str"
          },
          {
            "name": "session_count",
            "type": "int"
          },
          {
            "name": "retry",
            "type": "google.api_core.retry.Retry"
          },
          {
            "name": "timeout",
            "type": "float"
          },
          {
            "name": "metadata",
            "type": "Sequence[Tuple[str, str]"
          }
        ],
        "resultType": "google.cloud.spanner_v1.types.BatchCreateSessionsResponse",
        "shortName": "batch_create_sessions"
      },
      "description": "Sample for BatchCreateSessions",
      "file": "spanner_v1_generated_spanner_batch_create_sessions_sync.py",
      "language": "PYTHON",
      "origin": "API_DEFINITION",
      "regionTag": "spanner_v1_generated_Spanner_BatchCreateSessions_sync",
      "segments": [
        {
          "end": 52,
          "start": 27,
          "type": "FULL"
        },
        {
          "end": 52,
          "start": 27,
          "type": "SHORT"
        },
        {
          "end": 40,
          "start": 38,
          "type": "CLIENT_INITIALIZATION"
        },
        {
          "end": 46,
          "start": 41,
          "type": "REQUEST_INITIALIZATION"
        },
        {
          "end": 49,
          "start": 47,
          "type": "REQUEST_EXECUTION"
        },
        {
          "end": 53,
          "start": 50,
          "type": "RESPONSE_HANDLING"
        }
      ],
      "title": "spanner_v1_generated_spanner_batch_create_sessions_sync.py"
    },
    {
      "canonical": true,
      "clientMethod": {
        "async": true,
        "client": {
          "fullName": "google.cloud.spanner_v1.SpannerAsyncClient",
          "shortName": "SpannerAsyncClient"
        },
        "fullName": "google.cloud.spanner_v1.SpannerAsyncClient.begin_transaction",
        "method": {
          "fullName": "google.spanner.v1.Spanner.BeginTransaction",
          "service": {
            "fullName": "google.spanner.v1.Spanner",
            "shortName": "Spanner"
          },
          "shortName": "BeginTransaction"
        },
        "parameters": [
          {
            "name": "request",
            "type": "google.cloud.spanner_v1.types.BeginTransactionRequest"
          },
          {
            "name": "session",
            "type": "str"
          },
          {
            "name": "options",
            "type": "google.cloud.spanner_v1.types.TransactionOptions"
          },
          {
            "name": "retry",
            "type": "google.api_core.retry.Retry"
          },
          {
            "name": "timeout",
            "type": "float"
          },
          {
            "name": "metadata",
            "type": "Sequence[Tuple[str, str]"
          }
        ],
        "resultType": "google.cloud.spanner_v1.types.Transaction",
        "shortName": "begin_transaction"
      },
      "description": "Sample for BeginTransaction",
      "file": "spanner_v1_generated_spanner_begin_transaction_async.py",
      "language": "PYTHON",
      "origin": "API_DEFINITION",
      "regionTag": "spanner_v1_generated_Spanner_BeginTransaction_async",
      "segments": [
        {
          "end": 51,
          "start": 27,
          "type": "FULL"
        },
        {
          "end": 51,
          "start": 27,
          "type": "SHORT"
        },
        {
          "end": 40,
          "start": 38,
          "type": "CLIENT_INITIALIZATION"
        },
        {
          "end": 45,
          "start": 41,
          "type": "REQUEST_INITIALIZATION"
        },
        {
          "end": 48,
          "start": 46,
          "type": "REQUEST_EXECUTION"
        },
        {
          "end": 52,
          "start": 49,
          "type": "RESPONSE_HANDLING"
        }
      ],
      "title": "spanner_v1_generated_spanner_begin_transaction_async.py"
    },
    {
      "canonical": true,
      "clientMethod": {
        "client": {
          "fullName": "google.cloud.spanner_v1.SpannerClient",
          "shortName": "SpannerClient"
        },
        "fullName": "google.cloud.spanner_v1.SpannerClient.begin_transaction",
        "method": {
          "fullName": "google.spanner.v1.Spanner.BeginTransaction",
          "service": {
            "fullName": "google.spanner.v1.Spanner",
            "shortName": "Spanner"
          },
          "shortName": "BeginTransaction"
        },
        "parameters": [
          {
            "name": "request",
            "type": "google.cloud.spanner_v1.types.BeginTransactionRequest"
          },
          {
            "name": "session",
            "type": "str"
          },
          {
            "name": "options",
            "type": "google.cloud.spanner_v1.types.TransactionOptions"
          },
          {
            "name": "retry",
            "type": "google.api_core.retry.Retry"
          },
          {
            "name": "timeout",
            "type": "float"
          },
          {
            "name": "metadata",
            "type": "Sequence[Tuple[str, str]"
          }
        ],
        "resultType": "google.cloud.spanner_v1.types.Transaction",
        "shortName": "begin_transaction"
      },
      "description": "Sample for BeginTransaction",
      "file": "spanner_v1_generated_spanner_begin_transaction_sync.py",
      "language": "PYTHON",
      "origin": "API_DEFINITION",
      "regionTag": "spanner_v1_generated_Spanner_BeginTransaction_sync",
      "segments": [
        {
          "end": 51,
          "start": 27,
          "type": "FULL"
        },
        {
          "end": 51,
          "start": 27,
          "type": "SHORT"
        },
        {
          "end": 40,
          "start": 38,
          "type": "CLIENT_INITIALIZATION"
        },
        {
          "end": 45,
          "start": 41,
          "type": "REQUEST_INITIALIZATION"
        },
        {
          "end": 48,
          "start": 46,
          "type": "REQUEST_EXECUTION"
        },
        {
          "end": 52,
          "start": 49,
          "type": "RESPONSE_HANDLING"
        }
      ],
      "title": "spanner_v1_generated_spanner_begin_transaction_sync.py"
    },
    {
      "canonical": true,
      "clientMethod": {
        "async": true,
        "client": {
          "fullName": "google.cloud.spanner_v1.SpannerAsyncClient",
          "shortName": "SpannerAsyncClient"
        },
        "fullName": "google.cloud.spanner_v1.SpannerAsyncClient.commit",
        "method": {
          "fullName": "google.spanner.v1.Spanner.Commit",
          "service": {
            "fullName": "google.spanner.v1.Spanner",
            "shortName": "Spanner"
          },
          "shortName": "Commit"
        },
        "parameters": [
          {
            "name": "request",
            "type": "google.cloud.spanner_v1.types.CommitRequest"
          },
          {
            "name": "session",
            "type": "str"
          },
          {
            "name": "transaction_id",
            "type": "bytes"
          },
          {
            "name": "mutations",
            "type": "MutableSequence[google.cloud.spanner_v1.types.Mutation]"
          },
          {
            "name": "single_use_transaction",
            "type": "google.cloud.spanner_v1.types.TransactionOptions"
          },
          {
            "name": "retry",
            "type": "google.api_core.retry.Retry"
          },
          {
            "name": "timeout",
            "type": "float"
          },
          {
            "name": "metadata",
            "type": "Sequence[Tuple[str, str]"
          }
        ],
        "resultType": "google.cloud.spanner_v1.types.CommitResponse",
        "shortName": "commit"
      },
      "description": "Sample for Commit",
      "file": "spanner_v1_generated_spanner_commit_async.py",
      "language": "PYTHON",
      "origin": "API_DEFINITION",
      "regionTag": "spanner_v1_generated_Spanner_Commit_async",
      "segments": [
        {
          "end": 52,
          "start": 27,
          "type": "FULL"
        },
        {
          "end": 52,
          "start": 27,
          "type": "SHORT"
        },
        {
          "end": 40,
          "start": 38,
          "type": "CLIENT_INITIALIZATION"
        },
        {
          "end": 46,
          "start": 41,
          "type": "REQUEST_INITIALIZATION"
        },
        {
          "end": 49,
          "start": 47,
          "type": "REQUEST_EXECUTION"
        },
        {
          "end": 53,
          "start": 50,
          "type": "RESPONSE_HANDLING"
        }
      ],
      "title": "spanner_v1_generated_spanner_commit_async.py"
    },
    {
      "canonical": true,
      "clientMethod": {
        "client": {
          "fullName": "google.cloud.spanner_v1.SpannerClient",
          "shortName": "SpannerClient"
        },
        "fullName": "google.cloud.spanner_v1.SpannerClient.commit",
        "method": {
          "fullName": "google.spanner.v1.Spanner.Commit",
          "service": {
            "fullName": "google.spanner.v1.Spanner",
            "shortName": "Spanner"
          },
          "shortName": "Commit"
        },
        "parameters": [
          {
            "name": "request",
            "type": "google.cloud.spanner_v1.types.CommitRequest"
          },
          {
            "name": "session",
            "type": "str"
          },
          {
            "name": "transaction_id",
            "type": "bytes"
          },
          {
            "name": "mutations",
            "type": "MutableSequence[google.cloud.spanner_v1.types.Mutation]"
          },
          {
            "name": "single_use_transaction",
            "type": "google.cloud.spanner_v1.types.TransactionOptions"
          },
          {
            "name": "retry",
            "type": "google.api_core.retry.Retry"
          },
          {
            "name": "timeout",
            "type": "float"
          },
          {
            "name": "metadata",
            "type": "Sequence[Tuple[str, str]"
          }
        ],
        "resultType": "google.cloud.spanner_v1.types.CommitResponse",
        "shortName": "commit"
      },
      "description": "Sample for Commit",
      "file": "spanner_v1_generated_spanner_commit_sync.py",
      "language": "PYTHON",
      "origin": "API_DEFINITION",
      "regionTag": "spanner_v1_generated_Spanner_Commit_sync",
      "segments": [
        {
          "end": 52,
          "start": 27,
          "type": "FULL"
        },
        {
          "end": 52,
          "start": 27,
          "type": "SHORT"
        },
        {
          "end": 40,
          "start": 38,
          "type": "CLIENT_INITIALIZATION"
        },
        {
          "end": 46,
          "start": 41,
          "type": "REQUEST_INITIALIZATION"
        },
        {
          "end": 49,
          "start": 47,
          "type": "REQUEST_EXECUTION"
        },
        {
          "end": 53,
          "start": 50,
          "type": "RESPONSE_HANDLING"
        }
      ],
      "title": "spanner_v1_generated_spanner_commit_sync.py"
    },
    {
      "canonical": true,
      "clientMethod": {
        "async": true,
        "client": {
          "fullName": "google.cloud.spanner_v1.SpannerAsyncClient",
          "shortName": "SpannerAsyncClient"
        },
        "fullName": "google.cloud.spanner_v1.SpannerAsyncClient.create_session",
        "method": {
          "fullName": "google.spanner.v1.Spanner.CreateSession",
          "service": {
            "fullName": "google.spanner.v1.Spanner",
            "shortName": "Spanner"
          },
          "shortName": "CreateSession"
        },
        "parameters": [
          {
            "name": "request",
            "type": "google.cloud.spanner_v1.types.CreateSessionRequest"
          },
          {
            "name": "database",
            "type": "str"
          },
          {
            "name": "retry",
            "type": "google.api_core.retry.Retry"
          },
          {
            "name": "timeout",
            "type": "float"
          },
          {
            "name": "metadata",
            "type": "Sequence[Tuple[str, str]"
          }
        ],
        "resultType": "google.cloud.spanner_v1.types.Session",
        "shortName": "create_session"
      },
      "description": "Sample for CreateSession",
      "file": "spanner_v1_generated_spanner_create_session_async.py",
      "language": "PYTHON",
      "origin": "API_DEFINITION",
      "regionTag": "spanner_v1_generated_Spanner_CreateSession_async",
      "segments": [
        {
          "end": 51,
          "start": 27,
          "type": "FULL"
        },
        {
          "end": 51,
          "start": 27,
          "type": "SHORT"
        },
        {
          "end": 40,
          "start": 38,
          "type": "CLIENT_INITIALIZATION"
        },
        {
          "end": 45,
          "start": 41,
          "type": "REQUEST_INITIALIZATION"
        },
        {
          "end": 48,
          "start": 46,
          "type": "REQUEST_EXECUTION"
        },
        {
          "end": 52,
          "start": 49,
          "type": "RESPONSE_HANDLING"
        }
      ],
      "title": "spanner_v1_generated_spanner_create_session_async.py"
    },
    {
      "canonical": true,
      "clientMethod": {
        "client": {
          "fullName": "google.cloud.spanner_v1.SpannerClient",
          "shortName": "SpannerClient"
        },
        "fullName": "google.cloud.spanner_v1.SpannerClient.create_session",
        "method": {
          "fullName": "google.spanner.v1.Spanner.CreateSession",
          "service": {
            "fullName": "google.spanner.v1.Spanner",
            "shortName": "Spanner"
          },
          "shortName": "CreateSession"
        },
        "parameters": [
          {
            "name": "request",
            "type": "google.cloud.spanner_v1.types.CreateSessionRequest"
          },
          {
            "name": "database",
            "type": "str"
          },
          {
            "name": "retry",
            "type": "google.api_core.retry.Retry"
          },
          {
            "name": "timeout",
            "type": "float"
          },
          {
            "name": "metadata",
            "type": "Sequence[Tuple[str, str]"
          }
        ],
        "resultType": "google.cloud.spanner_v1.types.Session",
        "shortName": "create_session"
      },
      "description": "Sample for CreateSession",
      "file": "spanner_v1_generated_spanner_create_session_sync.py",
      "language": "PYTHON",
      "origin": "API_DEFINITION",
      "regionTag": "spanner_v1_generated_Spanner_CreateSession_sync",
      "segments": [
        {
          "end": 51,
          "start": 27,
          "type": "FULL"
        },
        {
          "end": 51,
          "start": 27,
          "type": "SHORT"
        },
        {
          "end": 40,
          "start": 38,
          "type": "CLIENT_INITIALIZATION"
        },
        {
          "end": 45,
          "start": 41,
          "type": "REQUEST_INITIALIZATION"
        },
        {
          "end": 48,
          "start": 46,
          "type": "REQUEST_EXECUTION"
        },
        {
          "end": 52,
          "start": 49,
          "type": "RESPONSE_HANDLING"
        }
      ],
      "title": "spanner_v1_generated_spanner_create_session_sync.py"
    },
    {
      "canonical": true,
      "clientMethod": {
        "async": true,
        "client": {
          "fullName": "google.cloud.spanner_v1.SpannerAsyncClient",
          "shortName": "SpannerAsyncClient"
        },
        "fullName": "google.cloud.spanner_v1.SpannerAsyncClient.delete_session",
        "method": {
          "fullName": "google.spanner.v1.Spanner.DeleteSession",
          "service": {
            "fullName": "google.spanner.v1.Spanner",
            "shortName": "Spanner"
          },
          "shortName": "DeleteSession"
        },
        "parameters": [
          {
            "name": "request",
            "type": "google.cloud.spanner_v1.types.DeleteSessionRequest"
          },
          {
            "name": "name",
            "type": "str"
          },
          {
            "name": "retry",
            "type": "google.api_core.retry.Retry"
          },
          {
            "name": "timeout",
            "type": "float"
          },
          {
            "name": "metadata",
            "type": "Sequence[Tuple[str, str]"
          }
        ],
        "shortName": "delete_session"
      },
      "description": "Sample for DeleteSession",
      "file": "spanner_v1_generated_spanner_delete_session_async.py",
      "language": "PYTHON",
      "origin": "API_DEFINITION",
      "regionTag": "spanner_v1_generated_Spanner_DeleteSession_async",
      "segments": [
        {
          "end": 49,
          "start": 27,
          "type": "FULL"
        },
        {
          "end": 49,
          "start": 27,
          "type": "SHORT"
        },
        {
          "end": 40,
          "start": 38,
          "type": "CLIENT_INITIALIZATION"
        },
        {
          "end": 45,
          "start": 41,
          "type": "REQUEST_INITIALIZATION"
        },
        {
          "start": 46,
          "type": "REQUEST_EXECUTION"
        },
        {
          "end": 50,
          "type": "RESPONSE_HANDLING"
        }
      ],
      "title": "spanner_v1_generated_spanner_delete_session_async.py"
    },
    {
      "canonical": true,
      "clientMethod": {
        "client": {
          "fullName": "google.cloud.spanner_v1.SpannerClient",
          "shortName": "SpannerClient"
        },
        "fullName": "google.cloud.spanner_v1.SpannerClient.delete_session",
        "method": {
          "fullName": "google.spanner.v1.Spanner.DeleteSession",
          "service": {
            "fullName": "google.spanner.v1.Spanner",
            "shortName": "Spanner"
          },
          "shortName": "DeleteSession"
        },
        "parameters": [
          {
            "name": "request",
            "type": "google.cloud.spanner_v1.types.DeleteSessionRequest"
          },
          {
            "name": "name",
            "type": "str"
          },
          {
            "name": "retry",
            "type": "google.api_core.retry.Retry"
          },
          {
            "name": "timeout",
            "type": "float"
          },
          {
            "name": "metadata",
            "type": "Sequence[Tuple[str, str]"
          }
        ],
        "shortName": "delete_session"
      },
      "description": "Sample for DeleteSession",
      "file": "spanner_v1_generated_spanner_delete_session_sync.py",
      "language": "PYTHON",
      "origin": "API_DEFINITION",
      "regionTag": "spanner_v1_generated_Spanner_DeleteSession_sync",
      "segments": [
        {
          "end": 49,
          "start": 27,
          "type": "FULL"
        },
        {
          "end": 49,
          "start": 27,
          "type": "SHORT"
        },
        {
          "end": 40,
          "start": 38,
          "type": "CLIENT_INITIALIZATION"
        },
        {
          "end": 45,
          "start": 41,
          "type": "REQUEST_INITIALIZATION"
        },
        {
          "start": 46,
          "type": "REQUEST_EXECUTION"
        },
        {
          "end": 50,
          "type": "RESPONSE_HANDLING"
        }
      ],
      "title": "spanner_v1_generated_spanner_delete_session_sync.py"
    },
    {
      "canonical": true,
      "clientMethod": {
        "async": true,
        "client": {
          "fullName": "google.cloud.spanner_v1.SpannerAsyncClient",
          "shortName": "SpannerAsyncClient"
        },
        "fullName": "google.cloud.spanner_v1.SpannerAsyncClient.execute_batch_dml",
        "method": {
          "fullName": "google.spanner.v1.Spanner.ExecuteBatchDml",
          "service": {
            "fullName": "google.spanner.v1.Spanner",
            "shortName": "Spanner"
          },
          "shortName": "ExecuteBatchDml"
        },
        "parameters": [
          {
            "name": "request",
            "type": "google.cloud.spanner_v1.types.ExecuteBatchDmlRequest"
          },
          {
            "name": "retry",
            "type": "google.api_core.retry.Retry"
          },
          {
            "name": "timeout",
            "type": "float"
          },
          {
            "name": "metadata",
            "type": "Sequence[Tuple[str, str]"
          }
        ],
        "resultType": "google.cloud.spanner_v1.types.ExecuteBatchDmlResponse",
        "shortName": "execute_batch_dml"
      },
      "description": "Sample for ExecuteBatchDml",
      "file": "spanner_v1_generated_spanner_execute_batch_dml_async.py",
      "language": "PYTHON",
      "origin": "API_DEFINITION",
      "regionTag": "spanner_v1_generated_Spanner_ExecuteBatchDml_async",
      "segments": [
        {
          "end": 56,
          "start": 27,
          "type": "FULL"
        },
        {
          "end": 56,
          "start": 27,
          "type": "SHORT"
        },
        {
          "end": 40,
          "start": 38,
          "type": "CLIENT_INITIALIZATION"
        },
        {
          "end": 50,
          "start": 41,
          "type": "REQUEST_INITIALIZATION"
        },
        {
          "end": 53,
          "start": 51,
          "type": "REQUEST_EXECUTION"
        },
        {
          "end": 57,
          "start": 54,
          "type": "RESPONSE_HANDLING"
        }
      ],
      "title": "spanner_v1_generated_spanner_execute_batch_dml_async.py"
    },
    {
      "canonical": true,
      "clientMethod": {
        "client": {
          "fullName": "google.cloud.spanner_v1.SpannerClient",
          "shortName": "SpannerClient"
        },
        "fullName": "google.cloud.spanner_v1.SpannerClient.execute_batch_dml",
        "method": {
          "fullName": "google.spanner.v1.Spanner.ExecuteBatchDml",
          "service": {
            "fullName": "google.spanner.v1.Spanner",
            "shortName": "Spanner"
          },
          "shortName": "ExecuteBatchDml"
        },
        "parameters": [
          {
            "name": "request",
            "type": "google.cloud.spanner_v1.types.ExecuteBatchDmlRequest"
          },
          {
            "name": "retry",
            "type": "google.api_core.retry.Retry"
          },
          {
            "name": "timeout",
            "type": "float"
          },
          {
            "name": "metadata",
            "type": "Sequence[Tuple[str, str]"
          }
        ],
        "resultType": "google.cloud.spanner_v1.types.ExecuteBatchDmlResponse",
        "shortName": "execute_batch_dml"
      },
      "description": "Sample for ExecuteBatchDml",
      "file": "spanner_v1_generated_spanner_execute_batch_dml_sync.py",
      "language": "PYTHON",
      "origin": "API_DEFINITION",
      "regionTag": "spanner_v1_generated_Spanner_ExecuteBatchDml_sync",
      "segments": [
        {
          "end": 56,
          "start": 27,
          "type": "FULL"
        },
        {
          "end": 56,
          "start": 27,
          "type": "SHORT"
        },
        {
          "end": 40,
          "start": 38,
          "type": "CLIENT_INITIALIZATION"
        },
        {
          "end": 50,
          "start": 41,
          "type": "REQUEST_INITIALIZATION"
        },
        {
          "end": 53,
          "start": 51,
          "type": "REQUEST_EXECUTION"
        },
        {
          "end": 57,
          "start": 54,
          "type": "RESPONSE_HANDLING"
        }
      ],
      "title": "spanner_v1_generated_spanner_execute_batch_dml_sync.py"
    },
    {
      "canonical": true,
      "clientMethod": {
        "async": true,
        "client": {
          "fullName": "google.cloud.spanner_v1.SpannerAsyncClient",
          "shortName": "SpannerAsyncClient"
        },
        "fullName": "google.cloud.spanner_v1.SpannerAsyncClient.execute_sql",
        "method": {
          "fullName": "google.spanner.v1.Spanner.ExecuteSql",
          "service": {
            "fullName": "google.spanner.v1.Spanner",
            "shortName": "Spanner"
          },
          "shortName": "ExecuteSql"
        },
        "parameters": [
          {
            "name": "request",
            "type": "google.cloud.spanner_v1.types.ExecuteSqlRequest"
          },
          {
            "name": "retry",
            "type": "google.api_core.retry.Retry"
          },
          {
            "name": "timeout",
            "type": "float"
          },
          {
            "name": "metadata",
            "type": "Sequence[Tuple[str, str]"
          }
        ],
        "resultType": "google.cloud.spanner_v1.types.ResultSet",
        "shortName": "execute_sql"
      },
      "description": "Sample for ExecuteSql",
      "file": "spanner_v1_generated_spanner_execute_sql_async.py",
      "language": "PYTHON",
      "origin": "API_DEFINITION",
      "regionTag": "spanner_v1_generated_Spanner_ExecuteSql_async",
      "segments": [
        {
          "end": 52,
          "start": 27,
          "type": "FULL"
        },
        {
          "end": 52,
          "start": 27,
          "type": "SHORT"
        },
        {
          "end": 40,
          "start": 38,
          "type": "CLIENT_INITIALIZATION"
        },
        {
          "end": 46,
          "start": 41,
          "type": "REQUEST_INITIALIZATION"
        },
        {
          "end": 49,
          "start": 47,
          "type": "REQUEST_EXECUTION"
        },
        {
          "end": 53,
          "start": 50,
          "type": "RESPONSE_HANDLING"
        }
      ],
      "title": "spanner_v1_generated_spanner_execute_sql_async.py"
    },
    {
      "canonical": true,
      "clientMethod": {
        "client": {
          "fullName": "google.cloud.spanner_v1.SpannerClient",
          "shortName": "SpannerClient"
        },
        "fullName": "google.cloud.spanner_v1.SpannerClient.execute_sql",
        "method": {
          "fullName": "google.spanner.v1.Spanner.ExecuteSql",
          "service": {
            "fullName": "google.spanner.v1.Spanner",
            "shortName": "Spanner"
          },
          "shortName": "ExecuteSql"
        },
        "parameters": [
          {
            "name": "request",
            "type": "google.cloud.spanner_v1.types.ExecuteSqlRequest"
          },
          {
            "name": "retry",
            "type": "google.api_core.retry.Retry"
          },
          {
            "name": "timeout",
            "type": "float"
          },
          {
            "name": "metadata",
            "type": "Sequence[Tuple[str, str]"
          }
        ],
        "resultType": "google.cloud.spanner_v1.types.ResultSet",
        "shortName": "execute_sql"
      },
      "description": "Sample for ExecuteSql",
      "file": "spanner_v1_generated_spanner_execute_sql_sync.py",
      "language": "PYTHON",
      "origin": "API_DEFINITION",
      "regionTag": "spanner_v1_generated_Spanner_ExecuteSql_sync",
      "segments": [
        {
          "end": 52,
          "start": 27,
          "type": "FULL"
        },
        {
          "end": 52,
          "start": 27,
          "type": "SHORT"
        },
        {
          "end": 40,
          "start": 38,
          "type": "CLIENT_INITIALIZATION"
        },
        {
          "end": 46,
          "start": 41,
          "type": "REQUEST_INITIALIZATION"
        },
        {
          "end": 49,
          "start": 47,
          "type": "REQUEST_EXECUTION"
        },
        {
          "end": 53,
          "start": 50,
          "type": "RESPONSE_HANDLING"
        }
      ],
      "title": "spanner_v1_generated_spanner_execute_sql_sync.py"
    },
    {
      "canonical": true,
      "clientMethod": {
        "async": true,
        "client": {
          "fullName": "google.cloud.spanner_v1.SpannerAsyncClient",
          "shortName": "SpannerAsyncClient"
        },
        "fullName": "google.cloud.spanner_v1.SpannerAsyncClient.execute_streaming_sql",
        "method": {
          "fullName": "google.spanner.v1.Spanner.ExecuteStreamingSql",
          "service": {
            "fullName": "google.spanner.v1.Spanner",
            "shortName": "Spanner"
          },
          "shortName": "ExecuteStreamingSql"
        },
        "parameters": [
          {
            "name": "request",
            "type": "google.cloud.spanner_v1.types.ExecuteSqlRequest"
          },
          {
            "name": "retry",
            "type": "google.api_core.retry.Retry"
          },
          {
            "name": "timeout",
            "type": "float"
          },
          {
            "name": "metadata",
            "type": "Sequence[Tuple[str, str]"
          }
        ],
        "resultType": "Iterable[google.cloud.spanner_v1.types.PartialResultSet]",
        "shortName": "execute_streaming_sql"
      },
      "description": "Sample for ExecuteStreamingSql",
      "file": "spanner_v1_generated_spanner_execute_streaming_sql_async.py",
      "language": "PYTHON",
      "origin": "API_DEFINITION",
      "regionTag": "spanner_v1_generated_Spanner_ExecuteStreamingSql_async",
      "segments": [
        {
          "end": 53,
          "start": 27,
          "type": "FULL"
        },
        {
          "end": 53,
          "start": 27,
          "type": "SHORT"
        },
        {
          "end": 40,
          "start": 38,
          "type": "CLIENT_INITIALIZATION"
        },
        {
          "end": 46,
          "start": 41,
          "type": "REQUEST_INITIALIZATION"
        },
        {
          "end": 49,
          "start": 47,
          "type": "REQUEST_EXECUTION"
        },
        {
          "end": 54,
          "start": 50,
          "type": "RESPONSE_HANDLING"
        }
      ],
      "title": "spanner_v1_generated_spanner_execute_streaming_sql_async.py"
    },
    {
      "canonical": true,
      "clientMethod": {
        "client": {
          "fullName": "google.cloud.spanner_v1.SpannerClient",
          "shortName": "SpannerClient"
        },
        "fullName": "google.cloud.spanner_v1.SpannerClient.execute_streaming_sql",
        "method": {
          "fullName": "google.spanner.v1.Spanner.ExecuteStreamingSql",
          "service": {
            "fullName": "google.spanner.v1.Spanner",
            "shortName": "Spanner"
          },
          "shortName": "ExecuteStreamingSql"
        },
        "parameters": [
          {
            "name": "request",
            "type": "google.cloud.spanner_v1.types.ExecuteSqlRequest"
          },
          {
            "name": "retry",
            "type": "google.api_core.retry.Retry"
          },
          {
            "name": "timeout",
            "type": "float"
          },
          {
            "name": "metadata",
            "type": "Sequence[Tuple[str, str]"
          }
        ],
        "resultType": "Iterable[google.cloud.spanner_v1.types.PartialResultSet]",
        "shortName": "execute_streaming_sql"
      },
      "description": "Sample for ExecuteStreamingSql",
      "file": "spanner_v1_generated_spanner_execute_streaming_sql_sync.py",
      "language": "PYTHON",
      "origin": "API_DEFINITION",
      "regionTag": "spanner_v1_generated_Spanner_ExecuteStreamingSql_sync",
      "segments": [
        {
          "end": 53,
          "start": 27,
          "type": "FULL"
        },
        {
          "end": 53,
          "start": 27,
          "type": "SHORT"
        },
        {
          "end": 40,
          "start": 38,
          "type": "CLIENT_INITIALIZATION"
        },
        {
          "end": 46,
          "start": 41,
          "type": "REQUEST_INITIALIZATION"
        },
        {
          "end": 49,
          "start": 47,
          "type": "REQUEST_EXECUTION"
        },
        {
          "end": 54,
          "start": 50,
          "type": "RESPONSE_HANDLING"
        }
      ],
      "title": "spanner_v1_generated_spanner_execute_streaming_sql_sync.py"
    },
    {
      "canonical": true,
      "clientMethod": {
        "async": true,
        "client": {
          "fullName": "google.cloud.spanner_v1.SpannerAsyncClient",
          "shortName": "SpannerAsyncClient"
        },
        "fullName": "google.cloud.spanner_v1.SpannerAsyncClient.get_session",
        "method": {
          "fullName": "google.spanner.v1.Spanner.GetSession",
          "service": {
            "fullName": "google.spanner.v1.Spanner",
            "shortName": "Spanner"
          },
          "shortName": "GetSession"
        },
        "parameters": [
          {
            "name": "request",
            "type": "google.cloud.spanner_v1.types.GetSessionRequest"
          },
          {
            "name": "name",
            "type": "str"
          },
          {
            "name": "retry",
            "type": "google.api_core.retry.Retry"
          },
          {
            "name": "timeout",
            "type": "float"
          },
          {
            "name": "metadata",
            "type": "Sequence[Tuple[str, str]"
          }
        ],
        "resultType": "google.cloud.spanner_v1.types.Session",
        "shortName": "get_session"
      },
      "description": "Sample for GetSession",
      "file": "spanner_v1_generated_spanner_get_session_async.py",
      "language": "PYTHON",
      "origin": "API_DEFINITION",
      "regionTag": "spanner_v1_generated_Spanner_GetSession_async",
      "segments": [
        {
          "end": 51,
          "start": 27,
          "type": "FULL"
        },
        {
          "end": 51,
          "start": 27,
          "type": "SHORT"
        },
        {
          "end": 40,
          "start": 38,
          "type": "CLIENT_INITIALIZATION"
        },
        {
          "end": 45,
          "start": 41,
          "type": "REQUEST_INITIALIZATION"
        },
        {
          "end": 48,
          "start": 46,
          "type": "REQUEST_EXECUTION"
        },
        {
          "end": 52,
          "start": 49,
          "type": "RESPONSE_HANDLING"
        }
      ],
      "title": "spanner_v1_generated_spanner_get_session_async.py"
    },
    {
      "canonical": true,
      "clientMethod": {
        "client": {
          "fullName": "google.cloud.spanner_v1.SpannerClient",
          "shortName": "SpannerClient"
        },
        "fullName": "google.cloud.spanner_v1.SpannerClient.get_session",
        "method": {
          "fullName": "google.spanner.v1.Spanner.GetSession",
          "service": {
            "fullName": "google.spanner.v1.Spanner",
            "shortName": "Spanner"
          },
          "shortName": "GetSession"
        },
        "parameters": [
          {
            "name": "request",
            "type": "google.cloud.spanner_v1.types.GetSessionRequest"
          },
          {
            "name": "name",
            "type": "str"
          },
          {
            "name": "retry",
            "type": "google.api_core.retry.Retry"
          },
          {
            "name": "timeout",
            "type": "float"
          },
          {
            "name": "metadata",
            "type": "Sequence[Tuple[str, str]"
          }
        ],
        "resultType": "google.cloud.spanner_v1.types.Session",
        "shortName": "get_session"
      },
      "description": "Sample for GetSession",
      "file": "spanner_v1_generated_spanner_get_session_sync.py",
      "language": "PYTHON",
      "origin": "API_DEFINITION",
      "regionTag": "spanner_v1_generated_Spanner_GetSession_sync",
      "segments": [
        {
          "end": 51,
          "start": 27,
          "type": "FULL"
        },
        {
          "end": 51,
          "start": 27,
          "type": "SHORT"
        },
        {
          "end": 40,
          "start": 38,
          "type": "CLIENT_INITIALIZATION"
        },
        {
          "end": 45,
          "start": 41,
          "type": "REQUEST_INITIALIZATION"
        },
        {
          "end": 48,
          "start": 46,
          "type": "REQUEST_EXECUTION"
        },
        {
          "end": 52,
          "start": 49,
          "type": "RESPONSE_HANDLING"
        }
      ],
      "title": "spanner_v1_generated_spanner_get_session_sync.py"
    },
    {
      "canonical": true,
      "clientMethod": {
        "async": true,
        "client": {
          "fullName": "google.cloud.spanner_v1.SpannerAsyncClient",
          "shortName": "SpannerAsyncClient"
        },
        "fullName": "google.cloud.spanner_v1.SpannerAsyncClient.list_sessions",
        "method": {
          "fullName": "google.spanner.v1.Spanner.ListSessions",
          "service": {
            "fullName": "google.spanner.v1.Spanner",
            "shortName": "Spanner"
          },
          "shortName": "ListSessions"
        },
        "parameters": [
          {
            "name": "request",
            "type": "google.cloud.spanner_v1.types.ListSessionsRequest"
          },
          {
            "name": "database",
            "type": "str"
          },
          {
            "name": "retry",
            "type": "google.api_core.retry.Retry"
          },
          {
            "name": "timeout",
            "type": "float"
          },
          {
            "name": "metadata",
            "type": "Sequence[Tuple[str, str]"
          }
        ],
        "resultType": "google.cloud.spanner_v1.services.spanner.pagers.ListSessionsAsyncPager",
        "shortName": "list_sessions"
      },
      "description": "Sample for ListSessions",
      "file": "spanner_v1_generated_spanner_list_sessions_async.py",
      "language": "PYTHON",
      "origin": "API_DEFINITION",
      "regionTag": "spanner_v1_generated_Spanner_ListSessions_async",
      "segments": [
        {
          "end": 52,
          "start": 27,
          "type": "FULL"
        },
        {
          "end": 52,
          "start": 27,
          "type": "SHORT"
        },
        {
          "end": 40,
          "start": 38,
          "type": "CLIENT_INITIALIZATION"
        },
        {
          "end": 45,
          "start": 41,
          "type": "REQUEST_INITIALIZATION"
        },
        {
          "end": 48,
          "start": 46,
          "type": "REQUEST_EXECUTION"
        },
        {
          "end": 53,
          "start": 49,
          "type": "RESPONSE_HANDLING"
        }
      ],
      "title": "spanner_v1_generated_spanner_list_sessions_async.py"
    },
    {
      "canonical": true,
      "clientMethod": {
        "client": {
          "fullName": "google.cloud.spanner_v1.SpannerClient",
          "shortName": "SpannerClient"
        },
        "fullName": "google.cloud.spanner_v1.SpannerClient.list_sessions",
        "method": {
          "fullName": "google.spanner.v1.Spanner.ListSessions",
          "service": {
            "fullName": "google.spanner.v1.Spanner",
            "shortName": "Spanner"
          },
          "shortName": "ListSessions"
        },
        "parameters": [
          {
            "name": "request",
            "type": "google.cloud.spanner_v1.types.ListSessionsRequest"
          },
          {
            "name": "database",
            "type": "str"
          },
          {
            "name": "retry",
            "type": "google.api_core.retry.Retry"
          },
          {
            "name": "timeout",
            "type": "float"
          },
          {
            "name": "metadata",
            "type": "Sequence[Tuple[str, str]"
          }
        ],
        "resultType": "google.cloud.spanner_v1.services.spanner.pagers.ListSessionsPager",
        "shortName": "list_sessions"
      },
      "description": "Sample for ListSessions",
      "file": "spanner_v1_generated_spanner_list_sessions_sync.py",
      "language": "PYTHON",
      "origin": "API_DEFINITION",
      "regionTag": "spanner_v1_generated_Spanner_ListSessions_sync",
      "segments": [
        {
          "end": 52,
          "start": 27,
          "type": "FULL"
        },
        {
          "end": 52,
          "start": 27,
          "type": "SHORT"
        },
        {
          "end": 40,
          "start": 38,
          "type": "CLIENT_INITIALIZATION"
        },
        {
          "end": 45,
          "start": 41,
          "type": "REQUEST_INITIALIZATION"
        },
        {
          "end": 48,
          "start": 46,
          "type": "REQUEST_EXECUTION"
        },
        {
          "end": 53,
          "start": 49,
          "type": "RESPONSE_HANDLING"
        }
      ],
      "title": "spanner_v1_generated_spanner_list_sessions_sync.py"
    },
    {
      "canonical": true,
      "clientMethod": {
        "async": true,
        "client": {
          "fullName": "google.cloud.spanner_v1.SpannerAsyncClient",
          "shortName": "SpannerAsyncClient"
        },
        "fullName": "google.cloud.spanner_v1.SpannerAsyncClient.partition_query",
        "method": {
          "fullName": "google.spanner.v1.Spanner.PartitionQuery",
          "service": {
            "fullName": "google.spanner.v1.Spanner",
            "shortName": "Spanner"
          },
          "shortName": "PartitionQuery"
        },
        "parameters": [
          {
            "name": "request",
            "type": "google.cloud.spanner_v1.types.PartitionQueryRequest"
          },
          {
            "name": "retry",
            "type": "google.api_core.retry.Retry"
          },
          {
            "name": "timeout",
            "type": "float"
          },
          {
            "name": "metadata",
            "type": "Sequence[Tuple[str, str]"
          }
        ],
        "resultType": "google.cloud.spanner_v1.types.PartitionResponse",
        "shortName": "partition_query"
      },
      "description": "Sample for PartitionQuery",
      "file": "spanner_v1_generated_spanner_partition_query_async.py",
      "language": "PYTHON",
      "origin": "API_DEFINITION",
      "regionTag": "spanner_v1_generated_Spanner_PartitionQuery_async",
      "segments": [
        {
          "end": 52,
          "start": 27,
          "type": "FULL"
        },
        {
          "end": 52,
          "start": 27,
          "type": "SHORT"
        },
        {
          "end": 40,
          "start": 38,
          "type": "CLIENT_INITIALIZATION"
        },
        {
          "end": 46,
          "start": 41,
          "type": "REQUEST_INITIALIZATION"
        },
        {
          "end": 49,
          "start": 47,
          "type": "REQUEST_EXECUTION"
        },
        {
          "end": 53,
          "start": 50,
          "type": "RESPONSE_HANDLING"
        }
      ],
      "title": "spanner_v1_generated_spanner_partition_query_async.py"
    },
    {
      "canonical": true,
      "clientMethod": {
        "client": {
          "fullName": "google.cloud.spanner_v1.SpannerClient",
          "shortName": "SpannerClient"
        },
        "fullName": "google.cloud.spanner_v1.SpannerClient.partition_query",
        "method": {
          "fullName": "google.spanner.v1.Spanner.PartitionQuery",
          "service": {
            "fullName": "google.spanner.v1.Spanner",
            "shortName": "Spanner"
          },
          "shortName": "PartitionQuery"
        },
        "parameters": [
          {
            "name": "request",
            "type": "google.cloud.spanner_v1.types.PartitionQueryRequest"
          },
          {
            "name": "retry",
            "type": "google.api_core.retry.Retry"
          },
          {
            "name": "timeout",
            "type": "float"
          },
          {
            "name": "metadata",
            "type": "Sequence[Tuple[str, str]"
          }
        ],
        "resultType": "google.cloud.spanner_v1.types.PartitionResponse",
        "shortName": "partition_query"
      },
      "description": "Sample for PartitionQuery",
      "file": "spanner_v1_generated_spanner_partition_query_sync.py",
      "language": "PYTHON",
      "origin": "API_DEFINITION",
      "regionTag": "spanner_v1_generated_Spanner_PartitionQuery_sync",
      "segments": [
        {
          "end": 52,
          "start": 27,
          "type": "FULL"
        },
        {
          "end": 52,
          "start": 27,
          "type": "SHORT"
        },
        {
          "end": 40,
          "start": 38,
          "type": "CLIENT_INITIALIZATION"
        },
        {
          "end": 46,
          "start": 41,
          "type": "REQUEST_INITIALIZATION"
        },
        {
          "end": 49,
          "start": 47,
          "type": "REQUEST_EXECUTION"
        },
        {
          "end": 53,
          "start": 50,
          "type": "RESPONSE_HANDLING"
        }
      ],
      "title": "spanner_v1_generated_spanner_partition_query_sync.py"
    },
    {
      "canonical": true,
      "clientMethod": {
        "async": true,
        "client": {
          "fullName": "google.cloud.spanner_v1.SpannerAsyncClient",
          "shortName": "SpannerAsyncClient"
        },
        "fullName": "google.cloud.spanner_v1.SpannerAsyncClient.partition_read",
        "method": {
          "fullName": "google.spanner.v1.Spanner.PartitionRead",
          "service": {
            "fullName": "google.spanner.v1.Spanner",
            "shortName": "Spanner"
          },
          "shortName": "PartitionRead"
        },
        "parameters": [
          {
            "name": "request",
            "type": "google.cloud.spanner_v1.types.PartitionReadRequest"
          },
          {
            "name": "retry",
            "type": "google.api_core.retry.Retry"
          },
          {
            "name": "timeout",
            "type": "float"
          },
          {
            "name": "metadata",
            "type": "Sequence[Tuple[str, str]"
          }
        ],
        "resultType": "google.cloud.spanner_v1.types.PartitionResponse",
        "shortName": "partition_read"
      },
      "description": "Sample for PartitionRead",
      "file": "spanner_v1_generated_spanner_partition_read_async.py",
      "language": "PYTHON",
      "origin": "API_DEFINITION",
      "regionTag": "spanner_v1_generated_Spanner_PartitionRead_async",
      "segments": [
        {
          "end": 52,
          "start": 27,
          "type": "FULL"
        },
        {
          "end": 52,
          "start": 27,
          "type": "SHORT"
        },
        {
          "end": 40,
          "start": 38,
          "type": "CLIENT_INITIALIZATION"
        },
        {
          "end": 46,
          "start": 41,
          "type": "REQUEST_INITIALIZATION"
        },
        {
          "end": 49,
          "start": 47,
          "type": "REQUEST_EXECUTION"
        },
        {
          "end": 53,
          "start": 50,
          "type": "RESPONSE_HANDLING"
        }
      ],
      "title": "spanner_v1_generated_spanner_partition_read_async.py"
    },
    {
      "canonical": true,
      "clientMethod": {
        "client": {
          "fullName": "google.cloud.spanner_v1.SpannerClient",
          "shortName": "SpannerClient"
        },
        "fullName": "google.cloud.spanner_v1.SpannerClient.partition_read",
        "method": {
          "fullName": "google.spanner.v1.Spanner.PartitionRead",
          "service": {
            "fullName": "google.spanner.v1.Spanner",
            "shortName": "Spanner"
          },
          "shortName": "PartitionRead"
        },
        "parameters": [
          {
            "name": "request",
            "type": "google.cloud.spanner_v1.types.PartitionReadRequest"
          },
          {
            "name": "retry",
            "type": "google.api_core.retry.Retry"
          },
          {
            "name": "timeout",
            "type": "float"
          },
          {
            "name": "metadata",
            "type": "Sequence[Tuple[str, str]"
          }
        ],
        "resultType": "google.cloud.spanner_v1.types.PartitionResponse",
        "shortName": "partition_read"
      },
      "description": "Sample for PartitionRead",
      "file": "spanner_v1_generated_spanner_partition_read_sync.py",
      "language": "PYTHON",
      "origin": "API_DEFINITION",
      "regionTag": "spanner_v1_generated_Spanner_PartitionRead_sync",
      "segments": [
        {
          "end": 52,
          "start": 27,
          "type": "FULL"
        },
        {
          "end": 52,
          "start": 27,
          "type": "SHORT"
        },
        {
          "end": 40,
          "start": 38,
          "type": "CLIENT_INITIALIZATION"
        },
        {
          "end": 46,
          "start": 41,
          "type": "REQUEST_INITIALIZATION"
        },
        {
          "end": 49,
          "start": 47,
          "type": "REQUEST_EXECUTION"
        },
        {
          "end": 53,
          "start": 50,
          "type": "RESPONSE_HANDLING"
        }
      ],
      "title": "spanner_v1_generated_spanner_partition_read_sync.py"
    },
    {
      "canonical": true,
      "clientMethod": {
        "async": true,
        "client": {
          "fullName": "google.cloud.spanner_v1.SpannerAsyncClient",
          "shortName": "SpannerAsyncClient"
        },
        "fullName": "google.cloud.spanner_v1.SpannerAsyncClient.read",
        "method": {
          "fullName": "google.spanner.v1.Spanner.Read",
          "service": {
            "fullName": "google.spanner.v1.Spanner",
            "shortName": "Spanner"
          },
          "shortName": "Read"
        },
        "parameters": [
          {
            "name": "request",
            "type": "google.cloud.spanner_v1.types.ReadRequest"
          },
          {
            "name": "retry",
            "type": "google.api_core.retry.Retry"
          },
          {
            "name": "timeout",
            "type": "float"
          },
          {
            "name": "metadata",
            "type": "Sequence[Tuple[str, str]"
          }
        ],
        "resultType": "google.cloud.spanner_v1.types.ResultSet",
        "shortName": "read"
      },
      "description": "Sample for Read",
      "file": "spanner_v1_generated_spanner_read_async.py",
      "language": "PYTHON",
      "origin": "API_DEFINITION",
      "regionTag": "spanner_v1_generated_Spanner_Read_async",
      "segments": [
        {
          "end": 53,
          "start": 27,
          "type": "FULL"
        },
        {
          "end": 53,
          "start": 27,
          "type": "SHORT"
        },
        {
          "end": 40,
          "start": 38,
          "type": "CLIENT_INITIALIZATION"
        },
        {
          "end": 47,
          "start": 41,
          "type": "REQUEST_INITIALIZATION"
        },
        {
          "end": 50,
          "start": 48,
          "type": "REQUEST_EXECUTION"
        },
        {
          "end": 54,
          "start": 51,
          "type": "RESPONSE_HANDLING"
        }
      ],
      "title": "spanner_v1_generated_spanner_read_async.py"
    },
    {
      "canonical": true,
      "clientMethod": {
        "client": {
          "fullName": "google.cloud.spanner_v1.SpannerClient",
          "shortName": "SpannerClient"
        },
        "fullName": "google.cloud.spanner_v1.SpannerClient.read",
        "method": {
          "fullName": "google.spanner.v1.Spanner.Read",
          "service": {
            "fullName": "google.spanner.v1.Spanner",
            "shortName": "Spanner"
          },
          "shortName": "Read"
        },
        "parameters": [
          {
            "name": "request",
            "type": "google.cloud.spanner_v1.types.ReadRequest"
          },
          {
            "name": "retry",
            "type": "google.api_core.retry.Retry"
          },
          {
            "name": "timeout",
            "type": "float"
          },
          {
            "name": "metadata",
            "type": "Sequence[Tuple[str, str]"
          }
        ],
        "resultType": "google.cloud.spanner_v1.types.ResultSet",
        "shortName": "read"
      },
      "description": "Sample for Read",
      "file": "spanner_v1_generated_spanner_read_sync.py",
      "language": "PYTHON",
      "origin": "API_DEFINITION",
      "regionTag": "spanner_v1_generated_Spanner_Read_sync",
      "segments": [
        {
          "end": 53,
          "start": 27,
          "type": "FULL"
        },
        {
          "end": 53,
          "start": 27,
          "type": "SHORT"
        },
        {
          "end": 40,
          "start": 38,
          "type": "CLIENT_INITIALIZATION"
        },
        {
          "end": 47,
          "start": 41,
          "type": "REQUEST_INITIALIZATION"
        },
        {
          "end": 50,
          "start": 48,
          "type": "REQUEST_EXECUTION"
        },
        {
          "end": 54,
          "start": 51,
          "type": "RESPONSE_HANDLING"
        }
      ],
      "title": "spanner_v1_generated_spanner_read_sync.py"
    },
    {
      "canonical": true,
      "clientMethod": {
        "async": true,
        "client": {
          "fullName": "google.cloud.spanner_v1.SpannerAsyncClient",
          "shortName": "SpannerAsyncClient"
        },
        "fullName": "google.cloud.spanner_v1.SpannerAsyncClient.rollback",
        "method": {
          "fullName": "google.spanner.v1.Spanner.Rollback",
          "service": {
            "fullName": "google.spanner.v1.Spanner",
            "shortName": "Spanner"
          },
          "shortName": "Rollback"
        },
        "parameters": [
          {
            "name": "request",
            "type": "google.cloud.spanner_v1.types.RollbackRequest"
          },
          {
            "name": "session",
            "type": "str"
          },
          {
            "name": "transaction_id",
            "type": "bytes"
          },
          {
            "name": "retry",
            "type": "google.api_core.retry.Retry"
          },
          {
            "name": "timeout",
            "type": "float"
          },
          {
            "name": "metadata",
            "type": "Sequence[Tuple[str, str]"
          }
        ],
        "shortName": "rollback"
      },
      "description": "Sample for Rollback",
      "file": "spanner_v1_generated_spanner_rollback_async.py",
      "language": "PYTHON",
      "origin": "API_DEFINITION",
      "regionTag": "spanner_v1_generated_Spanner_Rollback_async",
      "segments": [
        {
          "end": 50,
          "start": 27,
          "type": "FULL"
        },
        {
          "end": 50,
          "start": 27,
          "type": "SHORT"
        },
        {
          "end": 40,
          "start": 38,
          "type": "CLIENT_INITIALIZATION"
        },
        {
          "end": 46,
          "start": 41,
          "type": "REQUEST_INITIALIZATION"
        },
        {
          "start": 47,
          "type": "REQUEST_EXECUTION"
        },
        {
          "end": 51,
          "type": "RESPONSE_HANDLING"
        }
      ],
      "title": "spanner_v1_generated_spanner_rollback_async.py"
    },
    {
      "canonical": true,
      "clientMethod": {
        "client": {
          "fullName": "google.cloud.spanner_v1.SpannerClient",
          "shortName": "SpannerClient"
        },
        "fullName": "google.cloud.spanner_v1.SpannerClient.rollback",
        "method": {
          "fullName": "google.spanner.v1.Spanner.Rollback",
          "service": {
            "fullName": "google.spanner.v1.Spanner",
            "shortName": "Spanner"
          },
          "shortName": "Rollback"
        },
        "parameters": [
          {
            "name": "request",
            "type": "google.cloud.spanner_v1.types.RollbackRequest"
          },
          {
            "name": "session",
            "type": "str"
          },
          {
            "name": "transaction_id",
            "type": "bytes"
          },
          {
            "name": "retry",
            "type": "google.api_core.retry.Retry"
          },
          {
            "name": "timeout",
            "type": "float"
          },
          {
            "name": "metadata",
            "type": "Sequence[Tuple[str, str]"
          }
        ],
        "shortName": "rollback"
      },
      "description": "Sample for Rollback",
      "file": "spanner_v1_generated_spanner_rollback_sync.py",
      "language": "PYTHON",
      "origin": "API_DEFINITION",
      "regionTag": "spanner_v1_generated_Spanner_Rollback_sync",
      "segments": [
        {
          "end": 50,
          "start": 27,
          "type": "FULL"
        },
        {
          "end": 50,
          "start": 27,
          "type": "SHORT"
        },
        {
          "end": 40,
          "start": 38,
          "type": "CLIENT_INITIALIZATION"
        },
        {
          "end": 46,
          "start": 41,
          "type": "REQUEST_INITIALIZATION"
        },
        {
          "start": 47,
          "type": "REQUEST_EXECUTION"
        },
        {
          "end": 51,
          "type": "RESPONSE_HANDLING"
        }
      ],
      "title": "spanner_v1_generated_spanner_rollback_sync.py"
    },
    {
      "canonical": true,
      "clientMethod": {
        "async": true,
        "client": {
          "fullName": "google.cloud.spanner_v1.SpannerAsyncClient",
          "shortName": "SpannerAsyncClient"
        },
        "fullName": "google.cloud.spanner_v1.SpannerAsyncClient.streaming_read",
        "method": {
          "fullName": "google.spanner.v1.Spanner.StreamingRead",
          "service": {
            "fullName": "google.spanner.v1.Spanner",
            "shortName": "Spanner"
          },
          "shortName": "StreamingRead"
        },
        "parameters": [
          {
            "name": "request",
            "type": "google.cloud.spanner_v1.types.ReadRequest"
          },
          {
            "name": "retry",
            "type": "google.api_core.retry.Retry"
          },
          {
            "name": "timeout",
            "type": "float"
          },
          {
            "name": "metadata",
            "type": "Sequence[Tuple[str, str]"
          }
        ],
        "resultType": "Iterable[google.cloud.spanner_v1.types.PartialResultSet]",
        "shortName": "streaming_read"
      },
      "description": "Sample for StreamingRead",
      "file": "spanner_v1_generated_spanner_streaming_read_async.py",
      "language": "PYTHON",
      "origin": "API_DEFINITION",
      "regionTag": "spanner_v1_generated_Spanner_StreamingRead_async",
      "segments": [
        {
          "end": 54,
          "start": 27,
          "type": "FULL"
        },
        {
          "end": 54,
          "start": 27,
          "type": "SHORT"
        },
        {
          "end": 40,
          "start": 38,
          "type": "CLIENT_INITIALIZATION"
        },
        {
          "end": 47,
          "start": 41,
          "type": "REQUEST_INITIALIZATION"
        },
        {
          "end": 50,
          "start": 48,
          "type": "REQUEST_EXECUTION"
        },
        {
          "end": 55,
          "start": 51,
          "type": "RESPONSE_HANDLING"
        }
      ],
      "title": "spanner_v1_generated_spanner_streaming_read_async.py"
    },
    {
      "canonical": true,
      "clientMethod": {
        "client": {
          "fullName": "google.cloud.spanner_v1.SpannerClient",
          "shortName": "SpannerClient"
        },
        "fullName": "google.cloud.spanner_v1.SpannerClient.streaming_read",
        "method": {
          "fullName": "google.spanner.v1.Spanner.StreamingRead",
          "service": {
            "fullName": "google.spanner.v1.Spanner",
            "shortName": "Spanner"
          },
          "shortName": "StreamingRead"
        },
        "parameters": [
          {
            "name": "request",
            "type": "google.cloud.spanner_v1.types.ReadRequest"
          },
          {
            "name": "retry",
            "type": "google.api_core.retry.Retry"
          },
          {
            "name": "timeout",
            "type": "float"
          },
          {
            "name": "metadata",
            "type": "Sequence[Tuple[str, str]"
          }
        ],
        "resultType": "Iterable[google.cloud.spanner_v1.types.PartialResultSet]",
        "shortName": "streaming_read"
      },
      "description": "Sample for StreamingRead",
      "file": "spanner_v1_generated_spanner_streaming_read_sync.py",
      "language": "PYTHON",
      "origin": "API_DEFINITION",
      "regionTag": "spanner_v1_generated_Spanner_StreamingRead_sync",
      "segments": [
        {
          "end": 54,
          "start": 27,
          "type": "FULL"
        },
        {
          "end": 54,
          "start": 27,
          "type": "SHORT"
        },
        {
          "end": 40,
          "start": 38,
          "type": "CLIENT_INITIALIZATION"
        },
        {
          "end": 47,
          "start": 41,
          "type": "REQUEST_INITIALIZATION"
        },
        {
          "end": 50,
          "start": 48,
          "type": "REQUEST_EXECUTION"
        },
        {
          "end": 55,
          "start": 51,
          "type": "RESPONSE_HANDLING"
        }
      ],
      "title": "spanner_v1_generated_spanner_streaming_read_sync.py"
    }
  ]
}<|MERGE_RESOLUTION|>--- conflicted
+++ resolved
@@ -8,11 +8,7 @@
     ],
     "language": "PYTHON",
     "name": "google-cloud-spanner",
-<<<<<<< HEAD
-    "version": "0.1.0"
-=======
     "version": "3.27.1"
->>>>>>> fcec32f5
   },
   "snippets": [
     {
