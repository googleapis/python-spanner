{
  "clientLibrary": {
    "apis": [
      {
        "id": "google.spanner.admin.database.v1",
        "version": "v1"
      }
    ],
    "language": "PYTHON",
    "name": "google-cloud-spanner-admin-database",
<<<<<<< HEAD
    "version": "0.1.0"
=======
    "version": "3.40.1"
>>>>>>> 43d7aec2
  },
  "snippets": [
    {
      "canonical": true,
      "clientMethod": {
        "async": true,
        "client": {
          "fullName": "google.cloud.spanner_admin_database_v1.DatabaseAdminAsyncClient",
          "shortName": "DatabaseAdminAsyncClient"
        },
        "fullName": "google.cloud.spanner_admin_database_v1.DatabaseAdminAsyncClient.copy_backup",
        "method": {
          "fullName": "google.spanner.admin.database.v1.DatabaseAdmin.CopyBackup",
          "service": {
            "fullName": "google.spanner.admin.database.v1.DatabaseAdmin",
            "shortName": "DatabaseAdmin"
          },
          "shortName": "CopyBackup"
        },
        "parameters": [
          {
            "name": "request",
            "type": "google.cloud.spanner_admin_database_v1.types.CopyBackupRequest"
          },
          {
            "name": "parent",
            "type": "str"
          },
          {
            "name": "backup_id",
            "type": "str"
          },
          {
            "name": "source_backup",
            "type": "str"
          },
          {
            "name": "expire_time",
            "type": "google.protobuf.timestamp_pb2.Timestamp"
          },
          {
            "name": "retry",
            "type": "google.api_core.retry.Retry"
          },
          {
            "name": "timeout",
            "type": "float"
          },
          {
            "name": "metadata",
            "type": "Sequence[Tuple[str, str]"
          }
        ],
        "resultType": "google.api_core.operation_async.AsyncOperation",
        "shortName": "copy_backup"
      },
      "description": "Sample for CopyBackup",
      "file": "spanner_v1_generated_database_admin_copy_backup_async.py",
      "language": "PYTHON",
      "origin": "API_DEFINITION",
      "regionTag": "spanner_v1_generated_DatabaseAdmin_CopyBackup_async",
      "segments": [
        {
          "end": 57,
          "start": 27,
          "type": "FULL"
        },
        {
          "end": 57,
          "start": 27,
          "type": "SHORT"
        },
        {
          "end": 40,
          "start": 38,
          "type": "CLIENT_INITIALIZATION"
        },
        {
          "end": 47,
          "start": 41,
          "type": "REQUEST_INITIALIZATION"
        },
        {
          "end": 54,
          "start": 48,
          "type": "REQUEST_EXECUTION"
        },
        {
          "end": 58,
          "start": 55,
          "type": "RESPONSE_HANDLING"
        }
      ],
      "title": "spanner_v1_generated_database_admin_copy_backup_async.py"
    },
    {
      "canonical": true,
      "clientMethod": {
        "client": {
          "fullName": "google.cloud.spanner_admin_database_v1.DatabaseAdminClient",
          "shortName": "DatabaseAdminClient"
        },
        "fullName": "google.cloud.spanner_admin_database_v1.DatabaseAdminClient.copy_backup",
        "method": {
          "fullName": "google.spanner.admin.database.v1.DatabaseAdmin.CopyBackup",
          "service": {
            "fullName": "google.spanner.admin.database.v1.DatabaseAdmin",
            "shortName": "DatabaseAdmin"
          },
          "shortName": "CopyBackup"
        },
        "parameters": [
          {
            "name": "request",
            "type": "google.cloud.spanner_admin_database_v1.types.CopyBackupRequest"
          },
          {
            "name": "parent",
            "type": "str"
          },
          {
            "name": "backup_id",
            "type": "str"
          },
          {
            "name": "source_backup",
            "type": "str"
          },
          {
            "name": "expire_time",
            "type": "google.protobuf.timestamp_pb2.Timestamp"
          },
          {
            "name": "retry",
            "type": "google.api_core.retry.Retry"
          },
          {
            "name": "timeout",
            "type": "float"
          },
          {
            "name": "metadata",
            "type": "Sequence[Tuple[str, str]"
          }
        ],
        "resultType": "google.api_core.operation.Operation",
        "shortName": "copy_backup"
      },
      "description": "Sample for CopyBackup",
      "file": "spanner_v1_generated_database_admin_copy_backup_sync.py",
      "language": "PYTHON",
      "origin": "API_DEFINITION",
      "regionTag": "spanner_v1_generated_DatabaseAdmin_CopyBackup_sync",
      "segments": [
        {
          "end": 57,
          "start": 27,
          "type": "FULL"
        },
        {
          "end": 57,
          "start": 27,
          "type": "SHORT"
        },
        {
          "end": 40,
          "start": 38,
          "type": "CLIENT_INITIALIZATION"
        },
        {
          "end": 47,
          "start": 41,
          "type": "REQUEST_INITIALIZATION"
        },
        {
          "end": 54,
          "start": 48,
          "type": "REQUEST_EXECUTION"
        },
        {
          "end": 58,
          "start": 55,
          "type": "RESPONSE_HANDLING"
        }
      ],
      "title": "spanner_v1_generated_database_admin_copy_backup_sync.py"
    },
    {
      "canonical": true,
      "clientMethod": {
        "async": true,
        "client": {
          "fullName": "google.cloud.spanner_admin_database_v1.DatabaseAdminAsyncClient",
          "shortName": "DatabaseAdminAsyncClient"
        },
        "fullName": "google.cloud.spanner_admin_database_v1.DatabaseAdminAsyncClient.create_backup",
        "method": {
          "fullName": "google.spanner.admin.database.v1.DatabaseAdmin.CreateBackup",
          "service": {
            "fullName": "google.spanner.admin.database.v1.DatabaseAdmin",
            "shortName": "DatabaseAdmin"
          },
          "shortName": "CreateBackup"
        },
        "parameters": [
          {
            "name": "request",
            "type": "google.cloud.spanner_admin_database_v1.types.CreateBackupRequest"
          },
          {
            "name": "parent",
            "type": "str"
          },
          {
            "name": "backup",
            "type": "google.cloud.spanner_admin_database_v1.types.Backup"
          },
          {
            "name": "backup_id",
            "type": "str"
          },
          {
            "name": "retry",
            "type": "google.api_core.retry.Retry"
          },
          {
            "name": "timeout",
            "type": "float"
          },
          {
            "name": "metadata",
            "type": "Sequence[Tuple[str, str]"
          }
        ],
        "resultType": "google.api_core.operation_async.AsyncOperation",
        "shortName": "create_backup"
      },
      "description": "Sample for CreateBackup",
      "file": "spanner_v1_generated_database_admin_create_backup_async.py",
      "language": "PYTHON",
      "origin": "API_DEFINITION",
      "regionTag": "spanner_v1_generated_DatabaseAdmin_CreateBackup_async",
      "segments": [
        {
          "end": 56,
          "start": 27,
          "type": "FULL"
        },
        {
          "end": 56,
          "start": 27,
          "type": "SHORT"
        },
        {
          "end": 40,
          "start": 38,
          "type": "CLIENT_INITIALIZATION"
        },
        {
          "end": 46,
          "start": 41,
          "type": "REQUEST_INITIALIZATION"
        },
        {
          "end": 53,
          "start": 47,
          "type": "REQUEST_EXECUTION"
        },
        {
          "end": 57,
          "start": 54,
          "type": "RESPONSE_HANDLING"
        }
      ],
      "title": "spanner_v1_generated_database_admin_create_backup_async.py"
    },
    {
      "canonical": true,
      "clientMethod": {
        "client": {
          "fullName": "google.cloud.spanner_admin_database_v1.DatabaseAdminClient",
          "shortName": "DatabaseAdminClient"
        },
        "fullName": "google.cloud.spanner_admin_database_v1.DatabaseAdminClient.create_backup",
        "method": {
          "fullName": "google.spanner.admin.database.v1.DatabaseAdmin.CreateBackup",
          "service": {
            "fullName": "google.spanner.admin.database.v1.DatabaseAdmin",
            "shortName": "DatabaseAdmin"
          },
          "shortName": "CreateBackup"
        },
        "parameters": [
          {
            "name": "request",
            "type": "google.cloud.spanner_admin_database_v1.types.CreateBackupRequest"
          },
          {
            "name": "parent",
            "type": "str"
          },
          {
            "name": "backup",
            "type": "google.cloud.spanner_admin_database_v1.types.Backup"
          },
          {
            "name": "backup_id",
            "type": "str"
          },
          {
            "name": "retry",
            "type": "google.api_core.retry.Retry"
          },
          {
            "name": "timeout",
            "type": "float"
          },
          {
            "name": "metadata",
            "type": "Sequence[Tuple[str, str]"
          }
        ],
        "resultType": "google.api_core.operation.Operation",
        "shortName": "create_backup"
      },
      "description": "Sample for CreateBackup",
      "file": "spanner_v1_generated_database_admin_create_backup_sync.py",
      "language": "PYTHON",
      "origin": "API_DEFINITION",
      "regionTag": "spanner_v1_generated_DatabaseAdmin_CreateBackup_sync",
      "segments": [
        {
          "end": 56,
          "start": 27,
          "type": "FULL"
        },
        {
          "end": 56,
          "start": 27,
          "type": "SHORT"
        },
        {
          "end": 40,
          "start": 38,
          "type": "CLIENT_INITIALIZATION"
        },
        {
          "end": 46,
          "start": 41,
          "type": "REQUEST_INITIALIZATION"
        },
        {
          "end": 53,
          "start": 47,
          "type": "REQUEST_EXECUTION"
        },
        {
          "end": 57,
          "start": 54,
          "type": "RESPONSE_HANDLING"
        }
      ],
      "title": "spanner_v1_generated_database_admin_create_backup_sync.py"
    },
    {
      "canonical": true,
      "clientMethod": {
        "async": true,
        "client": {
          "fullName": "google.cloud.spanner_admin_database_v1.DatabaseAdminAsyncClient",
          "shortName": "DatabaseAdminAsyncClient"
        },
        "fullName": "google.cloud.spanner_admin_database_v1.DatabaseAdminAsyncClient.create_database",
        "method": {
          "fullName": "google.spanner.admin.database.v1.DatabaseAdmin.CreateDatabase",
          "service": {
            "fullName": "google.spanner.admin.database.v1.DatabaseAdmin",
            "shortName": "DatabaseAdmin"
          },
          "shortName": "CreateDatabase"
        },
        "parameters": [
          {
            "name": "request",
            "type": "google.cloud.spanner_admin_database_v1.types.CreateDatabaseRequest"
          },
          {
            "name": "parent",
            "type": "str"
          },
          {
            "name": "create_statement",
            "type": "str"
          },
          {
            "name": "retry",
            "type": "google.api_core.retry.Retry"
          },
          {
            "name": "timeout",
            "type": "float"
          },
          {
            "name": "metadata",
            "type": "Sequence[Tuple[str, str]"
          }
        ],
        "resultType": "google.api_core.operation_async.AsyncOperation",
        "shortName": "create_database"
      },
      "description": "Sample for CreateDatabase",
      "file": "spanner_v1_generated_database_admin_create_database_async.py",
      "language": "PYTHON",
      "origin": "API_DEFINITION",
      "regionTag": "spanner_v1_generated_DatabaseAdmin_CreateDatabase_async",
      "segments": [
        {
          "end": 56,
          "start": 27,
          "type": "FULL"
        },
        {
          "end": 56,
          "start": 27,
          "type": "SHORT"
        },
        {
          "end": 40,
          "start": 38,
          "type": "CLIENT_INITIALIZATION"
        },
        {
          "end": 46,
          "start": 41,
          "type": "REQUEST_INITIALIZATION"
        },
        {
          "end": 53,
          "start": 47,
          "type": "REQUEST_EXECUTION"
        },
        {
          "end": 57,
          "start": 54,
          "type": "RESPONSE_HANDLING"
        }
      ],
      "title": "spanner_v1_generated_database_admin_create_database_async.py"
    },
    {
      "canonical": true,
      "clientMethod": {
        "client": {
          "fullName": "google.cloud.spanner_admin_database_v1.DatabaseAdminClient",
          "shortName": "DatabaseAdminClient"
        },
        "fullName": "google.cloud.spanner_admin_database_v1.DatabaseAdminClient.create_database",
        "method": {
          "fullName": "google.spanner.admin.database.v1.DatabaseAdmin.CreateDatabase",
          "service": {
            "fullName": "google.spanner.admin.database.v1.DatabaseAdmin",
            "shortName": "DatabaseAdmin"
          },
          "shortName": "CreateDatabase"
        },
        "parameters": [
          {
            "name": "request",
            "type": "google.cloud.spanner_admin_database_v1.types.CreateDatabaseRequest"
          },
          {
            "name": "parent",
            "type": "str"
          },
          {
            "name": "create_statement",
            "type": "str"
          },
          {
            "name": "retry",
            "type": "google.api_core.retry.Retry"
          },
          {
            "name": "timeout",
            "type": "float"
          },
          {
            "name": "metadata",
            "type": "Sequence[Tuple[str, str]"
          }
        ],
        "resultType": "google.api_core.operation.Operation",
        "shortName": "create_database"
      },
      "description": "Sample for CreateDatabase",
      "file": "spanner_v1_generated_database_admin_create_database_sync.py",
      "language": "PYTHON",
      "origin": "API_DEFINITION",
      "regionTag": "spanner_v1_generated_DatabaseAdmin_CreateDatabase_sync",
      "segments": [
        {
          "end": 56,
          "start": 27,
          "type": "FULL"
        },
        {
          "end": 56,
          "start": 27,
          "type": "SHORT"
        },
        {
          "end": 40,
          "start": 38,
          "type": "CLIENT_INITIALIZATION"
        },
        {
          "end": 46,
          "start": 41,
          "type": "REQUEST_INITIALIZATION"
        },
        {
          "end": 53,
          "start": 47,
          "type": "REQUEST_EXECUTION"
        },
        {
          "end": 57,
          "start": 54,
          "type": "RESPONSE_HANDLING"
        }
      ],
      "title": "spanner_v1_generated_database_admin_create_database_sync.py"
    },
    {
      "canonical": true,
      "clientMethod": {
        "async": true,
        "client": {
          "fullName": "google.cloud.spanner_admin_database_v1.DatabaseAdminAsyncClient",
          "shortName": "DatabaseAdminAsyncClient"
        },
        "fullName": "google.cloud.spanner_admin_database_v1.DatabaseAdminAsyncClient.delete_backup",
        "method": {
          "fullName": "google.spanner.admin.database.v1.DatabaseAdmin.DeleteBackup",
          "service": {
            "fullName": "google.spanner.admin.database.v1.DatabaseAdmin",
            "shortName": "DatabaseAdmin"
          },
          "shortName": "DeleteBackup"
        },
        "parameters": [
          {
            "name": "request",
            "type": "google.cloud.spanner_admin_database_v1.types.DeleteBackupRequest"
          },
          {
            "name": "name",
            "type": "str"
          },
          {
            "name": "retry",
            "type": "google.api_core.retry.Retry"
          },
          {
            "name": "timeout",
            "type": "float"
          },
          {
            "name": "metadata",
            "type": "Sequence[Tuple[str, str]"
          }
        ],
        "shortName": "delete_backup"
      },
      "description": "Sample for DeleteBackup",
      "file": "spanner_v1_generated_database_admin_delete_backup_async.py",
      "language": "PYTHON",
      "origin": "API_DEFINITION",
      "regionTag": "spanner_v1_generated_DatabaseAdmin_DeleteBackup_async",
      "segments": [
        {
          "end": 49,
          "start": 27,
          "type": "FULL"
        },
        {
          "end": 49,
          "start": 27,
          "type": "SHORT"
        },
        {
          "end": 40,
          "start": 38,
          "type": "CLIENT_INITIALIZATION"
        },
        {
          "end": 45,
          "start": 41,
          "type": "REQUEST_INITIALIZATION"
        },
        {
          "start": 46,
          "type": "REQUEST_EXECUTION"
        },
        {
          "end": 50,
          "type": "RESPONSE_HANDLING"
        }
      ],
      "title": "spanner_v1_generated_database_admin_delete_backup_async.py"
    },
    {
      "canonical": true,
      "clientMethod": {
        "client": {
          "fullName": "google.cloud.spanner_admin_database_v1.DatabaseAdminClient",
          "shortName": "DatabaseAdminClient"
        },
        "fullName": "google.cloud.spanner_admin_database_v1.DatabaseAdminClient.delete_backup",
        "method": {
          "fullName": "google.spanner.admin.database.v1.DatabaseAdmin.DeleteBackup",
          "service": {
            "fullName": "google.spanner.admin.database.v1.DatabaseAdmin",
            "shortName": "DatabaseAdmin"
          },
          "shortName": "DeleteBackup"
        },
        "parameters": [
          {
            "name": "request",
            "type": "google.cloud.spanner_admin_database_v1.types.DeleteBackupRequest"
          },
          {
            "name": "name",
            "type": "str"
          },
          {
            "name": "retry",
            "type": "google.api_core.retry.Retry"
          },
          {
            "name": "timeout",
            "type": "float"
          },
          {
            "name": "metadata",
            "type": "Sequence[Tuple[str, str]"
          }
        ],
        "shortName": "delete_backup"
      },
      "description": "Sample for DeleteBackup",
      "file": "spanner_v1_generated_database_admin_delete_backup_sync.py",
      "language": "PYTHON",
      "origin": "API_DEFINITION",
      "regionTag": "spanner_v1_generated_DatabaseAdmin_DeleteBackup_sync",
      "segments": [
        {
          "end": 49,
          "start": 27,
          "type": "FULL"
        },
        {
          "end": 49,
          "start": 27,
          "type": "SHORT"
        },
        {
          "end": 40,
          "start": 38,
          "type": "CLIENT_INITIALIZATION"
        },
        {
          "end": 45,
          "start": 41,
          "type": "REQUEST_INITIALIZATION"
        },
        {
          "start": 46,
          "type": "REQUEST_EXECUTION"
        },
        {
          "end": 50,
          "type": "RESPONSE_HANDLING"
        }
      ],
      "title": "spanner_v1_generated_database_admin_delete_backup_sync.py"
    },
    {
      "canonical": true,
      "clientMethod": {
        "async": true,
        "client": {
          "fullName": "google.cloud.spanner_admin_database_v1.DatabaseAdminAsyncClient",
          "shortName": "DatabaseAdminAsyncClient"
        },
        "fullName": "google.cloud.spanner_admin_database_v1.DatabaseAdminAsyncClient.drop_database",
        "method": {
          "fullName": "google.spanner.admin.database.v1.DatabaseAdmin.DropDatabase",
          "service": {
            "fullName": "google.spanner.admin.database.v1.DatabaseAdmin",
            "shortName": "DatabaseAdmin"
          },
          "shortName": "DropDatabase"
        },
        "parameters": [
          {
            "name": "request",
            "type": "google.cloud.spanner_admin_database_v1.types.DropDatabaseRequest"
          },
          {
            "name": "database",
            "type": "str"
          },
          {
            "name": "retry",
            "type": "google.api_core.retry.Retry"
          },
          {
            "name": "timeout",
            "type": "float"
          },
          {
            "name": "metadata",
            "type": "Sequence[Tuple[str, str]"
          }
        ],
        "shortName": "drop_database"
      },
      "description": "Sample for DropDatabase",
      "file": "spanner_v1_generated_database_admin_drop_database_async.py",
      "language": "PYTHON",
      "origin": "API_DEFINITION",
      "regionTag": "spanner_v1_generated_DatabaseAdmin_DropDatabase_async",
      "segments": [
        {
          "end": 49,
          "start": 27,
          "type": "FULL"
        },
        {
          "end": 49,
          "start": 27,
          "type": "SHORT"
        },
        {
          "end": 40,
          "start": 38,
          "type": "CLIENT_INITIALIZATION"
        },
        {
          "end": 45,
          "start": 41,
          "type": "REQUEST_INITIALIZATION"
        },
        {
          "start": 46,
          "type": "REQUEST_EXECUTION"
        },
        {
          "end": 50,
          "type": "RESPONSE_HANDLING"
        }
      ],
      "title": "spanner_v1_generated_database_admin_drop_database_async.py"
    },
    {
      "canonical": true,
      "clientMethod": {
        "client": {
          "fullName": "google.cloud.spanner_admin_database_v1.DatabaseAdminClient",
          "shortName": "DatabaseAdminClient"
        },
        "fullName": "google.cloud.spanner_admin_database_v1.DatabaseAdminClient.drop_database",
        "method": {
          "fullName": "google.spanner.admin.database.v1.DatabaseAdmin.DropDatabase",
          "service": {
            "fullName": "google.spanner.admin.database.v1.DatabaseAdmin",
            "shortName": "DatabaseAdmin"
          },
          "shortName": "DropDatabase"
        },
        "parameters": [
          {
            "name": "request",
            "type": "google.cloud.spanner_admin_database_v1.types.DropDatabaseRequest"
          },
          {
            "name": "database",
            "type": "str"
          },
          {
            "name": "retry",
            "type": "google.api_core.retry.Retry"
          },
          {
            "name": "timeout",
            "type": "float"
          },
          {
            "name": "metadata",
            "type": "Sequence[Tuple[str, str]"
          }
        ],
        "shortName": "drop_database"
      },
      "description": "Sample for DropDatabase",
      "file": "spanner_v1_generated_database_admin_drop_database_sync.py",
      "language": "PYTHON",
      "origin": "API_DEFINITION",
      "regionTag": "spanner_v1_generated_DatabaseAdmin_DropDatabase_sync",
      "segments": [
        {
          "end": 49,
          "start": 27,
          "type": "FULL"
        },
        {
          "end": 49,
          "start": 27,
          "type": "SHORT"
        },
        {
          "end": 40,
          "start": 38,
          "type": "CLIENT_INITIALIZATION"
        },
        {
          "end": 45,
          "start": 41,
          "type": "REQUEST_INITIALIZATION"
        },
        {
          "start": 46,
          "type": "REQUEST_EXECUTION"
        },
        {
          "end": 50,
          "type": "RESPONSE_HANDLING"
        }
      ],
      "title": "spanner_v1_generated_database_admin_drop_database_sync.py"
    },
    {
      "canonical": true,
      "clientMethod": {
        "async": true,
        "client": {
          "fullName": "google.cloud.spanner_admin_database_v1.DatabaseAdminAsyncClient",
          "shortName": "DatabaseAdminAsyncClient"
        },
        "fullName": "google.cloud.spanner_admin_database_v1.DatabaseAdminAsyncClient.get_backup",
        "method": {
          "fullName": "google.spanner.admin.database.v1.DatabaseAdmin.GetBackup",
          "service": {
            "fullName": "google.spanner.admin.database.v1.DatabaseAdmin",
            "shortName": "DatabaseAdmin"
          },
          "shortName": "GetBackup"
        },
        "parameters": [
          {
            "name": "request",
            "type": "google.cloud.spanner_admin_database_v1.types.GetBackupRequest"
          },
          {
            "name": "name",
            "type": "str"
          },
          {
            "name": "retry",
            "type": "google.api_core.retry.Retry"
          },
          {
            "name": "timeout",
            "type": "float"
          },
          {
            "name": "metadata",
            "type": "Sequence[Tuple[str, str]"
          }
        ],
        "resultType": "google.cloud.spanner_admin_database_v1.types.Backup",
        "shortName": "get_backup"
      },
      "description": "Sample for GetBackup",
      "file": "spanner_v1_generated_database_admin_get_backup_async.py",
      "language": "PYTHON",
      "origin": "API_DEFINITION",
      "regionTag": "spanner_v1_generated_DatabaseAdmin_GetBackup_async",
      "segments": [
        {
          "end": 51,
          "start": 27,
          "type": "FULL"
        },
        {
          "end": 51,
          "start": 27,
          "type": "SHORT"
        },
        {
          "end": 40,
          "start": 38,
          "type": "CLIENT_INITIALIZATION"
        },
        {
          "end": 45,
          "start": 41,
          "type": "REQUEST_INITIALIZATION"
        },
        {
          "end": 48,
          "start": 46,
          "type": "REQUEST_EXECUTION"
        },
        {
          "end": 52,
          "start": 49,
          "type": "RESPONSE_HANDLING"
        }
      ],
      "title": "spanner_v1_generated_database_admin_get_backup_async.py"
    },
    {
      "canonical": true,
      "clientMethod": {
        "client": {
          "fullName": "google.cloud.spanner_admin_database_v1.DatabaseAdminClient",
          "shortName": "DatabaseAdminClient"
        },
        "fullName": "google.cloud.spanner_admin_database_v1.DatabaseAdminClient.get_backup",
        "method": {
          "fullName": "google.spanner.admin.database.v1.DatabaseAdmin.GetBackup",
          "service": {
            "fullName": "google.spanner.admin.database.v1.DatabaseAdmin",
            "shortName": "DatabaseAdmin"
          },
          "shortName": "GetBackup"
        },
        "parameters": [
          {
            "name": "request",
            "type": "google.cloud.spanner_admin_database_v1.types.GetBackupRequest"
          },
          {
            "name": "name",
            "type": "str"
          },
          {
            "name": "retry",
            "type": "google.api_core.retry.Retry"
          },
          {
            "name": "timeout",
            "type": "float"
          },
          {
            "name": "metadata",
            "type": "Sequence[Tuple[str, str]"
          }
        ],
        "resultType": "google.cloud.spanner_admin_database_v1.types.Backup",
        "shortName": "get_backup"
      },
      "description": "Sample for GetBackup",
      "file": "spanner_v1_generated_database_admin_get_backup_sync.py",
      "language": "PYTHON",
      "origin": "API_DEFINITION",
      "regionTag": "spanner_v1_generated_DatabaseAdmin_GetBackup_sync",
      "segments": [
        {
          "end": 51,
          "start": 27,
          "type": "FULL"
        },
        {
          "end": 51,
          "start": 27,
          "type": "SHORT"
        },
        {
          "end": 40,
          "start": 38,
          "type": "CLIENT_INITIALIZATION"
        },
        {
          "end": 45,
          "start": 41,
          "type": "REQUEST_INITIALIZATION"
        },
        {
          "end": 48,
          "start": 46,
          "type": "REQUEST_EXECUTION"
        },
        {
          "end": 52,
          "start": 49,
          "type": "RESPONSE_HANDLING"
        }
      ],
      "title": "spanner_v1_generated_database_admin_get_backup_sync.py"
    },
    {
      "canonical": true,
      "clientMethod": {
        "async": true,
        "client": {
          "fullName": "google.cloud.spanner_admin_database_v1.DatabaseAdminAsyncClient",
          "shortName": "DatabaseAdminAsyncClient"
        },
        "fullName": "google.cloud.spanner_admin_database_v1.DatabaseAdminAsyncClient.get_database_ddl",
        "method": {
          "fullName": "google.spanner.admin.database.v1.DatabaseAdmin.GetDatabaseDdl",
          "service": {
            "fullName": "google.spanner.admin.database.v1.DatabaseAdmin",
            "shortName": "DatabaseAdmin"
          },
          "shortName": "GetDatabaseDdl"
        },
        "parameters": [
          {
            "name": "request",
            "type": "google.cloud.spanner_admin_database_v1.types.GetDatabaseDdlRequest"
          },
          {
            "name": "database",
            "type": "str"
          },
          {
            "name": "retry",
            "type": "google.api_core.retry.Retry"
          },
          {
            "name": "timeout",
            "type": "float"
          },
          {
            "name": "metadata",
            "type": "Sequence[Tuple[str, str]"
          }
        ],
        "resultType": "google.cloud.spanner_admin_database_v1.types.GetDatabaseDdlResponse",
        "shortName": "get_database_ddl"
      },
      "description": "Sample for GetDatabaseDdl",
      "file": "spanner_v1_generated_database_admin_get_database_ddl_async.py",
      "language": "PYTHON",
      "origin": "API_DEFINITION",
      "regionTag": "spanner_v1_generated_DatabaseAdmin_GetDatabaseDdl_async",
      "segments": [
        {
          "end": 51,
          "start": 27,
          "type": "FULL"
        },
        {
          "end": 51,
          "start": 27,
          "type": "SHORT"
        },
        {
          "end": 40,
          "start": 38,
          "type": "CLIENT_INITIALIZATION"
        },
        {
          "end": 45,
          "start": 41,
          "type": "REQUEST_INITIALIZATION"
        },
        {
          "end": 48,
          "start": 46,
          "type": "REQUEST_EXECUTION"
        },
        {
          "end": 52,
          "start": 49,
          "type": "RESPONSE_HANDLING"
        }
      ],
      "title": "spanner_v1_generated_database_admin_get_database_ddl_async.py"
    },
    {
      "canonical": true,
      "clientMethod": {
        "client": {
          "fullName": "google.cloud.spanner_admin_database_v1.DatabaseAdminClient",
          "shortName": "DatabaseAdminClient"
        },
        "fullName": "google.cloud.spanner_admin_database_v1.DatabaseAdminClient.get_database_ddl",
        "method": {
          "fullName": "google.spanner.admin.database.v1.DatabaseAdmin.GetDatabaseDdl",
          "service": {
            "fullName": "google.spanner.admin.database.v1.DatabaseAdmin",
            "shortName": "DatabaseAdmin"
          },
          "shortName": "GetDatabaseDdl"
        },
        "parameters": [
          {
            "name": "request",
            "type": "google.cloud.spanner_admin_database_v1.types.GetDatabaseDdlRequest"
          },
          {
            "name": "database",
            "type": "str"
          },
          {
            "name": "retry",
            "type": "google.api_core.retry.Retry"
          },
          {
            "name": "timeout",
            "type": "float"
          },
          {
            "name": "metadata",
            "type": "Sequence[Tuple[str, str]"
          }
        ],
        "resultType": "google.cloud.spanner_admin_database_v1.types.GetDatabaseDdlResponse",
        "shortName": "get_database_ddl"
      },
      "description": "Sample for GetDatabaseDdl",
      "file": "spanner_v1_generated_database_admin_get_database_ddl_sync.py",
      "language": "PYTHON",
      "origin": "API_DEFINITION",
      "regionTag": "spanner_v1_generated_DatabaseAdmin_GetDatabaseDdl_sync",
      "segments": [
        {
          "end": 51,
          "start": 27,
          "type": "FULL"
        },
        {
          "end": 51,
          "start": 27,
          "type": "SHORT"
        },
        {
          "end": 40,
          "start": 38,
          "type": "CLIENT_INITIALIZATION"
        },
        {
          "end": 45,
          "start": 41,
          "type": "REQUEST_INITIALIZATION"
        },
        {
          "end": 48,
          "start": 46,
          "type": "REQUEST_EXECUTION"
        },
        {
          "end": 52,
          "start": 49,
          "type": "RESPONSE_HANDLING"
        }
      ],
      "title": "spanner_v1_generated_database_admin_get_database_ddl_sync.py"
    },
    {
      "canonical": true,
      "clientMethod": {
        "async": true,
        "client": {
          "fullName": "google.cloud.spanner_admin_database_v1.DatabaseAdminAsyncClient",
          "shortName": "DatabaseAdminAsyncClient"
        },
        "fullName": "google.cloud.spanner_admin_database_v1.DatabaseAdminAsyncClient.get_database",
        "method": {
          "fullName": "google.spanner.admin.database.v1.DatabaseAdmin.GetDatabase",
          "service": {
            "fullName": "google.spanner.admin.database.v1.DatabaseAdmin",
            "shortName": "DatabaseAdmin"
          },
          "shortName": "GetDatabase"
        },
        "parameters": [
          {
            "name": "request",
            "type": "google.cloud.spanner_admin_database_v1.types.GetDatabaseRequest"
          },
          {
            "name": "name",
            "type": "str"
          },
          {
            "name": "retry",
            "type": "google.api_core.retry.Retry"
          },
          {
            "name": "timeout",
            "type": "float"
          },
          {
            "name": "metadata",
            "type": "Sequence[Tuple[str, str]"
          }
        ],
        "resultType": "google.cloud.spanner_admin_database_v1.types.Database",
        "shortName": "get_database"
      },
      "description": "Sample for GetDatabase",
      "file": "spanner_v1_generated_database_admin_get_database_async.py",
      "language": "PYTHON",
      "origin": "API_DEFINITION",
      "regionTag": "spanner_v1_generated_DatabaseAdmin_GetDatabase_async",
      "segments": [
        {
          "end": 51,
          "start": 27,
          "type": "FULL"
        },
        {
          "end": 51,
          "start": 27,
          "type": "SHORT"
        },
        {
          "end": 40,
          "start": 38,
          "type": "CLIENT_INITIALIZATION"
        },
        {
          "end": 45,
          "start": 41,
          "type": "REQUEST_INITIALIZATION"
        },
        {
          "end": 48,
          "start": 46,
          "type": "REQUEST_EXECUTION"
        },
        {
          "end": 52,
          "start": 49,
          "type": "RESPONSE_HANDLING"
        }
      ],
      "title": "spanner_v1_generated_database_admin_get_database_async.py"
    },
    {
      "canonical": true,
      "clientMethod": {
        "client": {
          "fullName": "google.cloud.spanner_admin_database_v1.DatabaseAdminClient",
          "shortName": "DatabaseAdminClient"
        },
        "fullName": "google.cloud.spanner_admin_database_v1.DatabaseAdminClient.get_database",
        "method": {
          "fullName": "google.spanner.admin.database.v1.DatabaseAdmin.GetDatabase",
          "service": {
            "fullName": "google.spanner.admin.database.v1.DatabaseAdmin",
            "shortName": "DatabaseAdmin"
          },
          "shortName": "GetDatabase"
        },
        "parameters": [
          {
            "name": "request",
            "type": "google.cloud.spanner_admin_database_v1.types.GetDatabaseRequest"
          },
          {
            "name": "name",
            "type": "str"
          },
          {
            "name": "retry",
            "type": "google.api_core.retry.Retry"
          },
          {
            "name": "timeout",
            "type": "float"
          },
          {
            "name": "metadata",
            "type": "Sequence[Tuple[str, str]"
          }
        ],
        "resultType": "google.cloud.spanner_admin_database_v1.types.Database",
        "shortName": "get_database"
      },
      "description": "Sample for GetDatabase",
      "file": "spanner_v1_generated_database_admin_get_database_sync.py",
      "language": "PYTHON",
      "origin": "API_DEFINITION",
      "regionTag": "spanner_v1_generated_DatabaseAdmin_GetDatabase_sync",
      "segments": [
        {
          "end": 51,
          "start": 27,
          "type": "FULL"
        },
        {
          "end": 51,
          "start": 27,
          "type": "SHORT"
        },
        {
          "end": 40,
          "start": 38,
          "type": "CLIENT_INITIALIZATION"
        },
        {
          "end": 45,
          "start": 41,
          "type": "REQUEST_INITIALIZATION"
        },
        {
          "end": 48,
          "start": 46,
          "type": "REQUEST_EXECUTION"
        },
        {
          "end": 52,
          "start": 49,
          "type": "RESPONSE_HANDLING"
        }
      ],
      "title": "spanner_v1_generated_database_admin_get_database_sync.py"
    },
    {
      "canonical": true,
      "clientMethod": {
        "async": true,
        "client": {
          "fullName": "google.cloud.spanner_admin_database_v1.DatabaseAdminAsyncClient",
          "shortName": "DatabaseAdminAsyncClient"
        },
        "fullName": "google.cloud.spanner_admin_database_v1.DatabaseAdminAsyncClient.get_iam_policy",
        "method": {
          "fullName": "google.spanner.admin.database.v1.DatabaseAdmin.GetIamPolicy",
          "service": {
            "fullName": "google.spanner.admin.database.v1.DatabaseAdmin",
            "shortName": "DatabaseAdmin"
          },
          "shortName": "GetIamPolicy"
        },
        "parameters": [
          {
            "name": "request",
            "type": "google.iam.v1.iam_policy_pb2.GetIamPolicyRequest"
          },
          {
            "name": "resource",
            "type": "str"
          },
          {
            "name": "retry",
            "type": "google.api_core.retry.Retry"
          },
          {
            "name": "timeout",
            "type": "float"
          },
          {
            "name": "metadata",
            "type": "Sequence[Tuple[str, str]"
          }
        ],
        "resultType": "google.iam.v1.policy_pb2.Policy",
        "shortName": "get_iam_policy"
      },
      "description": "Sample for GetIamPolicy",
      "file": "spanner_v1_generated_database_admin_get_iam_policy_async.py",
      "language": "PYTHON",
      "origin": "API_DEFINITION",
      "regionTag": "spanner_v1_generated_DatabaseAdmin_GetIamPolicy_async",
      "segments": [
        {
          "end": 52,
          "start": 27,
          "type": "FULL"
        },
        {
          "end": 52,
          "start": 27,
          "type": "SHORT"
        },
        {
          "end": 41,
          "start": 39,
          "type": "CLIENT_INITIALIZATION"
        },
        {
          "end": 46,
          "start": 42,
          "type": "REQUEST_INITIALIZATION"
        },
        {
          "end": 49,
          "start": 47,
          "type": "REQUEST_EXECUTION"
        },
        {
          "end": 53,
          "start": 50,
          "type": "RESPONSE_HANDLING"
        }
      ],
      "title": "spanner_v1_generated_database_admin_get_iam_policy_async.py"
    },
    {
      "canonical": true,
      "clientMethod": {
        "client": {
          "fullName": "google.cloud.spanner_admin_database_v1.DatabaseAdminClient",
          "shortName": "DatabaseAdminClient"
        },
        "fullName": "google.cloud.spanner_admin_database_v1.DatabaseAdminClient.get_iam_policy",
        "method": {
          "fullName": "google.spanner.admin.database.v1.DatabaseAdmin.GetIamPolicy",
          "service": {
            "fullName": "google.spanner.admin.database.v1.DatabaseAdmin",
            "shortName": "DatabaseAdmin"
          },
          "shortName": "GetIamPolicy"
        },
        "parameters": [
          {
            "name": "request",
            "type": "google.iam.v1.iam_policy_pb2.GetIamPolicyRequest"
          },
          {
            "name": "resource",
            "type": "str"
          },
          {
            "name": "retry",
            "type": "google.api_core.retry.Retry"
          },
          {
            "name": "timeout",
            "type": "float"
          },
          {
            "name": "metadata",
            "type": "Sequence[Tuple[str, str]"
          }
        ],
        "resultType": "google.iam.v1.policy_pb2.Policy",
        "shortName": "get_iam_policy"
      },
      "description": "Sample for GetIamPolicy",
      "file": "spanner_v1_generated_database_admin_get_iam_policy_sync.py",
      "language": "PYTHON",
      "origin": "API_DEFINITION",
      "regionTag": "spanner_v1_generated_DatabaseAdmin_GetIamPolicy_sync",
      "segments": [
        {
          "end": 52,
          "start": 27,
          "type": "FULL"
        },
        {
          "end": 52,
          "start": 27,
          "type": "SHORT"
        },
        {
          "end": 41,
          "start": 39,
          "type": "CLIENT_INITIALIZATION"
        },
        {
          "end": 46,
          "start": 42,
          "type": "REQUEST_INITIALIZATION"
        },
        {
          "end": 49,
          "start": 47,
          "type": "REQUEST_EXECUTION"
        },
        {
          "end": 53,
          "start": 50,
          "type": "RESPONSE_HANDLING"
        }
      ],
      "title": "spanner_v1_generated_database_admin_get_iam_policy_sync.py"
    },
    {
      "canonical": true,
      "clientMethod": {
        "async": true,
        "client": {
          "fullName": "google.cloud.spanner_admin_database_v1.DatabaseAdminAsyncClient",
          "shortName": "DatabaseAdminAsyncClient"
        },
        "fullName": "google.cloud.spanner_admin_database_v1.DatabaseAdminAsyncClient.list_backup_operations",
        "method": {
          "fullName": "google.spanner.admin.database.v1.DatabaseAdmin.ListBackupOperations",
          "service": {
            "fullName": "google.spanner.admin.database.v1.DatabaseAdmin",
            "shortName": "DatabaseAdmin"
          },
          "shortName": "ListBackupOperations"
        },
        "parameters": [
          {
            "name": "request",
            "type": "google.cloud.spanner_admin_database_v1.types.ListBackupOperationsRequest"
          },
          {
            "name": "parent",
            "type": "str"
          },
          {
            "name": "retry",
            "type": "google.api_core.retry.Retry"
          },
          {
            "name": "timeout",
            "type": "float"
          },
          {
            "name": "metadata",
            "type": "Sequence[Tuple[str, str]"
          }
        ],
        "resultType": "google.cloud.spanner_admin_database_v1.services.database_admin.pagers.ListBackupOperationsAsyncPager",
        "shortName": "list_backup_operations"
      },
      "description": "Sample for ListBackupOperations",
      "file": "spanner_v1_generated_database_admin_list_backup_operations_async.py",
      "language": "PYTHON",
      "origin": "API_DEFINITION",
      "regionTag": "spanner_v1_generated_DatabaseAdmin_ListBackupOperations_async",
      "segments": [
        {
          "end": 52,
          "start": 27,
          "type": "FULL"
        },
        {
          "end": 52,
          "start": 27,
          "type": "SHORT"
        },
        {
          "end": 40,
          "start": 38,
          "type": "CLIENT_INITIALIZATION"
        },
        {
          "end": 45,
          "start": 41,
          "type": "REQUEST_INITIALIZATION"
        },
        {
          "end": 48,
          "start": 46,
          "type": "REQUEST_EXECUTION"
        },
        {
          "end": 53,
          "start": 49,
          "type": "RESPONSE_HANDLING"
        }
      ],
      "title": "spanner_v1_generated_database_admin_list_backup_operations_async.py"
    },
    {
      "canonical": true,
      "clientMethod": {
        "client": {
          "fullName": "google.cloud.spanner_admin_database_v1.DatabaseAdminClient",
          "shortName": "DatabaseAdminClient"
        },
        "fullName": "google.cloud.spanner_admin_database_v1.DatabaseAdminClient.list_backup_operations",
        "method": {
          "fullName": "google.spanner.admin.database.v1.DatabaseAdmin.ListBackupOperations",
          "service": {
            "fullName": "google.spanner.admin.database.v1.DatabaseAdmin",
            "shortName": "DatabaseAdmin"
          },
          "shortName": "ListBackupOperations"
        },
        "parameters": [
          {
            "name": "request",
            "type": "google.cloud.spanner_admin_database_v1.types.ListBackupOperationsRequest"
          },
          {
            "name": "parent",
            "type": "str"
          },
          {
            "name": "retry",
            "type": "google.api_core.retry.Retry"
          },
          {
            "name": "timeout",
            "type": "float"
          },
          {
            "name": "metadata",
            "type": "Sequence[Tuple[str, str]"
          }
        ],
        "resultType": "google.cloud.spanner_admin_database_v1.services.database_admin.pagers.ListBackupOperationsPager",
        "shortName": "list_backup_operations"
      },
      "description": "Sample for ListBackupOperations",
      "file": "spanner_v1_generated_database_admin_list_backup_operations_sync.py",
      "language": "PYTHON",
      "origin": "API_DEFINITION",
      "regionTag": "spanner_v1_generated_DatabaseAdmin_ListBackupOperations_sync",
      "segments": [
        {
          "end": 52,
          "start": 27,
          "type": "FULL"
        },
        {
          "end": 52,
          "start": 27,
          "type": "SHORT"
        },
        {
          "end": 40,
          "start": 38,
          "type": "CLIENT_INITIALIZATION"
        },
        {
          "end": 45,
          "start": 41,
          "type": "REQUEST_INITIALIZATION"
        },
        {
          "end": 48,
          "start": 46,
          "type": "REQUEST_EXECUTION"
        },
        {
          "end": 53,
          "start": 49,
          "type": "RESPONSE_HANDLING"
        }
      ],
      "title": "spanner_v1_generated_database_admin_list_backup_operations_sync.py"
    },
    {
      "canonical": true,
      "clientMethod": {
        "async": true,
        "client": {
          "fullName": "google.cloud.spanner_admin_database_v1.DatabaseAdminAsyncClient",
          "shortName": "DatabaseAdminAsyncClient"
        },
        "fullName": "google.cloud.spanner_admin_database_v1.DatabaseAdminAsyncClient.list_backups",
        "method": {
          "fullName": "google.spanner.admin.database.v1.DatabaseAdmin.ListBackups",
          "service": {
            "fullName": "google.spanner.admin.database.v1.DatabaseAdmin",
            "shortName": "DatabaseAdmin"
          },
          "shortName": "ListBackups"
        },
        "parameters": [
          {
            "name": "request",
            "type": "google.cloud.spanner_admin_database_v1.types.ListBackupsRequest"
          },
          {
            "name": "parent",
            "type": "str"
          },
          {
            "name": "retry",
            "type": "google.api_core.retry.Retry"
          },
          {
            "name": "timeout",
            "type": "float"
          },
          {
            "name": "metadata",
            "type": "Sequence[Tuple[str, str]"
          }
        ],
        "resultType": "google.cloud.spanner_admin_database_v1.services.database_admin.pagers.ListBackupsAsyncPager",
        "shortName": "list_backups"
      },
      "description": "Sample for ListBackups",
      "file": "spanner_v1_generated_database_admin_list_backups_async.py",
      "language": "PYTHON",
      "origin": "API_DEFINITION",
      "regionTag": "spanner_v1_generated_DatabaseAdmin_ListBackups_async",
      "segments": [
        {
          "end": 52,
          "start": 27,
          "type": "FULL"
        },
        {
          "end": 52,
          "start": 27,
          "type": "SHORT"
        },
        {
          "end": 40,
          "start": 38,
          "type": "CLIENT_INITIALIZATION"
        },
        {
          "end": 45,
          "start": 41,
          "type": "REQUEST_INITIALIZATION"
        },
        {
          "end": 48,
          "start": 46,
          "type": "REQUEST_EXECUTION"
        },
        {
          "end": 53,
          "start": 49,
          "type": "RESPONSE_HANDLING"
        }
      ],
      "title": "spanner_v1_generated_database_admin_list_backups_async.py"
    },
    {
      "canonical": true,
      "clientMethod": {
        "client": {
          "fullName": "google.cloud.spanner_admin_database_v1.DatabaseAdminClient",
          "shortName": "DatabaseAdminClient"
        },
        "fullName": "google.cloud.spanner_admin_database_v1.DatabaseAdminClient.list_backups",
        "method": {
          "fullName": "google.spanner.admin.database.v1.DatabaseAdmin.ListBackups",
          "service": {
            "fullName": "google.spanner.admin.database.v1.DatabaseAdmin",
            "shortName": "DatabaseAdmin"
          },
          "shortName": "ListBackups"
        },
        "parameters": [
          {
            "name": "request",
            "type": "google.cloud.spanner_admin_database_v1.types.ListBackupsRequest"
          },
          {
            "name": "parent",
            "type": "str"
          },
          {
            "name": "retry",
            "type": "google.api_core.retry.Retry"
          },
          {
            "name": "timeout",
            "type": "float"
          },
          {
            "name": "metadata",
            "type": "Sequence[Tuple[str, str]"
          }
        ],
        "resultType": "google.cloud.spanner_admin_database_v1.services.database_admin.pagers.ListBackupsPager",
        "shortName": "list_backups"
      },
      "description": "Sample for ListBackups",
      "file": "spanner_v1_generated_database_admin_list_backups_sync.py",
      "language": "PYTHON",
      "origin": "API_DEFINITION",
      "regionTag": "spanner_v1_generated_DatabaseAdmin_ListBackups_sync",
      "segments": [
        {
          "end": 52,
          "start": 27,
          "type": "FULL"
        },
        {
          "end": 52,
          "start": 27,
          "type": "SHORT"
        },
        {
          "end": 40,
          "start": 38,
          "type": "CLIENT_INITIALIZATION"
        },
        {
          "end": 45,
          "start": 41,
          "type": "REQUEST_INITIALIZATION"
        },
        {
          "end": 48,
          "start": 46,
          "type": "REQUEST_EXECUTION"
        },
        {
          "end": 53,
          "start": 49,
          "type": "RESPONSE_HANDLING"
        }
      ],
      "title": "spanner_v1_generated_database_admin_list_backups_sync.py"
    },
    {
      "canonical": true,
      "clientMethod": {
        "async": true,
        "client": {
          "fullName": "google.cloud.spanner_admin_database_v1.DatabaseAdminAsyncClient",
          "shortName": "DatabaseAdminAsyncClient"
        },
        "fullName": "google.cloud.spanner_admin_database_v1.DatabaseAdminAsyncClient.list_database_operations",
        "method": {
          "fullName": "google.spanner.admin.database.v1.DatabaseAdmin.ListDatabaseOperations",
          "service": {
            "fullName": "google.spanner.admin.database.v1.DatabaseAdmin",
            "shortName": "DatabaseAdmin"
          },
          "shortName": "ListDatabaseOperations"
        },
        "parameters": [
          {
            "name": "request",
            "type": "google.cloud.spanner_admin_database_v1.types.ListDatabaseOperationsRequest"
          },
          {
            "name": "parent",
            "type": "str"
          },
          {
            "name": "retry",
            "type": "google.api_core.retry.Retry"
          },
          {
            "name": "timeout",
            "type": "float"
          },
          {
            "name": "metadata",
            "type": "Sequence[Tuple[str, str]"
          }
        ],
        "resultType": "google.cloud.spanner_admin_database_v1.services.database_admin.pagers.ListDatabaseOperationsAsyncPager",
        "shortName": "list_database_operations"
      },
      "description": "Sample for ListDatabaseOperations",
      "file": "spanner_v1_generated_database_admin_list_database_operations_async.py",
      "language": "PYTHON",
      "origin": "API_DEFINITION",
      "regionTag": "spanner_v1_generated_DatabaseAdmin_ListDatabaseOperations_async",
      "segments": [
        {
          "end": 52,
          "start": 27,
          "type": "FULL"
        },
        {
          "end": 52,
          "start": 27,
          "type": "SHORT"
        },
        {
          "end": 40,
          "start": 38,
          "type": "CLIENT_INITIALIZATION"
        },
        {
          "end": 45,
          "start": 41,
          "type": "REQUEST_INITIALIZATION"
        },
        {
          "end": 48,
          "start": 46,
          "type": "REQUEST_EXECUTION"
        },
        {
          "end": 53,
          "start": 49,
          "type": "RESPONSE_HANDLING"
        }
      ],
      "title": "spanner_v1_generated_database_admin_list_database_operations_async.py"
    },
    {
      "canonical": true,
      "clientMethod": {
        "client": {
          "fullName": "google.cloud.spanner_admin_database_v1.DatabaseAdminClient",
          "shortName": "DatabaseAdminClient"
        },
        "fullName": "google.cloud.spanner_admin_database_v1.DatabaseAdminClient.list_database_operations",
        "method": {
          "fullName": "google.spanner.admin.database.v1.DatabaseAdmin.ListDatabaseOperations",
          "service": {
            "fullName": "google.spanner.admin.database.v1.DatabaseAdmin",
            "shortName": "DatabaseAdmin"
          },
          "shortName": "ListDatabaseOperations"
        },
        "parameters": [
          {
            "name": "request",
            "type": "google.cloud.spanner_admin_database_v1.types.ListDatabaseOperationsRequest"
          },
          {
            "name": "parent",
            "type": "str"
          },
          {
            "name": "retry",
            "type": "google.api_core.retry.Retry"
          },
          {
            "name": "timeout",
            "type": "float"
          },
          {
            "name": "metadata",
            "type": "Sequence[Tuple[str, str]"
          }
        ],
        "resultType": "google.cloud.spanner_admin_database_v1.services.database_admin.pagers.ListDatabaseOperationsPager",
        "shortName": "list_database_operations"
      },
      "description": "Sample for ListDatabaseOperations",
      "file": "spanner_v1_generated_database_admin_list_database_operations_sync.py",
      "language": "PYTHON",
      "origin": "API_DEFINITION",
      "regionTag": "spanner_v1_generated_DatabaseAdmin_ListDatabaseOperations_sync",
      "segments": [
        {
          "end": 52,
          "start": 27,
          "type": "FULL"
        },
        {
          "end": 52,
          "start": 27,
          "type": "SHORT"
        },
        {
          "end": 40,
          "start": 38,
          "type": "CLIENT_INITIALIZATION"
        },
        {
          "end": 45,
          "start": 41,
          "type": "REQUEST_INITIALIZATION"
        },
        {
          "end": 48,
          "start": 46,
          "type": "REQUEST_EXECUTION"
        },
        {
          "end": 53,
          "start": 49,
          "type": "RESPONSE_HANDLING"
        }
      ],
      "title": "spanner_v1_generated_database_admin_list_database_operations_sync.py"
    },
    {
      "canonical": true,
      "clientMethod": {
        "async": true,
        "client": {
          "fullName": "google.cloud.spanner_admin_database_v1.DatabaseAdminAsyncClient",
          "shortName": "DatabaseAdminAsyncClient"
        },
        "fullName": "google.cloud.spanner_admin_database_v1.DatabaseAdminAsyncClient.list_database_roles",
        "method": {
          "fullName": "google.spanner.admin.database.v1.DatabaseAdmin.ListDatabaseRoles",
          "service": {
            "fullName": "google.spanner.admin.database.v1.DatabaseAdmin",
            "shortName": "DatabaseAdmin"
          },
          "shortName": "ListDatabaseRoles"
        },
        "parameters": [
          {
            "name": "request",
            "type": "google.cloud.spanner_admin_database_v1.types.ListDatabaseRolesRequest"
          },
          {
            "name": "parent",
            "type": "str"
          },
          {
            "name": "retry",
            "type": "google.api_core.retry.Retry"
          },
          {
            "name": "timeout",
            "type": "float"
          },
          {
            "name": "metadata",
            "type": "Sequence[Tuple[str, str]"
          }
        ],
        "resultType": "google.cloud.spanner_admin_database_v1.services.database_admin.pagers.ListDatabaseRolesAsyncPager",
        "shortName": "list_database_roles"
      },
      "description": "Sample for ListDatabaseRoles",
      "file": "spanner_v1_generated_database_admin_list_database_roles_async.py",
      "language": "PYTHON",
      "origin": "API_DEFINITION",
      "regionTag": "spanner_v1_generated_DatabaseAdmin_ListDatabaseRoles_async",
      "segments": [
        {
          "end": 52,
          "start": 27,
          "type": "FULL"
        },
        {
          "end": 52,
          "start": 27,
          "type": "SHORT"
        },
        {
          "end": 40,
          "start": 38,
          "type": "CLIENT_INITIALIZATION"
        },
        {
          "end": 45,
          "start": 41,
          "type": "REQUEST_INITIALIZATION"
        },
        {
          "end": 48,
          "start": 46,
          "type": "REQUEST_EXECUTION"
        },
        {
          "end": 53,
          "start": 49,
          "type": "RESPONSE_HANDLING"
        }
      ],
      "title": "spanner_v1_generated_database_admin_list_database_roles_async.py"
    },
    {
      "canonical": true,
      "clientMethod": {
        "client": {
          "fullName": "google.cloud.spanner_admin_database_v1.DatabaseAdminClient",
          "shortName": "DatabaseAdminClient"
        },
        "fullName": "google.cloud.spanner_admin_database_v1.DatabaseAdminClient.list_database_roles",
        "method": {
          "fullName": "google.spanner.admin.database.v1.DatabaseAdmin.ListDatabaseRoles",
          "service": {
            "fullName": "google.spanner.admin.database.v1.DatabaseAdmin",
            "shortName": "DatabaseAdmin"
          },
          "shortName": "ListDatabaseRoles"
        },
        "parameters": [
          {
            "name": "request",
            "type": "google.cloud.spanner_admin_database_v1.types.ListDatabaseRolesRequest"
          },
          {
            "name": "parent",
            "type": "str"
          },
          {
            "name": "retry",
            "type": "google.api_core.retry.Retry"
          },
          {
            "name": "timeout",
            "type": "float"
          },
          {
            "name": "metadata",
            "type": "Sequence[Tuple[str, str]"
          }
        ],
        "resultType": "google.cloud.spanner_admin_database_v1.services.database_admin.pagers.ListDatabaseRolesPager",
        "shortName": "list_database_roles"
      },
      "description": "Sample for ListDatabaseRoles",
      "file": "spanner_v1_generated_database_admin_list_database_roles_sync.py",
      "language": "PYTHON",
      "origin": "API_DEFINITION",
      "regionTag": "spanner_v1_generated_DatabaseAdmin_ListDatabaseRoles_sync",
      "segments": [
        {
          "end": 52,
          "start": 27,
          "type": "FULL"
        },
        {
          "end": 52,
          "start": 27,
          "type": "SHORT"
        },
        {
          "end": 40,
          "start": 38,
          "type": "CLIENT_INITIALIZATION"
        },
        {
          "end": 45,
          "start": 41,
          "type": "REQUEST_INITIALIZATION"
        },
        {
          "end": 48,
          "start": 46,
          "type": "REQUEST_EXECUTION"
        },
        {
          "end": 53,
          "start": 49,
          "type": "RESPONSE_HANDLING"
        }
      ],
      "title": "spanner_v1_generated_database_admin_list_database_roles_sync.py"
    },
    {
      "canonical": true,
      "clientMethod": {
        "async": true,
        "client": {
          "fullName": "google.cloud.spanner_admin_database_v1.DatabaseAdminAsyncClient",
          "shortName": "DatabaseAdminAsyncClient"
        },
        "fullName": "google.cloud.spanner_admin_database_v1.DatabaseAdminAsyncClient.list_databases",
        "method": {
          "fullName": "google.spanner.admin.database.v1.DatabaseAdmin.ListDatabases",
          "service": {
            "fullName": "google.spanner.admin.database.v1.DatabaseAdmin",
            "shortName": "DatabaseAdmin"
          },
          "shortName": "ListDatabases"
        },
        "parameters": [
          {
            "name": "request",
            "type": "google.cloud.spanner_admin_database_v1.types.ListDatabasesRequest"
          },
          {
            "name": "parent",
            "type": "str"
          },
          {
            "name": "retry",
            "type": "google.api_core.retry.Retry"
          },
          {
            "name": "timeout",
            "type": "float"
          },
          {
            "name": "metadata",
            "type": "Sequence[Tuple[str, str]"
          }
        ],
        "resultType": "google.cloud.spanner_admin_database_v1.services.database_admin.pagers.ListDatabasesAsyncPager",
        "shortName": "list_databases"
      },
      "description": "Sample for ListDatabases",
      "file": "spanner_v1_generated_database_admin_list_databases_async.py",
      "language": "PYTHON",
      "origin": "API_DEFINITION",
      "regionTag": "spanner_v1_generated_DatabaseAdmin_ListDatabases_async",
      "segments": [
        {
          "end": 52,
          "start": 27,
          "type": "FULL"
        },
        {
          "end": 52,
          "start": 27,
          "type": "SHORT"
        },
        {
          "end": 40,
          "start": 38,
          "type": "CLIENT_INITIALIZATION"
        },
        {
          "end": 45,
          "start": 41,
          "type": "REQUEST_INITIALIZATION"
        },
        {
          "end": 48,
          "start": 46,
          "type": "REQUEST_EXECUTION"
        },
        {
          "end": 53,
          "start": 49,
          "type": "RESPONSE_HANDLING"
        }
      ],
      "title": "spanner_v1_generated_database_admin_list_databases_async.py"
    },
    {
      "canonical": true,
      "clientMethod": {
        "client": {
          "fullName": "google.cloud.spanner_admin_database_v1.DatabaseAdminClient",
          "shortName": "DatabaseAdminClient"
        },
        "fullName": "google.cloud.spanner_admin_database_v1.DatabaseAdminClient.list_databases",
        "method": {
          "fullName": "google.spanner.admin.database.v1.DatabaseAdmin.ListDatabases",
          "service": {
            "fullName": "google.spanner.admin.database.v1.DatabaseAdmin",
            "shortName": "DatabaseAdmin"
          },
          "shortName": "ListDatabases"
        },
        "parameters": [
          {
            "name": "request",
            "type": "google.cloud.spanner_admin_database_v1.types.ListDatabasesRequest"
          },
          {
            "name": "parent",
            "type": "str"
          },
          {
            "name": "retry",
            "type": "google.api_core.retry.Retry"
          },
          {
            "name": "timeout",
            "type": "float"
          },
          {
            "name": "metadata",
            "type": "Sequence[Tuple[str, str]"
          }
        ],
        "resultType": "google.cloud.spanner_admin_database_v1.services.database_admin.pagers.ListDatabasesPager",
        "shortName": "list_databases"
      },
      "description": "Sample for ListDatabases",
      "file": "spanner_v1_generated_database_admin_list_databases_sync.py",
      "language": "PYTHON",
      "origin": "API_DEFINITION",
      "regionTag": "spanner_v1_generated_DatabaseAdmin_ListDatabases_sync",
      "segments": [
        {
          "end": 52,
          "start": 27,
          "type": "FULL"
        },
        {
          "end": 52,
          "start": 27,
          "type": "SHORT"
        },
        {
          "end": 40,
          "start": 38,
          "type": "CLIENT_INITIALIZATION"
        },
        {
          "end": 45,
          "start": 41,
          "type": "REQUEST_INITIALIZATION"
        },
        {
          "end": 48,
          "start": 46,
          "type": "REQUEST_EXECUTION"
        },
        {
          "end": 53,
          "start": 49,
          "type": "RESPONSE_HANDLING"
        }
      ],
      "title": "spanner_v1_generated_database_admin_list_databases_sync.py"
    },
    {
      "canonical": true,
      "clientMethod": {
        "async": true,
        "client": {
          "fullName": "google.cloud.spanner_admin_database_v1.DatabaseAdminAsyncClient",
          "shortName": "DatabaseAdminAsyncClient"
        },
        "fullName": "google.cloud.spanner_admin_database_v1.DatabaseAdminAsyncClient.restore_database",
        "method": {
          "fullName": "google.spanner.admin.database.v1.DatabaseAdmin.RestoreDatabase",
          "service": {
            "fullName": "google.spanner.admin.database.v1.DatabaseAdmin",
            "shortName": "DatabaseAdmin"
          },
          "shortName": "RestoreDatabase"
        },
        "parameters": [
          {
            "name": "request",
            "type": "google.cloud.spanner_admin_database_v1.types.RestoreDatabaseRequest"
          },
          {
            "name": "parent",
            "type": "str"
          },
          {
            "name": "database_id",
            "type": "str"
          },
          {
            "name": "backup",
            "type": "str"
          },
          {
            "name": "retry",
            "type": "google.api_core.retry.Retry"
          },
          {
            "name": "timeout",
            "type": "float"
          },
          {
            "name": "metadata",
            "type": "Sequence[Tuple[str, str]"
          }
        ],
        "resultType": "google.api_core.operation_async.AsyncOperation",
        "shortName": "restore_database"
      },
      "description": "Sample for RestoreDatabase",
      "file": "spanner_v1_generated_database_admin_restore_database_async.py",
      "language": "PYTHON",
      "origin": "API_DEFINITION",
      "regionTag": "spanner_v1_generated_DatabaseAdmin_RestoreDatabase_async",
      "segments": [
        {
          "end": 57,
          "start": 27,
          "type": "FULL"
        },
        {
          "end": 57,
          "start": 27,
          "type": "SHORT"
        },
        {
          "end": 40,
          "start": 38,
          "type": "CLIENT_INITIALIZATION"
        },
        {
          "end": 47,
          "start": 41,
          "type": "REQUEST_INITIALIZATION"
        },
        {
          "end": 54,
          "start": 48,
          "type": "REQUEST_EXECUTION"
        },
        {
          "end": 58,
          "start": 55,
          "type": "RESPONSE_HANDLING"
        }
      ],
      "title": "spanner_v1_generated_database_admin_restore_database_async.py"
    },
    {
      "canonical": true,
      "clientMethod": {
        "client": {
          "fullName": "google.cloud.spanner_admin_database_v1.DatabaseAdminClient",
          "shortName": "DatabaseAdminClient"
        },
        "fullName": "google.cloud.spanner_admin_database_v1.DatabaseAdminClient.restore_database",
        "method": {
          "fullName": "google.spanner.admin.database.v1.DatabaseAdmin.RestoreDatabase",
          "service": {
            "fullName": "google.spanner.admin.database.v1.DatabaseAdmin",
            "shortName": "DatabaseAdmin"
          },
          "shortName": "RestoreDatabase"
        },
        "parameters": [
          {
            "name": "request",
            "type": "google.cloud.spanner_admin_database_v1.types.RestoreDatabaseRequest"
          },
          {
            "name": "parent",
            "type": "str"
          },
          {
            "name": "database_id",
            "type": "str"
          },
          {
            "name": "backup",
            "type": "str"
          },
          {
            "name": "retry",
            "type": "google.api_core.retry.Retry"
          },
          {
            "name": "timeout",
            "type": "float"
          },
          {
            "name": "metadata",
            "type": "Sequence[Tuple[str, str]"
          }
        ],
        "resultType": "google.api_core.operation.Operation",
        "shortName": "restore_database"
      },
      "description": "Sample for RestoreDatabase",
      "file": "spanner_v1_generated_database_admin_restore_database_sync.py",
      "language": "PYTHON",
      "origin": "API_DEFINITION",
      "regionTag": "spanner_v1_generated_DatabaseAdmin_RestoreDatabase_sync",
      "segments": [
        {
          "end": 57,
          "start": 27,
          "type": "FULL"
        },
        {
          "end": 57,
          "start": 27,
          "type": "SHORT"
        },
        {
          "end": 40,
          "start": 38,
          "type": "CLIENT_INITIALIZATION"
        },
        {
          "end": 47,
          "start": 41,
          "type": "REQUEST_INITIALIZATION"
        },
        {
          "end": 54,
          "start": 48,
          "type": "REQUEST_EXECUTION"
        },
        {
          "end": 58,
          "start": 55,
          "type": "RESPONSE_HANDLING"
        }
      ],
      "title": "spanner_v1_generated_database_admin_restore_database_sync.py"
    },
    {
      "canonical": true,
      "clientMethod": {
        "async": true,
        "client": {
          "fullName": "google.cloud.spanner_admin_database_v1.DatabaseAdminAsyncClient",
          "shortName": "DatabaseAdminAsyncClient"
        },
        "fullName": "google.cloud.spanner_admin_database_v1.DatabaseAdminAsyncClient.set_iam_policy",
        "method": {
          "fullName": "google.spanner.admin.database.v1.DatabaseAdmin.SetIamPolicy",
          "service": {
            "fullName": "google.spanner.admin.database.v1.DatabaseAdmin",
            "shortName": "DatabaseAdmin"
          },
          "shortName": "SetIamPolicy"
        },
        "parameters": [
          {
            "name": "request",
            "type": "google.iam.v1.iam_policy_pb2.SetIamPolicyRequest"
          },
          {
            "name": "resource",
            "type": "str"
          },
          {
            "name": "retry",
            "type": "google.api_core.retry.Retry"
          },
          {
            "name": "timeout",
            "type": "float"
          },
          {
            "name": "metadata",
            "type": "Sequence[Tuple[str, str]"
          }
        ],
        "resultType": "google.iam.v1.policy_pb2.Policy",
        "shortName": "set_iam_policy"
      },
      "description": "Sample for SetIamPolicy",
      "file": "spanner_v1_generated_database_admin_set_iam_policy_async.py",
      "language": "PYTHON",
      "origin": "API_DEFINITION",
      "regionTag": "spanner_v1_generated_DatabaseAdmin_SetIamPolicy_async",
      "segments": [
        {
          "end": 52,
          "start": 27,
          "type": "FULL"
        },
        {
          "end": 52,
          "start": 27,
          "type": "SHORT"
        },
        {
          "end": 41,
          "start": 39,
          "type": "CLIENT_INITIALIZATION"
        },
        {
          "end": 46,
          "start": 42,
          "type": "REQUEST_INITIALIZATION"
        },
        {
          "end": 49,
          "start": 47,
          "type": "REQUEST_EXECUTION"
        },
        {
          "end": 53,
          "start": 50,
          "type": "RESPONSE_HANDLING"
        }
      ],
      "title": "spanner_v1_generated_database_admin_set_iam_policy_async.py"
    },
    {
      "canonical": true,
      "clientMethod": {
        "client": {
          "fullName": "google.cloud.spanner_admin_database_v1.DatabaseAdminClient",
          "shortName": "DatabaseAdminClient"
        },
        "fullName": "google.cloud.spanner_admin_database_v1.DatabaseAdminClient.set_iam_policy",
        "method": {
          "fullName": "google.spanner.admin.database.v1.DatabaseAdmin.SetIamPolicy",
          "service": {
            "fullName": "google.spanner.admin.database.v1.DatabaseAdmin",
            "shortName": "DatabaseAdmin"
          },
          "shortName": "SetIamPolicy"
        },
        "parameters": [
          {
            "name": "request",
            "type": "google.iam.v1.iam_policy_pb2.SetIamPolicyRequest"
          },
          {
            "name": "resource",
            "type": "str"
          },
          {
            "name": "retry",
            "type": "google.api_core.retry.Retry"
          },
          {
            "name": "timeout",
            "type": "float"
          },
          {
            "name": "metadata",
            "type": "Sequence[Tuple[str, str]"
          }
        ],
        "resultType": "google.iam.v1.policy_pb2.Policy",
        "shortName": "set_iam_policy"
      },
      "description": "Sample for SetIamPolicy",
      "file": "spanner_v1_generated_database_admin_set_iam_policy_sync.py",
      "language": "PYTHON",
      "origin": "API_DEFINITION",
      "regionTag": "spanner_v1_generated_DatabaseAdmin_SetIamPolicy_sync",
      "segments": [
        {
          "end": 52,
          "start": 27,
          "type": "FULL"
        },
        {
          "end": 52,
          "start": 27,
          "type": "SHORT"
        },
        {
          "end": 41,
          "start": 39,
          "type": "CLIENT_INITIALIZATION"
        },
        {
          "end": 46,
          "start": 42,
          "type": "REQUEST_INITIALIZATION"
        },
        {
          "end": 49,
          "start": 47,
          "type": "REQUEST_EXECUTION"
        },
        {
          "end": 53,
          "start": 50,
          "type": "RESPONSE_HANDLING"
        }
      ],
      "title": "spanner_v1_generated_database_admin_set_iam_policy_sync.py"
    },
    {
      "canonical": true,
      "clientMethod": {
        "async": true,
        "client": {
          "fullName": "google.cloud.spanner_admin_database_v1.DatabaseAdminAsyncClient",
          "shortName": "DatabaseAdminAsyncClient"
        },
        "fullName": "google.cloud.spanner_admin_database_v1.DatabaseAdminAsyncClient.test_iam_permissions",
        "method": {
          "fullName": "google.spanner.admin.database.v1.DatabaseAdmin.TestIamPermissions",
          "service": {
            "fullName": "google.spanner.admin.database.v1.DatabaseAdmin",
            "shortName": "DatabaseAdmin"
          },
          "shortName": "TestIamPermissions"
        },
        "parameters": [
          {
            "name": "request",
            "type": "google.iam.v1.iam_policy_pb2.TestIamPermissionsRequest"
          },
          {
            "name": "resource",
            "type": "str"
          },
          {
            "name": "permissions",
            "type": "MutableSequence[str]"
          },
          {
            "name": "retry",
            "type": "google.api_core.retry.Retry"
          },
          {
            "name": "timeout",
            "type": "float"
          },
          {
            "name": "metadata",
            "type": "Sequence[Tuple[str, str]"
          }
        ],
        "resultType": "google.iam.v1.iam_policy_pb2.TestIamPermissionsResponse",
        "shortName": "test_iam_permissions"
      },
      "description": "Sample for TestIamPermissions",
      "file": "spanner_v1_generated_database_admin_test_iam_permissions_async.py",
      "language": "PYTHON",
      "origin": "API_DEFINITION",
      "regionTag": "spanner_v1_generated_DatabaseAdmin_TestIamPermissions_async",
      "segments": [
        {
          "end": 53,
          "start": 27,
          "type": "FULL"
        },
        {
          "end": 53,
          "start": 27,
          "type": "SHORT"
        },
        {
          "end": 41,
          "start": 39,
          "type": "CLIENT_INITIALIZATION"
        },
        {
          "end": 47,
          "start": 42,
          "type": "REQUEST_INITIALIZATION"
        },
        {
          "end": 50,
          "start": 48,
          "type": "REQUEST_EXECUTION"
        },
        {
          "end": 54,
          "start": 51,
          "type": "RESPONSE_HANDLING"
        }
      ],
      "title": "spanner_v1_generated_database_admin_test_iam_permissions_async.py"
    },
    {
      "canonical": true,
      "clientMethod": {
        "client": {
          "fullName": "google.cloud.spanner_admin_database_v1.DatabaseAdminClient",
          "shortName": "DatabaseAdminClient"
        },
        "fullName": "google.cloud.spanner_admin_database_v1.DatabaseAdminClient.test_iam_permissions",
        "method": {
          "fullName": "google.spanner.admin.database.v1.DatabaseAdmin.TestIamPermissions",
          "service": {
            "fullName": "google.spanner.admin.database.v1.DatabaseAdmin",
            "shortName": "DatabaseAdmin"
          },
          "shortName": "TestIamPermissions"
        },
        "parameters": [
          {
            "name": "request",
            "type": "google.iam.v1.iam_policy_pb2.TestIamPermissionsRequest"
          },
          {
            "name": "resource",
            "type": "str"
          },
          {
            "name": "permissions",
            "type": "MutableSequence[str]"
          },
          {
            "name": "retry",
            "type": "google.api_core.retry.Retry"
          },
          {
            "name": "timeout",
            "type": "float"
          },
          {
            "name": "metadata",
            "type": "Sequence[Tuple[str, str]"
          }
        ],
        "resultType": "google.iam.v1.iam_policy_pb2.TestIamPermissionsResponse",
        "shortName": "test_iam_permissions"
      },
      "description": "Sample for TestIamPermissions",
      "file": "spanner_v1_generated_database_admin_test_iam_permissions_sync.py",
      "language": "PYTHON",
      "origin": "API_DEFINITION",
      "regionTag": "spanner_v1_generated_DatabaseAdmin_TestIamPermissions_sync",
      "segments": [
        {
          "end": 53,
          "start": 27,
          "type": "FULL"
        },
        {
          "end": 53,
          "start": 27,
          "type": "SHORT"
        },
        {
          "end": 41,
          "start": 39,
          "type": "CLIENT_INITIALIZATION"
        },
        {
          "end": 47,
          "start": 42,
          "type": "REQUEST_INITIALIZATION"
        },
        {
          "end": 50,
          "start": 48,
          "type": "REQUEST_EXECUTION"
        },
        {
          "end": 54,
          "start": 51,
          "type": "RESPONSE_HANDLING"
        }
      ],
      "title": "spanner_v1_generated_database_admin_test_iam_permissions_sync.py"
    },
    {
      "canonical": true,
      "clientMethod": {
        "async": true,
        "client": {
          "fullName": "google.cloud.spanner_admin_database_v1.DatabaseAdminAsyncClient",
          "shortName": "DatabaseAdminAsyncClient"
        },
        "fullName": "google.cloud.spanner_admin_database_v1.DatabaseAdminAsyncClient.update_backup",
        "method": {
          "fullName": "google.spanner.admin.database.v1.DatabaseAdmin.UpdateBackup",
          "service": {
            "fullName": "google.spanner.admin.database.v1.DatabaseAdmin",
            "shortName": "DatabaseAdmin"
          },
          "shortName": "UpdateBackup"
        },
        "parameters": [
          {
            "name": "request",
            "type": "google.cloud.spanner_admin_database_v1.types.UpdateBackupRequest"
          },
          {
            "name": "backup",
            "type": "google.cloud.spanner_admin_database_v1.types.Backup"
          },
          {
            "name": "update_mask",
            "type": "google.protobuf.field_mask_pb2.FieldMask"
          },
          {
            "name": "retry",
            "type": "google.api_core.retry.Retry"
          },
          {
            "name": "timeout",
            "type": "float"
          },
          {
            "name": "metadata",
            "type": "Sequence[Tuple[str, str]"
          }
        ],
        "resultType": "google.cloud.spanner_admin_database_v1.types.Backup",
        "shortName": "update_backup"
      },
      "description": "Sample for UpdateBackup",
      "file": "spanner_v1_generated_database_admin_update_backup_async.py",
      "language": "PYTHON",
      "origin": "API_DEFINITION",
      "regionTag": "spanner_v1_generated_DatabaseAdmin_UpdateBackup_async",
      "segments": [
        {
          "end": 50,
          "start": 27,
          "type": "FULL"
        },
        {
          "end": 50,
          "start": 27,
          "type": "SHORT"
        },
        {
          "end": 40,
          "start": 38,
          "type": "CLIENT_INITIALIZATION"
        },
        {
          "end": 44,
          "start": 41,
          "type": "REQUEST_INITIALIZATION"
        },
        {
          "end": 47,
          "start": 45,
          "type": "REQUEST_EXECUTION"
        },
        {
          "end": 51,
          "start": 48,
          "type": "RESPONSE_HANDLING"
        }
      ],
      "title": "spanner_v1_generated_database_admin_update_backup_async.py"
    },
    {
      "canonical": true,
      "clientMethod": {
        "client": {
          "fullName": "google.cloud.spanner_admin_database_v1.DatabaseAdminClient",
          "shortName": "DatabaseAdminClient"
        },
        "fullName": "google.cloud.spanner_admin_database_v1.DatabaseAdminClient.update_backup",
        "method": {
          "fullName": "google.spanner.admin.database.v1.DatabaseAdmin.UpdateBackup",
          "service": {
            "fullName": "google.spanner.admin.database.v1.DatabaseAdmin",
            "shortName": "DatabaseAdmin"
          },
          "shortName": "UpdateBackup"
        },
        "parameters": [
          {
            "name": "request",
            "type": "google.cloud.spanner_admin_database_v1.types.UpdateBackupRequest"
          },
          {
            "name": "backup",
            "type": "google.cloud.spanner_admin_database_v1.types.Backup"
          },
          {
            "name": "update_mask",
            "type": "google.protobuf.field_mask_pb2.FieldMask"
          },
          {
            "name": "retry",
            "type": "google.api_core.retry.Retry"
          },
          {
            "name": "timeout",
            "type": "float"
          },
          {
            "name": "metadata",
            "type": "Sequence[Tuple[str, str]"
          }
        ],
        "resultType": "google.cloud.spanner_admin_database_v1.types.Backup",
        "shortName": "update_backup"
      },
      "description": "Sample for UpdateBackup",
      "file": "spanner_v1_generated_database_admin_update_backup_sync.py",
      "language": "PYTHON",
      "origin": "API_DEFINITION",
      "regionTag": "spanner_v1_generated_DatabaseAdmin_UpdateBackup_sync",
      "segments": [
        {
          "end": 50,
          "start": 27,
          "type": "FULL"
        },
        {
          "end": 50,
          "start": 27,
          "type": "SHORT"
        },
        {
          "end": 40,
          "start": 38,
          "type": "CLIENT_INITIALIZATION"
        },
        {
          "end": 44,
          "start": 41,
          "type": "REQUEST_INITIALIZATION"
        },
        {
          "end": 47,
          "start": 45,
          "type": "REQUEST_EXECUTION"
        },
        {
          "end": 51,
          "start": 48,
          "type": "RESPONSE_HANDLING"
        }
      ],
      "title": "spanner_v1_generated_database_admin_update_backup_sync.py"
    },
    {
      "canonical": true,
      "clientMethod": {
        "async": true,
        "client": {
          "fullName": "google.cloud.spanner_admin_database_v1.DatabaseAdminAsyncClient",
          "shortName": "DatabaseAdminAsyncClient"
        },
        "fullName": "google.cloud.spanner_admin_database_v1.DatabaseAdminAsyncClient.update_database_ddl",
        "method": {
          "fullName": "google.spanner.admin.database.v1.DatabaseAdmin.UpdateDatabaseDdl",
          "service": {
            "fullName": "google.spanner.admin.database.v1.DatabaseAdmin",
            "shortName": "DatabaseAdmin"
          },
          "shortName": "UpdateDatabaseDdl"
        },
        "parameters": [
          {
            "name": "request",
            "type": "google.cloud.spanner_admin_database_v1.types.UpdateDatabaseDdlRequest"
          },
          {
            "name": "database",
            "type": "str"
          },
          {
            "name": "statements",
            "type": "MutableSequence[str]"
          },
          {
            "name": "retry",
            "type": "google.api_core.retry.Retry"
          },
          {
            "name": "timeout",
            "type": "float"
          },
          {
            "name": "metadata",
            "type": "Sequence[Tuple[str, str]"
          }
        ],
        "resultType": "google.api_core.operation_async.AsyncOperation",
        "shortName": "update_database_ddl"
      },
      "description": "Sample for UpdateDatabaseDdl",
      "file": "spanner_v1_generated_database_admin_update_database_ddl_async.py",
      "language": "PYTHON",
      "origin": "API_DEFINITION",
      "regionTag": "spanner_v1_generated_DatabaseAdmin_UpdateDatabaseDdl_async",
      "segments": [
        {
          "end": 56,
          "start": 27,
          "type": "FULL"
        },
        {
          "end": 56,
          "start": 27,
          "type": "SHORT"
        },
        {
          "end": 40,
          "start": 38,
          "type": "CLIENT_INITIALIZATION"
        },
        {
          "end": 46,
          "start": 41,
          "type": "REQUEST_INITIALIZATION"
        },
        {
          "end": 53,
          "start": 47,
          "type": "REQUEST_EXECUTION"
        },
        {
          "end": 57,
          "start": 54,
          "type": "RESPONSE_HANDLING"
        }
      ],
      "title": "spanner_v1_generated_database_admin_update_database_ddl_async.py"
    },
    {
      "canonical": true,
      "clientMethod": {
        "client": {
          "fullName": "google.cloud.spanner_admin_database_v1.DatabaseAdminClient",
          "shortName": "DatabaseAdminClient"
        },
        "fullName": "google.cloud.spanner_admin_database_v1.DatabaseAdminClient.update_database_ddl",
        "method": {
          "fullName": "google.spanner.admin.database.v1.DatabaseAdmin.UpdateDatabaseDdl",
          "service": {
            "fullName": "google.spanner.admin.database.v1.DatabaseAdmin",
            "shortName": "DatabaseAdmin"
          },
          "shortName": "UpdateDatabaseDdl"
        },
        "parameters": [
          {
            "name": "request",
            "type": "google.cloud.spanner_admin_database_v1.types.UpdateDatabaseDdlRequest"
          },
          {
            "name": "database",
            "type": "str"
          },
          {
            "name": "statements",
            "type": "MutableSequence[str]"
          },
          {
            "name": "retry",
            "type": "google.api_core.retry.Retry"
          },
          {
            "name": "timeout",
            "type": "float"
          },
          {
            "name": "metadata",
            "type": "Sequence[Tuple[str, str]"
          }
        ],
        "resultType": "google.api_core.operation.Operation",
        "shortName": "update_database_ddl"
      },
      "description": "Sample for UpdateDatabaseDdl",
      "file": "spanner_v1_generated_database_admin_update_database_ddl_sync.py",
      "language": "PYTHON",
      "origin": "API_DEFINITION",
      "regionTag": "spanner_v1_generated_DatabaseAdmin_UpdateDatabaseDdl_sync",
      "segments": [
        {
          "end": 56,
          "start": 27,
          "type": "FULL"
        },
        {
          "end": 56,
          "start": 27,
          "type": "SHORT"
        },
        {
          "end": 40,
          "start": 38,
          "type": "CLIENT_INITIALIZATION"
        },
        {
          "end": 46,
          "start": 41,
          "type": "REQUEST_INITIALIZATION"
        },
        {
          "end": 53,
          "start": 47,
          "type": "REQUEST_EXECUTION"
        },
        {
          "end": 57,
          "start": 54,
          "type": "RESPONSE_HANDLING"
        }
      ],
      "title": "spanner_v1_generated_database_admin_update_database_ddl_sync.py"
    },
    {
      "canonical": true,
      "clientMethod": {
        "async": true,
        "client": {
          "fullName": "google.cloud.spanner_admin_database_v1.DatabaseAdminAsyncClient",
          "shortName": "DatabaseAdminAsyncClient"
        },
        "fullName": "google.cloud.spanner_admin_database_v1.DatabaseAdminAsyncClient.update_database",
        "method": {
          "fullName": "google.spanner.admin.database.v1.DatabaseAdmin.UpdateDatabase",
          "service": {
            "fullName": "google.spanner.admin.database.v1.DatabaseAdmin",
            "shortName": "DatabaseAdmin"
          },
          "shortName": "UpdateDatabase"
        },
        "parameters": [
          {
            "name": "request",
            "type": "google.cloud.spanner_admin_database_v1.types.UpdateDatabaseRequest"
          },
          {
            "name": "database",
            "type": "google.cloud.spanner_admin_database_v1.types.Database"
          },
          {
            "name": "update_mask",
            "type": "google.protobuf.field_mask_pb2.FieldMask"
          },
          {
            "name": "retry",
            "type": "google.api_core.retry.Retry"
          },
          {
            "name": "timeout",
            "type": "float"
          },
          {
            "name": "metadata",
            "type": "Sequence[Tuple[str, str]"
          }
        ],
        "resultType": "google.api_core.operation_async.AsyncOperation",
        "shortName": "update_database"
      },
      "description": "Sample for UpdateDatabase",
      "file": "spanner_v1_generated_database_admin_update_database_async.py",
      "language": "PYTHON",
      "origin": "API_DEFINITION",
      "regionTag": "spanner_v1_generated_DatabaseAdmin_UpdateDatabase_async",
      "segments": [
        {
          "end": 58,
          "start": 27,
          "type": "FULL"
        },
        {
          "end": 58,
          "start": 27,
          "type": "SHORT"
        },
        {
          "end": 40,
          "start": 38,
          "type": "CLIENT_INITIALIZATION"
        },
        {
          "end": 48,
          "start": 41,
          "type": "REQUEST_INITIALIZATION"
        },
        {
          "end": 55,
          "start": 49,
          "type": "REQUEST_EXECUTION"
        },
        {
          "end": 59,
          "start": 56,
          "type": "RESPONSE_HANDLING"
        }
      ],
      "title": "spanner_v1_generated_database_admin_update_database_async.py"
    },
    {
      "canonical": true,
      "clientMethod": {
        "client": {
          "fullName": "google.cloud.spanner_admin_database_v1.DatabaseAdminClient",
          "shortName": "DatabaseAdminClient"
        },
        "fullName": "google.cloud.spanner_admin_database_v1.DatabaseAdminClient.update_database",
        "method": {
          "fullName": "google.spanner.admin.database.v1.DatabaseAdmin.UpdateDatabase",
          "service": {
            "fullName": "google.spanner.admin.database.v1.DatabaseAdmin",
            "shortName": "DatabaseAdmin"
          },
          "shortName": "UpdateDatabase"
        },
        "parameters": [
          {
            "name": "request",
            "type": "google.cloud.spanner_admin_database_v1.types.UpdateDatabaseRequest"
          },
          {
            "name": "database",
            "type": "google.cloud.spanner_admin_database_v1.types.Database"
          },
          {
            "name": "update_mask",
            "type": "google.protobuf.field_mask_pb2.FieldMask"
          },
          {
            "name": "retry",
            "type": "google.api_core.retry.Retry"
          },
          {
            "name": "timeout",
            "type": "float"
          },
          {
            "name": "metadata",
            "type": "Sequence[Tuple[str, str]"
          }
        ],
        "resultType": "google.api_core.operation.Operation",
        "shortName": "update_database"
      },
      "description": "Sample for UpdateDatabase",
      "file": "spanner_v1_generated_database_admin_update_database_sync.py",
      "language": "PYTHON",
      "origin": "API_DEFINITION",
      "regionTag": "spanner_v1_generated_DatabaseAdmin_UpdateDatabase_sync",
      "segments": [
        {
          "end": 58,
          "start": 27,
          "type": "FULL"
        },
        {
          "end": 58,
          "start": 27,
          "type": "SHORT"
        },
        {
          "end": 40,
          "start": 38,
          "type": "CLIENT_INITIALIZATION"
        },
        {
          "end": 48,
          "start": 41,
          "type": "REQUEST_INITIALIZATION"
        },
        {
          "end": 55,
          "start": 49,
          "type": "REQUEST_EXECUTION"
        },
        {
          "end": 59,
          "start": 56,
          "type": "RESPONSE_HANDLING"
        }
      ],
      "title": "spanner_v1_generated_database_admin_update_database_sync.py"
    }
  ]
}<|MERGE_RESOLUTION|>--- conflicted
+++ resolved
@@ -8,11 +8,7 @@
     ],
     "language": "PYTHON",
     "name": "google-cloud-spanner-admin-database",
-<<<<<<< HEAD
     "version": "0.1.0"
-=======
-    "version": "3.40.1"
->>>>>>> 43d7aec2
   },
   "snippets": [
     {
