--- conflicted
+++ resolved
@@ -817,7 +817,6 @@
     assert "new_parent" in out
 
 
-<<<<<<< HEAD
 def test_update_database_with_proto_descriptor(capsys, sample_instance, create_database_id):
     # We have to create a new database here as proto samples also have Singers table and this will clash.
     sample_instance.database(create_database_id).create().result(240)
@@ -882,7 +881,8 @@
     assert "SingerId: 1, FirstName: Virginia, LastName: Watson" in out
     assert "SingerId: 2, FirstName: Marc, LastName: Richards" in out
     assert "SingerId: 3, FirstName: Catalina, LastName: Smith" in out
-=======
+
+
 @pytest.mark.dependency(name="create_table_with_foreign_key_delete_cascade")
 def test_create_table_with_foreign_key_delete_cascade(
     capsys, instance_id, sample_database
@@ -959,5 +959,4 @@
 def test_directed_read_options(capsys, instance_id, sample_database):
     snippets.directed_read_options(instance_id, sample_database.database_id)
     out, _ = capsys.readouterr()
-    assert "SingerId: 1, AlbumId: 1, AlbumTitle: Total Junk" in out
->>>>>>> 5b94dac5
+    assert "SingerId: 1, AlbumId: 1, AlbumTitle: Total Junk" in out