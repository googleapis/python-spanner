--- conflicted
+++ resolved
@@ -775,13 +775,6 @@
     assert "new_parent" in out
 
 
-<<<<<<< HEAD
-@pytest.mark.dependency(depends=["insert_data"])
-def test_directed_read_options(capsys, instance_id, sample_database):
-    snippets.directed_read_options(instance_id, sample_database.database_id)
-    out, _ = capsys.readouterr()
-    assert "SingerId: 1, AlbumId: 1, AlbumTitle: Total Junk" in out
-=======
 @pytest.mark.dependency(name="create_table_with_foreign_key_delete_cascade")
 def test_create_table_with_foreign_key_delete_cascade(
     capsys, instance_id, sample_database
@@ -852,4 +845,10 @@
         "Altered Customers table to drop DEFAULT from CustomerId column and dropped the Seq sequence on database"
         in out
     )
->>>>>>> 43d7aec2
+
+
+@pytest.mark.dependency(depends=["insert_data"])
+def test_directed_read_options(capsys, instance_id, sample_database):
+    snippets.directed_read_options(instance_id, sample_database.database_id)
+    out, _ = capsys.readouterr()
+    assert "SingerId: 1, AlbumId: 1, AlbumTitle: Total Junk" in out