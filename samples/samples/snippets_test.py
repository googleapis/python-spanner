# Copyright 2016 Google, Inc.
#
# Licensed under the Apache License, Version 2.0 (the "License");
# you may not use this file except in compliance with the License.
# You may obtain a copy of the License at
#
#    http://www.apache.org/licenses/LICENSE-2.0
#
# Unless required by applicable law or agreed to in writing, software
# distributed under the License is distributed on an "AS IS" BASIS,
# WITHOUT WARRANTIES OR CONDITIONS OF ANY KIND, either express or implied.
# See the License for the specific language governing permissions and
# limitations under the License.

import time
import uuid

from google.api_core import exceptions
from google.cloud import spanner
from google.cloud.spanner_admin_database_v1.types.common import DatabaseDialect
import pytest
from test_utils.retry import RetryErrors

import snippets

CREATE_TABLE_SINGERS = """\
CREATE TABLE Singers (
    SingerId     INT64 NOT NULL,
    FirstName    STRING(1024),
    LastName     STRING(1024),
    SingerInfo   BYTES(MAX),
    FullName     STRING(2048) AS (
        ARRAY_TO_STRING([FirstName, LastName], " ")
    ) STORED
) PRIMARY KEY (SingerId)
"""

CREATE_TABLE_ALBUMS = """\
CREATE TABLE Albums (
    SingerId     INT64 NOT NULL,
    AlbumId      INT64 NOT NULL,
    AlbumTitle   STRING(MAX)
) PRIMARY KEY (SingerId, AlbumId),
INTERLEAVE IN PARENT Singers ON DELETE CASCADE
"""

retry_429 = RetryErrors(exceptions.ResourceExhausted, delay=15)


@pytest.fixture(scope="module")
def sample_name():
    return "snippets"


@pytest.fixture(scope="module")
def database_dialect():
    """Spanner dialect to be used for this sample.

    The dialect is used to initialize the dialect for the database.
    It can either be GoogleStandardSql or PostgreSql.
    """
    return DatabaseDialect.GOOGLE_STANDARD_SQL


@pytest.fixture(scope="module")
def create_instance_id():
    """Id for the low-cost instance."""
    return f"create-instance-{uuid.uuid4().hex[:10]}"


@pytest.fixture(scope="module")
def lci_instance_id():
    """Id for the low-cost instance."""
    return f"lci-instance-{uuid.uuid4().hex[:10]}"


@pytest.fixture(scope="module")
def database_id():
    return f"test-db-{uuid.uuid4().hex[:10]}"


@pytest.fixture(scope="module")
def create_database_id():
    return f"create-db-{uuid.uuid4().hex[:10]}"


@pytest.fixture(scope="module")
def cmek_database_id():
    return f"cmek-db-{uuid.uuid4().hex[:10]}"


@pytest.fixture(scope="module")
def default_leader_database_id():
    return f"leader_db_{uuid.uuid4().hex[:10]}"


@pytest.fixture(scope="module")
def database_ddl():
    """Sequence of DDL statements used to set up the database.

    Sample testcase modules can override as needed.
    """
    return [CREATE_TABLE_SINGERS, CREATE_TABLE_ALBUMS]


@pytest.fixture(scope="module")
def default_leader():
    """Default leader for multi-region instances."""
    return "us-east4"


@pytest.fixture(scope="module")
def user_managed_instance_config_name(spanner_client):
    name = f"custom-python-samples-config-{uuid.uuid4().hex[:10]}"
    yield name
    snippets.delete_instance_config(
        "{}/instanceConfigs/{}".format(spanner_client.project_name, name)
    )
    return


@pytest.fixture(scope="module")
def base_instance_config_id(spanner_client):
    return "{}/instanceConfigs/{}".format(spanner_client.project_name, "nam7")


def test_create_instance_explicit(spanner_client, create_instance_id):
    # Rather than re-use 'sample_isntance', we create a new instance, to
    # ensure that the 'create_instance' snippet is tested.
    retry_429(snippets.create_instance)(create_instance_id)
    instance = spanner_client.instance(create_instance_id)
    retry_429(instance.delete)()


def test_create_database_explicit(sample_instance, create_database_id):
    # Rather than re-use 'sample_database', we create a new database, to
    # ensure that the 'create_database' snippet is tested.
    snippets.create_database(sample_instance.instance_id, create_database_id)
    database = sample_instance.database(create_database_id)
    database.drop()


def test_create_instance_with_processing_units(capsys, lci_instance_id):
    processing_units = 500
    retry_429(snippets.create_instance_with_processing_units)(
        lci_instance_id,
        processing_units,
    )
    out, _ = capsys.readouterr()
    assert lci_instance_id in out
    assert "{} processing units".format(processing_units) in out
    spanner_client = spanner.Client()
    instance = spanner_client.instance(lci_instance_id)
    retry_429(instance.delete)()


def test_update_database(capsys, instance_id, sample_database):
    snippets.update_database(
        instance_id, sample_database.database_id
    )
    out, _ = capsys.readouterr()
    assert "Updated database {}.".format(sample_database.name) in out

    # Cleanup
    sample_database.enable_drop_protection = False
    op = sample_database.update(["enable_drop_protection"])
    op.result()


def test_create_database_with_encryption_config(
    capsys, instance_id, cmek_database_id, kms_key_name
):
    snippets.create_database_with_encryption_key(
        instance_id, cmek_database_id, kms_key_name
    )
    out, _ = capsys.readouterr()
    assert cmek_database_id in out
    assert kms_key_name in out


def test_get_instance_config(capsys):
    instance_config = "nam6"
    snippets.get_instance_config(instance_config)
    out, _ = capsys.readouterr()
    assert instance_config in out


def test_list_instance_config(capsys):
    snippets.list_instance_config()
    out, _ = capsys.readouterr()
    assert "regional-us-central1" in out


@pytest.mark.dependency(name="create_instance_config")
def test_create_instance_config(
    capsys, user_managed_instance_config_name, base_instance_config_id
):
    snippets.create_instance_config(
        user_managed_instance_config_name, base_instance_config_id
    )
    out, _ = capsys.readouterr()
    assert "Created instance configuration" in out


@pytest.mark.dependency(depends=["create_instance_config"])
def test_update_instance_config(capsys, user_managed_instance_config_name):
    snippets.update_instance_config(user_managed_instance_config_name)
    out, _ = capsys.readouterr()
    assert "Updated instance configuration" in out


@pytest.mark.dependency(depends=["create_instance_config"])
def test_delete_instance_config(capsys, user_managed_instance_config_name):
    spanner_client = spanner.Client()
    snippets.delete_instance_config(
        "{}/instanceConfigs/{}".format(
            spanner_client.project_name, user_managed_instance_config_name
        )
    )
    out, _ = capsys.readouterr()
    assert "successfully deleted" in out


def test_list_instance_config_operations(capsys):
    snippets.list_instance_config_operations()
    out, _ = capsys.readouterr()
    assert "List instance config operations" in out


def test_list_databases(capsys, instance_id):
    snippets.list_databases(instance_id)
    out, _ = capsys.readouterr()
    assert "has default leader" in out


def test_create_database_with_default_leader(
    capsys,
    multi_region_instance,
    multi_region_instance_id,
    default_leader_database_id,
    default_leader,
):
    retry_429 = RetryErrors(exceptions.ResourceExhausted, delay=15)
    retry_429(snippets.create_database_with_default_leader)(
        multi_region_instance_id, default_leader_database_id, default_leader
    )
    out, _ = capsys.readouterr()
    assert default_leader_database_id in out
    assert default_leader in out


def test_update_database_with_default_leader(
    capsys,
    multi_region_instance,
    multi_region_instance_id,
    default_leader_database_id,
    default_leader,
):
    retry_429 = RetryErrors(exceptions.ResourceExhausted, delay=15)
    retry_429(snippets.update_database_with_default_leader)(
        multi_region_instance_id, default_leader_database_id, default_leader
    )
    out, _ = capsys.readouterr()
    assert default_leader_database_id in out
    assert default_leader in out


def test_get_database_ddl(capsys, instance_id, sample_database):
    snippets.get_database_ddl(instance_id, sample_database.database_id)
    out, _ = capsys.readouterr()
    assert sample_database.database_id in out


def test_query_information_schema_database_options(
    capsys,
    multi_region_instance,
    multi_region_instance_id,
    default_leader_database_id,
    default_leader,
):
    snippets.query_information_schema_database_options(
        multi_region_instance_id, default_leader_database_id
    )
    out, _ = capsys.readouterr()
    assert default_leader in out


@pytest.mark.dependency(name="insert_data")
def test_insert_data(capsys, instance_id, sample_database):
    snippets.insert_data(instance_id, sample_database.database_id)
    out, _ = capsys.readouterr()
    assert "Inserted data" in out


@pytest.mark.dependency(depends=["insert_data"])
def test_delete_data(capsys, instance_id, sample_database):
    snippets.delete_data(instance_id, sample_database.database_id)
    # put it back for other tests
    snippets.insert_data(instance_id, sample_database.database_id)
    out, _ = capsys.readouterr()
    assert "Deleted data" in out


@pytest.mark.dependency(depends=["insert_data"])
def test_query_data(capsys, instance_id, sample_database):
    snippets.query_data(instance_id, sample_database.database_id)
    out, _ = capsys.readouterr()
    assert "SingerId: 1, AlbumId: 1, AlbumTitle: Total Junk" in out


@pytest.mark.dependency(name="add_column", depends=["insert_data"])
def test_add_column(capsys, instance_id, sample_database):
    snippets.add_column(instance_id, sample_database.database_id)
    out, _ = capsys.readouterr()
    assert "Added the MarketingBudget column." in out


@pytest.mark.dependency(depends=["insert_data"])
def test_read_data(capsys, instance_id, sample_database):
    snippets.read_data(instance_id, sample_database.database_id)
    out, _ = capsys.readouterr()
    assert "SingerId: 1, AlbumId: 1, AlbumTitle: Total Junk" in out


@pytest.mark.dependency(name="update_data", depends=["add_column"])
def test_update_data(capsys, instance_id, sample_database):
    # Sleep for 15 seconds to ensure previous inserts will be
    # 'stale' by the time test_read_stale_data is run.
    time.sleep(15)

    snippets.update_data(instance_id, sample_database.database_id)
    out, _ = capsys.readouterr()
    assert "Updated data." in out


@pytest.mark.dependency(depends=["update_data"])
def test_read_stale_data(capsys, instance_id, sample_database):
    # This snippet relies on test_update_data inserting data
    # at least 15 seconds after the previous insert
    snippets.read_stale_data(instance_id, sample_database.database_id)
    out, _ = capsys.readouterr()
    assert "SingerId: 1, AlbumId: 1, MarketingBudget: None" in out


@pytest.mark.dependency(depends=["add_column"])
def test_read_write_transaction(capsys, instance_id, sample_database):
    snippets.read_write_transaction(instance_id, sample_database.database_id)
    out, _ = capsys.readouterr()
    assert "Transaction complete" in out


@pytest.mark.dependency(depends=["add_column"])
def test_query_data_with_new_column(capsys, instance_id, sample_database):
    snippets.query_data_with_new_column(instance_id, sample_database.database_id)
    out, _ = capsys.readouterr()
    assert "SingerId: 1, AlbumId: 1, MarketingBudget: 300000" in out
    assert "SingerId: 2, AlbumId: 2, MarketingBudget: 300000" in out


@pytest.mark.dependency(name="add_index", depends=["insert_data"])
def test_add_index(capsys, instance_id, sample_database):
    snippets.add_index(instance_id, sample_database.database_id)
    out, _ = capsys.readouterr()
    assert "Added the AlbumsByAlbumTitle index" in out


@pytest.mark.dependency(depends=["add_index"])
def test_query_data_with_index(capsys, instance_id, sample_database):
    snippets.query_data_with_index(instance_id, sample_database.database_id)
    out, _ = capsys.readouterr()
    assert "Go, Go, Go" in out
    assert "Forever Hold Your Peace" in out
    assert "Green" not in out


@pytest.mark.dependency(depends=["add_index"])
def test_read_data_with_index(capsys, instance_id, sample_database):
    snippets.read_data_with_index(instance_id, sample_database.database_id)
    out, _ = capsys.readouterr()
    assert "Go, Go, Go" in out
    assert "Forever Hold Your Peace" in out
    assert "Green" in out


@pytest.mark.dependency(name="add_storing_index", depends=["insert_data"])
def test_add_storing_index(capsys, instance_id, sample_database):
    snippets.add_storing_index(instance_id, sample_database.database_id)
    out, _ = capsys.readouterr()
    assert "Added the AlbumsByAlbumTitle2 index." in out


@pytest.mark.dependency(depends=["add_storing_index"])
def test_read_data_with_storing_index(capsys, instance_id, sample_database):
    snippets.read_data_with_storing_index(instance_id, sample_database.database_id)
    out, _ = capsys.readouterr()
    assert "300000" in out


@pytest.mark.dependency(depends=["insert_data"])
def test_read_only_transaction(capsys, instance_id, sample_database):
    snippets.read_only_transaction(instance_id, sample_database.database_id)
    out, _ = capsys.readouterr()
    # Snippet does two reads, so entry should be listed twice
    assert out.count("SingerId: 1, AlbumId: 1, AlbumTitle: Total Junk") == 2


@pytest.mark.dependency(name="add_timestamp_column", depends=["insert_data"])
def test_add_timestamp_column(capsys, instance_id, sample_database):
    snippets.add_timestamp_column(instance_id, sample_database.database_id)
    out, _ = capsys.readouterr()
    assert 'Altered table "Albums" on database ' in out


@pytest.mark.dependency(depends=["add_timestamp_column"])
def test_update_data_with_timestamp(capsys, instance_id, sample_database):
    snippets.update_data_with_timestamp(instance_id, sample_database.database_id)
    out, _ = capsys.readouterr()
    assert "Updated data" in out


@pytest.mark.dependency(depends=["add_timestamp_column"])
def test_query_data_with_timestamp(capsys, instance_id, sample_database):
    snippets.query_data_with_timestamp(instance_id, sample_database.database_id)
    out, _ = capsys.readouterr()
    assert "SingerId: 1, AlbumId: 1, MarketingBudget: 1000000" in out
    assert "SingerId: 2, AlbumId: 2, MarketingBudget: 750000" in out


@pytest.mark.dependency(name="create_table_with_timestamp")
def test_create_table_with_timestamp(capsys, instance_id, sample_database):
    snippets.create_table_with_timestamp(instance_id, sample_database.database_id)
    out, _ = capsys.readouterr()
    assert "Created Performances table on database" in out


@pytest.mark.dependency(depends=["create_table_with_timestamp"])
def test_insert_data_with_timestamp(capsys, instance_id, sample_database):
    snippets.insert_data_with_timestamp(instance_id, sample_database.database_id)
    out, _ = capsys.readouterr()
    assert "Inserted data." in out


@pytest.mark.dependency(name="write_struct_data")
def test_write_struct_data(capsys, instance_id, sample_database):
    snippets.write_struct_data(instance_id, sample_database.database_id)
    out, _ = capsys.readouterr()
    assert "Inserted sample data for STRUCT queries" in out


@pytest.mark.dependency(depends=["write_struct_data"])
def test_query_with_struct(capsys, instance_id, sample_database):
    snippets.query_with_struct(instance_id, sample_database.database_id)
    out, _ = capsys.readouterr()
    assert "SingerId: 6" in out


@pytest.mark.dependency(depends=["write_struct_data"])
def test_query_with_array_of_struct(capsys, instance_id, sample_database):
    snippets.query_with_array_of_struct(instance_id, sample_database.database_id)
    out, _ = capsys.readouterr()
    assert "SingerId: 8" in out
    assert "SingerId: 7" in out
    assert "SingerId: 6" in out


@pytest.mark.dependency(depends=["write_struct_data"])
def test_query_struct_field(capsys, instance_id, sample_database):
    snippets.query_struct_field(instance_id, sample_database.database_id)
    out, _ = capsys.readouterr()
    assert "SingerId: 6" in out


@pytest.mark.dependency(depends=["write_struct_data"])
def test_query_nested_struct_field(capsys, instance_id, sample_database):
    snippets.query_nested_struct_field(instance_id, sample_database.database_id)
    out, _ = capsys.readouterr()
    assert "SingerId: 6 SongName: Imagination" in out
    assert "SingerId: 9 SongName: Imagination" in out


@pytest.mark.dependency(name="insert_data_with_dml")
def test_insert_data_with_dml(capsys, instance_id, sample_database):
    snippets.insert_data_with_dml(instance_id, sample_database.database_id)
    out, _ = capsys.readouterr()
    assert "1 record(s) inserted." in out


@pytest.mark.dependency(name="log_commit_stats")
def test_log_commit_stats(capsys, instance_id, sample_database):
    snippets.log_commit_stats(instance_id, sample_database.database_id)
    out, _ = capsys.readouterr()
    assert "1 record(s) inserted." in out
    # SingerId, FirstName, and LastName plus FullName which is generated.
    assert "4 mutation(s) in transaction." in out


@pytest.mark.dependency(depends=["insert_data"])
def test_update_data_with_dml(capsys, instance_id, sample_database):
    snippets.update_data_with_dml(instance_id, sample_database.database_id)
    out, _ = capsys.readouterr()
    assert "1 record(s) updated." in out


@pytest.mark.dependency(depends=["add_column"])
def test_update_data_with_dml_returning(capsys, instance_id, sample_database):
    snippets.update_data_with_dml_returning(instance_id, sample_database.database_id)
    out, _ = capsys.readouterr()
    assert "1 record(s) updated." in out


@pytest.mark.dependency(depends=["insert_data"])
def test_delete_data_with_dml(capsys, instance_id, sample_database):
    snippets.delete_data_with_dml(instance_id, sample_database.database_id)
    out, _ = capsys.readouterr()
    assert "1 record(s) deleted." in out


@pytest.mark.dependency(depends=["insert_data"])
def test_delete_data_with_dml_returning(capsys, instance_id, sample_database):
    snippets.delete_data_with_dml_returning(instance_id, sample_database.database_id)
    out, _ = capsys.readouterr()
    assert "1 record(s) deleted." in out


@pytest.mark.dependency(depends=["add_timestamp_column"])
def test_update_data_with_dml_timestamp(capsys, instance_id, sample_database):
    snippets.update_data_with_dml_timestamp(instance_id, sample_database.database_id)
    out, _ = capsys.readouterr()
    assert "2 record(s) updated." in out


@pytest.mark.dependency(name="dml_write_read_transaction")
def test_dml_write_read_transaction(capsys, instance_id, sample_database):
    snippets.dml_write_read_transaction(instance_id, sample_database.database_id)
    out, _ = capsys.readouterr()
    assert "1 record(s) inserted." in out
    assert "FirstName: Timothy, LastName: Campbell" in out


@pytest.mark.dependency(depends=["dml_write_read_transaction"])
def test_update_data_with_dml_struct(capsys, instance_id, sample_database):
    snippets.update_data_with_dml_struct(instance_id, sample_database.database_id)
    out, _ = capsys.readouterr()
    assert "1 record(s) updated" in out


@pytest.mark.dependency(name="insert_with_dml")
def test_insert_with_dml(capsys, instance_id, sample_database):
    snippets.insert_with_dml(instance_id, sample_database.database_id)
    out, _ = capsys.readouterr()
    assert "4 record(s) inserted" in out


@pytest.mark.dependency(depends=[""])
def test_insert_with_dml_returning(capsys, instance_id, sample_database):
    snippets.insert_with_dml_returning(instance_id, sample_database.database_id)
    out, _ = capsys.readouterr()
    assert "4 record(s) inserted" in out


@pytest.mark.dependency(depends=["insert_with_dml"])
def test_query_data_with_parameter(capsys, instance_id, sample_database):
    snippets.query_data_with_parameter(instance_id, sample_database.database_id)
    out, _ = capsys.readouterr()
    assert "SingerId: 12, FirstName: Melissa, LastName: Garcia" in out


@pytest.mark.dependency(depends=["add_column"])
def test_write_with_dml_transaction(capsys, instance_id, sample_database):
    snippets.write_with_dml_transaction(instance_id, sample_database.database_id)
    out, _ = capsys.readouterr()
    assert "Transferred 200000 from Album2's budget to Album1's" in out


@pytest.mark.dependency(depends=["add_column"])
def update_data_with_partitioned_dml(capsys, instance_id, sample_database):
    snippets.update_data_with_partitioned_dml(instance_id, sample_database.database_id)
    out, _ = capsys.readouterr()
    assert "3 record(s) updated" in out


@pytest.mark.dependency(depends=["insert_with_dml"])
def test_delete_data_with_partitioned_dml(capsys, instance_id, sample_database):
    snippets.delete_data_with_partitioned_dml(instance_id, sample_database.database_id)
    out, _ = capsys.readouterr()
    assert "6 record(s) deleted" in out


@pytest.mark.dependency(depends=["add_column"])
def test_update_with_batch_dml(capsys, instance_id, sample_database):
    snippets.update_with_batch_dml(instance_id, sample_database.database_id)
    out, _ = capsys.readouterr()
    assert "Executed 2 SQL statements using Batch DML" in out


@pytest.mark.dependency(name="create_table_with_datatypes")
def test_create_table_with_datatypes(capsys, instance_id, sample_database):
    snippets.create_table_with_datatypes(instance_id, sample_database.database_id)
    out, _ = capsys.readouterr()
    assert "Created Venues table on database" in out


@pytest.mark.dependency(
    name="insert_datatypes_data",
    depends=["create_table_with_datatypes"],
)
def test_insert_datatypes_data(capsys, instance_id, sample_database):
    snippets.insert_datatypes_data(instance_id, sample_database.database_id)
    out, _ = capsys.readouterr()
    assert "Inserted data." in out


@pytest.mark.dependency(depends=["insert_datatypes_data"])
def test_query_data_with_array(capsys, instance_id, sample_database):
    snippets.query_data_with_array(instance_id, sample_database.database_id)
    out, _ = capsys.readouterr()
    assert "VenueId: 19, VenueName: Venue 19, AvailableDate: 2020-11-01" in out
    assert "VenueId: 42, VenueName: Venue 42, AvailableDate: 2020-10-01" in out


@pytest.mark.dependency(depends=["insert_datatypes_data"])
def test_query_data_with_bool(capsys, instance_id, sample_database):
    snippets.query_data_with_bool(instance_id, sample_database.database_id)
    out, _ = capsys.readouterr()
    assert "VenueId: 19, VenueName: Venue 19, OutdoorVenue: True" in out


@pytest.mark.dependency(depends=["insert_datatypes_data"])
def test_query_data_with_bytes(capsys, instance_id, sample_database):
    snippets.query_data_with_bytes(instance_id, sample_database.database_id)
    out, _ = capsys.readouterr()
    assert "VenueId: 4, VenueName: Venue 4" in out


@pytest.mark.dependency(depends=["insert_datatypes_data"])
def test_query_data_with_date(capsys, instance_id, sample_database):
    snippets.query_data_with_date(instance_id, sample_database.database_id)
    out, _ = capsys.readouterr()
    assert "VenueId: 4, VenueName: Venue 4, LastContactDate: 2018-09-02" in out
    assert "VenueId: 42, VenueName: Venue 42, LastContactDate: 2018-10-01" in out


@pytest.mark.dependency(depends=["insert_datatypes_data"])
def test_query_data_with_float(capsys, instance_id, sample_database):
    snippets.query_data_with_float(instance_id, sample_database.database_id)
    out, _ = capsys.readouterr()
    assert "VenueId: 4, VenueName: Venue 4, PopularityScore: 0.8" in out
    assert "VenueId: 19, VenueName: Venue 19, PopularityScore: 0.9" in out


@pytest.mark.dependency(depends=["insert_datatypes_data"])
def test_query_data_with_int(capsys, instance_id, sample_database):
    snippets.query_data_with_int(instance_id, sample_database.database_id)
    out, _ = capsys.readouterr()
    assert "VenueId: 19, VenueName: Venue 19, Capacity: 6300" in out
    assert "VenueId: 42, VenueName: Venue 42, Capacity: 3000" in out


@pytest.mark.dependency(depends=["insert_datatypes_data"])
def test_query_data_with_string(capsys, instance_id, sample_database):
    snippets.query_data_with_string(instance_id, sample_database.database_id)
    out, _ = capsys.readouterr()
    assert "VenueId: 42, VenueName: Venue 42" in out


@pytest.mark.dependency(
    name="add_numeric_column",
    depends=["create_table_with_datatypes"],
)
def test_add_numeric_column(capsys, instance_id, sample_database):
    snippets.add_numeric_column(instance_id, sample_database.database_id)
    out, _ = capsys.readouterr()
    assert 'Altered table "Venues" on database ' in out


@pytest.mark.dependency(depends=["add_numeric_column", "insert_datatypes_data"])
def test_update_data_with_numeric(capsys, instance_id, sample_database):
    snippets.update_data_with_numeric(instance_id, sample_database.database_id)
    out, _ = capsys.readouterr()
    assert "Updated data" in out


@pytest.mark.dependency(depends=["add_numeric_column"])
def test_query_data_with_numeric_parameter(capsys, instance_id, sample_database):
    snippets.query_data_with_numeric_parameter(instance_id, sample_database.database_id)
    out, _ = capsys.readouterr()
    assert "VenueId: 4, Revenue: 35000" in out


@pytest.mark.dependency(
    name="add_json_column",
    depends=["create_table_with_datatypes"],
)
def test_add_json_column(capsys, instance_id, sample_database):
    snippets.add_json_column(instance_id, sample_database.database_id)
    out, _ = capsys.readouterr()
    assert 'Altered table "Venues" on database ' in out


@pytest.mark.dependency(depends=["add_json_column", "insert_datatypes_data"])
def test_update_data_with_json(capsys, instance_id, sample_database):
    snippets.update_data_with_json(instance_id, sample_database.database_id)
    out, _ = capsys.readouterr()
    assert "Updated data" in out


@pytest.mark.dependency(depends=["add_json_column"])
def test_query_data_with_json_parameter(capsys, instance_id, sample_database):
    snippets.query_data_with_json_parameter(instance_id, sample_database.database_id)
    out, _ = capsys.readouterr()
    assert "VenueId: 19, VenueDetails: {'open': True, 'rating': 9}" in out


@pytest.mark.dependency(depends=["insert_datatypes_data"])
def test_query_data_with_timestamp_parameter(capsys, instance_id, sample_database):
    snippets.query_data_with_timestamp_parameter(
        instance_id, sample_database.database_id
    )
    out, _ = capsys.readouterr()
    assert "VenueId: 4, VenueName: Venue 4, LastUpdateTime:" in out
    assert "VenueId: 19, VenueName: Venue 19, LastUpdateTime:" in out
    assert "VenueId: 42, VenueName: Venue 42, LastUpdateTime:" in out


@pytest.mark.dependency(depends=["insert_datatypes_data"])
def test_query_data_with_query_options(capsys, instance_id, sample_database):
    snippets.query_data_with_query_options(instance_id, sample_database.database_id)
    out, _ = capsys.readouterr()
    assert "VenueId: 4, VenueName: Venue 4, LastUpdateTime:" in out
    assert "VenueId: 19, VenueName: Venue 19, LastUpdateTime:" in out
    assert "VenueId: 42, VenueName: Venue 42, LastUpdateTime:" in out


@pytest.mark.dependency(depends=["insert_datatypes_data"])
def test_create_client_with_query_options(capsys, instance_id, sample_database):
    snippets.create_client_with_query_options(instance_id, sample_database.database_id)
    out, _ = capsys.readouterr()
    assert "VenueId: 4, VenueName: Venue 4, LastUpdateTime:" in out
    assert "VenueId: 19, VenueName: Venue 19, LastUpdateTime:" in out
    assert "VenueId: 42, VenueName: Venue 42, LastUpdateTime:" in out


@pytest.mark.dependency(depends=["insert_datatypes_data"])
def test_set_transaction_tag(capsys, instance_id, sample_database):
    snippets.set_transaction_tag(instance_id, sample_database.database_id)
    out, _ = capsys.readouterr()
    assert "Venue capacities updated." in out
    assert "New venue inserted." in out


@pytest.mark.dependency(depends=["insert_data"])
def test_set_request_tag(capsys, instance_id, sample_database):
    snippets.set_request_tag(instance_id, sample_database.database_id)
    out, _ = capsys.readouterr()
    assert "SingerId: 1, AlbumId: 1, AlbumTitle: Total Junk" in out


@pytest.mark.dependency(name="add_and_drop_database_roles", depends=["insert_data"])
def test_add_and_drop_database_roles(capsys, instance_id, sample_database):
    snippets.add_and_drop_database_roles(instance_id, sample_database.database_id)
    out, _ = capsys.readouterr()
    assert "Created roles new_parent and new_child and granted privileges" in out
    assert "Revoked privileges and dropped role new_child" in out


@pytest.mark.dependency(depends=["add_and_drop_database_roles"])
def test_read_data_with_database_role(capsys, instance_id, sample_database):
    snippets.read_data_with_database_role(instance_id, sample_database.database_id)
    out, _ = capsys.readouterr()
    assert "ingerId: 1, FirstName: Marc, LastName: Richards" in out


@pytest.mark.dependency(depends=["add_and_drop_database_roles"])
def test_list_database_roles(capsys, instance_id, sample_database):
    snippets.list_database_roles(instance_id, sample_database.database_id)
    out, _ = capsys.readouterr()
    assert "new_parent" in out


<<<<<<< HEAD
def test_create_sequence(capsys, instance_id, sample_database):
    snippets.create_sequence(instance_id, sample_database.database_id)
    out, _ = capsys.readouterr()
    assert (
        "Created Seq sequence and Customers table, where the key column CustomerId uses the sequence as a default value on database"
        in out
    )
    assert "Number of customer records inserted is 3" in out
    assert "Inserted customer record with Customer Id:" in out


@pytest.mark.dependency(depends=["create_sequence"])
def test_alter_sequence(capsys, instance_id, sample_database):
    snippets.alter_sequence(instance_id, sample_database.database_id)
    out, _ = capsys.readouterr()
    assert (
        "Altered Seq sequence to skip an inclusive range between 1000 and 5000000 on database"
        in out
    )
    assert "Number of customer records inserted is 3" in out
    assert "Inserted customer record with Customer Id:" in out


@pytest.mark.dependency(depends=["create_sequence"])
def test_drop_sequence(capsys, instance_id, sample_database):
    snippets.drop_sequence(instance_id, sample_database.database_id)
    out, _ = capsys.readouterr()
    assert (
        "Altered Customers table to drop DEFAULT from CustomerId column and dropped the Seq sequence on database"
        in out
    )
=======
@pytest.mark.dependency(name="create_table_with_foreign_key_delete_cascade")
def test_create_table_with_foreign_key_delete_cascade(capsys, instance_id, sample_database):
    snippets.create_table_with_foreign_key_delete_cascade(instance_id, sample_database.database_id)
    out, _ = capsys.readouterr()
    assert "Created Customers and ShoppingCarts table with FKShoppingCartsCustomerId" in out


@pytest.mark.dependency(name="alter_table_with_foreign_key_delete_cascade",
                        depends=["create_table_with_foreign_key_delete_cascade"])
def test_alter_table_with_foreign_key_delete_cascade(capsys, instance_id, sample_database):
    snippets.alter_table_with_foreign_key_delete_cascade(instance_id, sample_database.database_id)
    out, _ = capsys.readouterr()
    assert "Altered ShoppingCarts table with FKShoppingCartsCustomerName" in out


@pytest.mark.dependency(depends=["alter_table_with_foreign_key_delete_cascade"])
def test_drop_foreign_key_contraint_delete_cascade(capsys, instance_id, sample_database):
    snippets.drop_foreign_key_constraint_delete_cascade(instance_id, sample_database.database_id)
    out, _ = capsys.readouterr()
    assert "Altered ShoppingCarts table to drop FKShoppingCartsCustomerName" in out
>>>>>>> ba5ff0b5
<|MERGE_RESOLUTION|>--- conflicted
+++ resolved
@@ -777,39 +777,6 @@
     assert "new_parent" in out
 
 
-<<<<<<< HEAD
-def test_create_sequence(capsys, instance_id, sample_database):
-    snippets.create_sequence(instance_id, sample_database.database_id)
-    out, _ = capsys.readouterr()
-    assert (
-        "Created Seq sequence and Customers table, where the key column CustomerId uses the sequence as a default value on database"
-        in out
-    )
-    assert "Number of customer records inserted is 3" in out
-    assert "Inserted customer record with Customer Id:" in out
-
-
-@pytest.mark.dependency(depends=["create_sequence"])
-def test_alter_sequence(capsys, instance_id, sample_database):
-    snippets.alter_sequence(instance_id, sample_database.database_id)
-    out, _ = capsys.readouterr()
-    assert (
-        "Altered Seq sequence to skip an inclusive range between 1000 and 5000000 on database"
-        in out
-    )
-    assert "Number of customer records inserted is 3" in out
-    assert "Inserted customer record with Customer Id:" in out
-
-
-@pytest.mark.dependency(depends=["create_sequence"])
-def test_drop_sequence(capsys, instance_id, sample_database):
-    snippets.drop_sequence(instance_id, sample_database.database_id)
-    out, _ = capsys.readouterr()
-    assert (
-        "Altered Customers table to drop DEFAULT from CustomerId column and dropped the Seq sequence on database"
-        in out
-    )
-=======
 @pytest.mark.dependency(name="create_table_with_foreign_key_delete_cascade")
 def test_create_table_with_foreign_key_delete_cascade(capsys, instance_id, sample_database):
     snippets.create_table_with_foreign_key_delete_cascade(instance_id, sample_database.database_id)
@@ -830,4 +797,36 @@
     snippets.drop_foreign_key_constraint_delete_cascade(instance_id, sample_database.database_id)
     out, _ = capsys.readouterr()
     assert "Altered ShoppingCarts table to drop FKShoppingCartsCustomerName" in out
->>>>>>> ba5ff0b5
+
+
+def test_create_sequence(capsys, instance_id, sample_database):
+    snippets.create_sequence(instance_id, sample_database.database_id)
+    out, _ = capsys.readouterr()
+    assert (
+        "Created Seq sequence and Customers table, where the key column CustomerId uses the sequence as a default value on database"
+        in out
+    )
+    assert "Number of customer records inserted is 3" in out
+    assert "Inserted customer record with Customer Id:" in out
+
+
+@pytest.mark.dependency(depends=["create_sequence"])
+def test_alter_sequence(capsys, instance_id, sample_database):
+    snippets.alter_sequence(instance_id, sample_database.database_id)
+    out, _ = capsys.readouterr()
+    assert (
+        "Altered Seq sequence to skip an inclusive range between 1000 and 5000000 on database"
+        in out
+    )
+    assert "Number of customer records inserted is 3" in out
+    assert "Inserted customer record with Customer Id:" in out
+
+
+@pytest.mark.dependency(depends=["create_sequence"])
+def test_drop_sequence(capsys, instance_id, sample_database):
+    snippets.drop_sequence(instance_id, sample_database.database_id)
+    out, _ = capsys.readouterr()
+    assert (
+        "Altered Customers table to drop DEFAULT from CustomerId column and dropped the Seq sequence on database"
+        in out
+    )