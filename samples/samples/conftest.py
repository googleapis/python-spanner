--- conflicted
+++ resolved
@@ -263,7 +263,6 @@
 
 
 @pytest.fixture(scope="module")
-<<<<<<< HEAD
 def sample_database_for_proto_columns(
         spanner_client,
         sample_instance,
@@ -286,7 +285,9 @@
         yield sample_database
 
         sample_database.drop()
-=======
+
+
+@pytest.fixture(scope="module")
 def bit_reverse_sequence_database(
     spanner_client, sample_instance, bit_reverse_sequence_database_id, database_dialect
 ):
@@ -316,7 +317,6 @@
     yield bit_reverse_sequence_database
 
     bit_reverse_sequence_database.drop()
->>>>>>> 5b94dac5
 
 
 @pytest.fixture(scope="module")
