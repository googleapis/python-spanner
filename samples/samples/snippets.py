#!/usr/bin/env python

# Copyright 2016 Google, Inc.
#
# Licensed under the Apache License, Version 2.0 (the "License");
# you may not use this file except in compliance with the License.
# You may obtain a copy of the License at
#
#    http://www.apache.org/licenses/LICENSE-2.0
#
# Unless required by applicable law or agreed to in writing, software
# distributed under the License is distributed on an "AS IS" BASIS,
# WITHOUT WARRANTIES OR CONDITIONS OF ANY KIND, either express or implied.
# See the License for the specific language governing permissions and
# limitations under the License.

"""This application demonstrates how to do basic operations using Cloud
Spanner.

For more information, see the README.rst under /spanner.
"""

import argparse
import base64
import datetime
import decimal
import json
import logging
import time

from google.cloud import spanner
from google.cloud.spanner_admin_instance_v1.types import spanner_instance_admin
from google.cloud.spanner_v1 import param_types
from google.cloud.spanner_v1.data_types import JsonObject
from google.protobuf import field_mask_pb2  # type: ignore
OPERATION_TIMEOUT_SECONDS = 240


# [START spanner_create_instance]
def create_instance(instance_id):
    """Creates an instance."""
    spanner_client = spanner.Client()

    config_name = "{}/instanceConfigs/regional-us-central1".format(
        spanner_client.project_name
    )

    instance = spanner_client.instance(
        instance_id,
        configuration_name=config_name,
        display_name="This is a display name.",
        node_count=1,
        labels={
            "cloud_spanner_samples": "true",
            "sample_name": "snippets-create_instance-explicit",
            "created": str(int(time.time())),
        },
    )

    operation = instance.create()

    print("Waiting for operation to complete...")
    operation.result(OPERATION_TIMEOUT_SECONDS)

    print("Created instance {}".format(instance_id))


# [END spanner_create_instance]


# [START spanner_create_instance_with_processing_units]
def create_instance_with_processing_units(instance_id, processing_units):
    """Creates an instance."""
    spanner_client = spanner.Client()

    config_name = "{}/instanceConfigs/regional-us-central1".format(
        spanner_client.project_name
    )

    instance = spanner_client.instance(
        instance_id,
        configuration_name=config_name,
        display_name="This is a display name.",
        processing_units=processing_units,
        labels={
            "cloud_spanner_samples": "true",
            "sample_name": "snippets-create_instance_with_processing_units",
            "created": str(int(time.time())),
        },
    )

    operation = instance.create()

    print("Waiting for operation to complete...")
    operation.result(OPERATION_TIMEOUT_SECONDS)

    print(
        "Created instance {} with {} processing units".format(
            instance_id, instance.processing_units
        )
    )


# [END spanner_create_instance_with_processing_units]


# [START spanner_get_instance_config]
def get_instance_config(instance_config):
    """Gets the leader options for the instance configuration."""
    spanner_client = spanner.Client()
    config_name = "{}/instanceConfigs/{}".format(
        spanner_client.project_name, instance_config
    )
    config = spanner_client.instance_admin_api.get_instance_config(name=config_name)
    print(
        "Available leader options for instance config {}: {}".format(
            instance_config, config.leader_options
        )
    )


# [END spanner_get_instance_config]


# [START spanner_list_instance_configs]
def list_instance_config():
    """Lists the available instance configurations."""
    spanner_client = spanner.Client()
    configs = spanner_client.list_instance_configs()
    for config in configs:
        print(
            "Available leader options for instance config {}: {}".format(
                config.name, config.leader_options
            )
        )


# [END spanner_list_instance_configs]


# [START spanner_list_databases]
def list_databases(instance_id):
    """Lists databases and their leader options."""
    spanner_client = spanner.Client()
    instance = spanner_client.instance(instance_id)

    databases = list(instance.list_databases())
    for database in databases:
        print(
            "Database {} has default leader {}".format(
                database.name, database.default_leader
            )
        )


# [END spanner_list_databases]


# [START spanner_create_database]
def create_database(instance_id, database_id):
    """Creates a database and tables for sample data."""
    spanner_client = spanner.Client()
    instance = spanner_client.instance(instance_id)

    database = instance.database(
        database_id,
        ddl_statements=[
            """CREATE TABLE Singers (
            SingerId     INT64 NOT NULL,
            FirstName    STRING(1024),
            LastName     STRING(1024),
            SingerInfo   BYTES(MAX)
        ) PRIMARY KEY (SingerId)""",
            """CREATE TABLE Albums (
            SingerId     INT64 NOT NULL,
            AlbumId      INT64 NOT NULL,
            AlbumTitle   STRING(MAX)
        ) PRIMARY KEY (SingerId, AlbumId),
        INTERLEAVE IN PARENT Singers ON DELETE CASCADE""",
        ],
    )

    operation = database.create()

    print("Waiting for operation to complete...")
    operation.result(OPERATION_TIMEOUT_SECONDS)

    print("Created database {} on instance {}".format(database_id, instance_id))


# [END spanner_create_database]


# [START spanner_create_database_with_encryption_key]
def create_database_with_encryption_key(instance_id, database_id, kms_key_name):
    """Creates a database with tables using a Customer Managed Encryption Key (CMEK)."""
    spanner_client = spanner.Client()
    instance = spanner_client.instance(instance_id)

    database = instance.database(
        database_id,
        ddl_statements=[
            """CREATE TABLE Singers (
            SingerId     INT64 NOT NULL,
            FirstName    STRING(1024),
            LastName     STRING(1024),
            SingerInfo   BYTES(MAX)
        ) PRIMARY KEY (SingerId)""",
            """CREATE TABLE Albums (
            SingerId     INT64 NOT NULL,
            AlbumId      INT64 NOT NULL,
            AlbumTitle   STRING(MAX)
        ) PRIMARY KEY (SingerId, AlbumId),
        INTERLEAVE IN PARENT Singers ON DELETE CASCADE""",
        ],
        encryption_config={"kms_key_name": kms_key_name},
    )

    operation = database.create()

    print("Waiting for operation to complete...")
    operation.result(OPERATION_TIMEOUT_SECONDS)

    print(
        "Database {} created with encryption key {}".format(
            database.name, database.encryption_config.kms_key_name
        )
    )


# [END spanner_create_database_with_encryption_key]


# [START spanner_create_database_with_default_leader]
def create_database_with_default_leader(instance_id, database_id, default_leader):
    """Creates a database with tables with a default leader."""
    spanner_client = spanner.Client()
    instance = spanner_client.instance(instance_id)

    database = instance.database(
        database_id,
        ddl_statements=[
            """CREATE TABLE Singers (
            SingerId     INT64 NOT NULL,
            FirstName    STRING(1024),
            LastName     STRING(1024),
            SingerInfo   BYTES(MAX)
        ) PRIMARY KEY (SingerId)""",
            """CREATE TABLE Albums (
            SingerId     INT64 NOT NULL,
            AlbumId      INT64 NOT NULL,
            AlbumTitle   STRING(MAX)
        ) PRIMARY KEY (SingerId, AlbumId),
        INTERLEAVE IN PARENT Singers ON DELETE CASCADE""",
            "ALTER DATABASE {}"
            " SET OPTIONS (default_leader = '{}')".format(database_id, default_leader),
        ],
    )
    operation = database.create()

    print("Waiting for operation to complete...")
    operation.result(OPERATION_TIMEOUT_SECONDS)

    database.reload()

    print(
        "Database {} created with default leader {}".format(
            database.name, database.default_leader
        )
    )


# [END spanner_create_database_with_default_leader]


# [START spanner_update_database_with_default_leader]
def update_database_with_default_leader(instance_id, database_id, default_leader):
    """Updates a database with tables with a default leader."""
    spanner_client = spanner.Client()
    instance = spanner_client.instance(instance_id)

    database = instance.database(database_id)

    operation = database.update_ddl(
        [
            "ALTER DATABASE {}"
            " SET OPTIONS (default_leader = '{}')".format(database_id, default_leader)
        ]
    )
    operation.result(OPERATION_TIMEOUT_SECONDS)

    database.reload()

    print(
        "Database {} updated with default leader {}".format(
            database.name, database.default_leader
        )
    )


# [END spanner_update_database_with_default_leader]


# [START spanner_get_database_ddl]
def get_database_ddl(instance_id, database_id):
    """Gets the database DDL statements."""
    spanner_client = spanner.Client()
    instance = spanner_client.instance(instance_id)
    database = instance.database(database_id)
    ddl = spanner_client.database_admin_api.get_database_ddl(database=database.name)
    print("Retrieved database DDL for {}".format(database_id))
    for statement in ddl.statements:
        print(statement)


# [END spanner_get_database_ddl]


# [START spanner_query_information_schema_database_options]
def query_information_schema_database_options(instance_id, database_id):
    """Queries the default leader of a database."""
    spanner_client = spanner.Client()
    instance = spanner_client.instance(instance_id)
    database = instance.database(database_id)
    with database.snapshot() as snapshot:
        results = snapshot.execute_sql(
            "SELECT OPTION_VALUE AS default_leader "
            "FROM INFORMATION_SCHEMA.DATABASE_OPTIONS "
            "WHERE SCHEMA_NAME = '' AND OPTION_NAME = 'default_leader'"
        )
        for result in results:
            print("Database {} has default leader {}".format(database_id, result[0]))


# [END spanner_query_information_schema_database_options]


# [START spanner_insert_data]
def insert_data(instance_id, database_id):
    """Inserts sample data into the given database.

    The database and table must already exist and can be created using
    `create_database`.
    """
    spanner_client = spanner.Client()
    instance = spanner_client.instance(instance_id)
    database = instance.database(database_id)

    with database.batch() as batch:
        batch.insert(
            table="Singers",
            columns=("SingerId", "FirstName", "LastName"),
            values=[
                (1, "Marc", "Richards"),
                (2, "Catalina", "Smith"),
                (3, "Alice", "Trentor"),
                (4, "Lea", "Martin"),
                (5, "David", "Lomond"),
            ],
        )

        batch.insert(
            table="Albums",
            columns=("SingerId", "AlbumId", "AlbumTitle"),
            values=[
                (1, 1, "Total Junk"),
                (1, 2, "Go, Go, Go"),
                (2, 1, "Green"),
                (2, 2, "Forever Hold Your Peace"),
                (2, 3, "Terrified"),
            ],
        )

    print("Inserted data.")


# [END spanner_insert_data]


# [START spanner_delete_data]
def delete_data(instance_id, database_id):
    """Deletes sample data from the given database.

    The database, table, and data must already exist and can be created using
    `create_database` and `insert_data`.
    """
    spanner_client = spanner.Client()
    instance = spanner_client.instance(instance_id)
    database = instance.database(database_id)

    # Delete individual rows
    albums_to_delete = spanner.KeySet(keys=[[2, 1], [2, 3]])

    # Delete a range of rows where the column key is >=3 and <5
    singers_range = spanner.KeyRange(start_closed=[3], end_open=[5])
    singers_to_delete = spanner.KeySet(ranges=[singers_range])

    # Delete remaining Singers rows, which will also delete the remaining
    # Albums rows because Albums was defined with ON DELETE CASCADE
    remaining_singers = spanner.KeySet(all_=True)

    with database.batch() as batch:
        batch.delete("Albums", albums_to_delete)
        batch.delete("Singers", singers_to_delete)
        batch.delete("Singers", remaining_singers)

    print("Deleted data.")


# [END spanner_delete_data]


# [START spanner_query_data]
def query_data(instance_id, database_id):
    """Queries sample data from the database using SQL."""
    spanner_client = spanner.Client()
    instance = spanner_client.instance(instance_id)
    database = instance.database(database_id)

    with database.snapshot() as snapshot:
        results = snapshot.execute_sql(
            "SELECT SingerId, AlbumId, AlbumTitle FROM Albums"
        )

        for row in results:
            print("SingerId: {}, AlbumId: {}, AlbumTitle: {}".format(*row))


# [END spanner_query_data]


# [START spanner_read_data]
def read_data(instance_id, database_id):
    """Reads sample data from the database."""
    spanner_client = spanner.Client()
    instance = spanner_client.instance(instance_id)
    database = instance.database(database_id)

    with database.snapshot() as snapshot:
        keyset = spanner.KeySet(all_=True)
        results = snapshot.read(
            table="Albums", columns=("SingerId", "AlbumId", "AlbumTitle"), keyset=keyset
        )

        for row in results:
            print("SingerId: {}, AlbumId: {}, AlbumTitle: {}".format(*row))


# [END spanner_read_data]


# [START spanner_read_stale_data]
def read_stale_data(instance_id, database_id):
    """Reads sample data from the database. The data is exactly 15 seconds
    stale."""
    import datetime

    spanner_client = spanner.Client()
    instance = spanner_client.instance(instance_id)
    database = instance.database(database_id)
    staleness = datetime.timedelta(seconds=15)

    with database.snapshot(exact_staleness=staleness) as snapshot:
        keyset = spanner.KeySet(all_=True)
        results = snapshot.read(
            table="Albums",
            columns=("SingerId", "AlbumId", "MarketingBudget"),
            keyset=keyset,
        )

        for row in results:
            print("SingerId: {}, AlbumId: {}, MarketingBudget: {}".format(*row))


# [END spanner_read_stale_data]


# [START spanner_query_data_with_new_column]
def query_data_with_new_column(instance_id, database_id):
    """Queries sample data from the database using SQL.

    This sample uses the `MarketingBudget` column. You can add the column
    by running the `add_column` sample or by running this DDL statement against
    your database:

        ALTER TABLE Albums ADD COLUMN MarketingBudget INT64
    """
    spanner_client = spanner.Client()
    instance = spanner_client.instance(instance_id)
    database = instance.database(database_id)

    with database.snapshot() as snapshot:
        results = snapshot.execute_sql(
            "SELECT SingerId, AlbumId, MarketingBudget FROM Albums"
        )

        for row in results:
            print("SingerId: {}, AlbumId: {}, MarketingBudget: {}".format(*row))


# [END spanner_query_data_with_new_column]


# [START spanner_create_index]
def add_index(instance_id, database_id):
    """Adds a simple index to the example database."""
    spanner_client = spanner.Client()
    instance = spanner_client.instance(instance_id)
    database = instance.database(database_id)

    operation = database.update_ddl(
        ["CREATE INDEX AlbumsByAlbumTitle ON Albums(AlbumTitle)"]
    )

    print("Waiting for operation to complete...")
    operation.result(OPERATION_TIMEOUT_SECONDS)

    print("Added the AlbumsByAlbumTitle index.")


# [END spanner_create_index]


# [START spanner_query_data_with_index]
def query_data_with_index(
    instance_id, database_id, start_title="Aardvark", end_title="Goo"
):
    """Queries sample data from the database using SQL and an index.

    The index must exist before running this sample. You can add the index
    by running the `add_index` sample or by running this DDL statement against
    your database:

        CREATE INDEX AlbumsByAlbumTitle ON Albums(AlbumTitle)

    This sample also uses the `MarketingBudget` column. You can add the column
    by running the `add_column` sample or by running this DDL statement against
    your database:

        ALTER TABLE Albums ADD COLUMN MarketingBudget INT64

    """
    spanner_client = spanner.Client()
    instance = spanner_client.instance(instance_id)
    database = instance.database(database_id)

    params = {"start_title": start_title, "end_title": end_title}
    param_types = {
        "start_title": spanner.param_types.STRING,
        "end_title": spanner.param_types.STRING,
    }

    with database.snapshot() as snapshot:
        results = snapshot.execute_sql(
            "SELECT AlbumId, AlbumTitle, MarketingBudget "
            "FROM Albums@{FORCE_INDEX=AlbumsByAlbumTitle} "
            "WHERE AlbumTitle >= @start_title AND AlbumTitle < @end_title",
            params=params,
            param_types=param_types,
        )

        for row in results:
            print("AlbumId: {}, AlbumTitle: {}, " "MarketingBudget: {}".format(*row))


# [END spanner_query_data_with_index]


# [START spanner_read_data_with_index]
def read_data_with_index(instance_id, database_id):
    """Reads sample data from the database using an index.

    The index must exist before running this sample. You can add the index
    by running the `add_index` sample or by running this DDL statement against
    your database:

        CREATE INDEX AlbumsByAlbumTitle ON Albums(AlbumTitle)

    """
    spanner_client = spanner.Client()
    instance = spanner_client.instance(instance_id)
    database = instance.database(database_id)

    with database.snapshot() as snapshot:
        keyset = spanner.KeySet(all_=True)
        results = snapshot.read(
            table="Albums",
            columns=("AlbumId", "AlbumTitle"),
            keyset=keyset,
            index="AlbumsByAlbumTitle",
        )

        for row in results:
            print("AlbumId: {}, AlbumTitle: {}".format(*row))


# [END spanner_read_data_with_index]


# [START spanner_create_storing_index]
def add_storing_index(instance_id, database_id):
    """Adds an storing index to the example database."""
    spanner_client = spanner.Client()
    instance = spanner_client.instance(instance_id)
    database = instance.database(database_id)

    operation = database.update_ddl(
        [
            "CREATE INDEX AlbumsByAlbumTitle2 ON Albums(AlbumTitle)"
            "STORING (MarketingBudget)"
        ]
    )

    print("Waiting for operation to complete...")
    operation.result(OPERATION_TIMEOUT_SECONDS)

    print("Added the AlbumsByAlbumTitle2 index.")


# [END spanner_create_storing_index]


# [START spanner_read_data_with_storing_index]
def read_data_with_storing_index(instance_id, database_id):
    """Reads sample data from the database using an index with a storing
    clause.

    The index must exist before running this sample. You can add the index
    by running the `add_scoring_index` sample or by running this DDL statement
    against your database:

        CREATE INDEX AlbumsByAlbumTitle2 ON Albums(AlbumTitle)
        STORING (MarketingBudget)

    """
    spanner_client = spanner.Client()
    instance = spanner_client.instance(instance_id)
    database = instance.database(database_id)

    with database.snapshot() as snapshot:
        keyset = spanner.KeySet(all_=True)
        results = snapshot.read(
            table="Albums",
            columns=("AlbumId", "AlbumTitle", "MarketingBudget"),
            keyset=keyset,
            index="AlbumsByAlbumTitle2",
        )

        for row in results:
            print("AlbumId: {}, AlbumTitle: {}, " "MarketingBudget: {}".format(*row))


# [END spanner_read_data_with_storing_index]


# [START spanner_add_column]
def add_column(instance_id, database_id):
    """Adds a new column to the Albums table in the example database."""
    spanner_client = spanner.Client()
    instance = spanner_client.instance(instance_id)
    database = instance.database(database_id)

    operation = database.update_ddl(
        ["ALTER TABLE Albums ADD COLUMN MarketingBudget INT64"]
    )

    print("Waiting for operation to complete...")
    operation.result(OPERATION_TIMEOUT_SECONDS)

    print("Added the MarketingBudget column.")


# [END spanner_add_column]


# [START spanner_update_data]
def update_data(instance_id, database_id):
    """Updates sample data in the database.

    This updates the `MarketingBudget` column which must be created before
    running this sample. You can add the column by running the `add_column`
    sample or by running this DDL statement against your database:

        ALTER TABLE Albums ADD COLUMN MarketingBudget INT64

    """
    spanner_client = spanner.Client()
    instance = spanner_client.instance(instance_id)
    database = instance.database(database_id)

    with database.batch() as batch:
        batch.update(
            table="Albums",
            columns=("SingerId", "AlbumId", "MarketingBudget"),
            values=[(1, 1, 100000), (2, 2, 500000)],
        )

    print("Updated data.")


# [END spanner_update_data]


# [START spanner_read_write_transaction]
def read_write_transaction(instance_id, database_id):
    """Performs a read-write transaction to update two sample records in the
    database.

    This will transfer 200,000 from the `MarketingBudget` field for the second
    Album to the first Album. If the `MarketingBudget` is too low, it will
    raise an exception.

    Before running this sample, you will need to run the `update_data` sample
    to populate the fields.
    """
    spanner_client = spanner.Client()
    instance = spanner_client.instance(instance_id)
    database = instance.database(database_id)

    def update_albums(transaction):
        # Read the second album budget.
        second_album_keyset = spanner.KeySet(keys=[(2, 2)])
        second_album_result = transaction.read(
            table="Albums",
            columns=("MarketingBudget",),
            keyset=second_album_keyset,
            limit=1,
        )
        second_album_row = list(second_album_result)[0]
        second_album_budget = second_album_row[0]

        transfer_amount = 200000

        if second_album_budget < transfer_amount:
            # Raising an exception will automatically roll back the
            # transaction.
            raise ValueError("The second album doesn't have enough funds to transfer")

        # Read the first album's budget.
        first_album_keyset = spanner.KeySet(keys=[(1, 1)])
        first_album_result = transaction.read(
            table="Albums",
            columns=("MarketingBudget",),
            keyset=first_album_keyset,
            limit=1,
        )
        first_album_row = list(first_album_result)[0]
        first_album_budget = first_album_row[0]

        # Update the budgets.
        second_album_budget -= transfer_amount
        first_album_budget += transfer_amount
        print(
            "Setting first album's budget to {} and the second album's "
            "budget to {}.".format(first_album_budget, second_album_budget)
        )

        # Update the rows.
        transaction.update(
            table="Albums",
            columns=("SingerId", "AlbumId", "MarketingBudget"),
            values=[(1, 1, first_album_budget), (2, 2, second_album_budget)],
        )

    database.run_in_transaction(update_albums)

    print("Transaction complete.")


# [END spanner_read_write_transaction]


# [START spanner_read_only_transaction]
def read_only_transaction(instance_id, database_id):
    """Reads data inside of a read-only transaction.

    Within the read-only transaction, or "snapshot", the application sees
    consistent view of the database at a particular timestamp.
    """
    spanner_client = spanner.Client()
    instance = spanner_client.instance(instance_id)
    database = instance.database(database_id)

    with database.snapshot(multi_use=True) as snapshot:
        # Read using SQL.
        results = snapshot.execute_sql(
            "SELECT SingerId, AlbumId, AlbumTitle FROM Albums"
        )

        print("Results from first read:")
        for row in results:
            print("SingerId: {}, AlbumId: {}, AlbumTitle: {}".format(*row))

        # Perform another read using the `read` method. Even if the data
        # is updated in-between the reads, the snapshot ensures that both
        # return the same data.
        keyset = spanner.KeySet(all_=True)
        results = snapshot.read(
            table="Albums", columns=("SingerId", "AlbumId", "AlbumTitle"), keyset=keyset
        )

        print("Results from second read:")
        for row in results:
            print("SingerId: {}, AlbumId: {}, AlbumTitle: {}".format(*row))


# [END spanner_read_only_transaction]


# [START spanner_create_table_with_timestamp_column]
def create_table_with_timestamp(instance_id, database_id):
    """Creates a table with a COMMIT_TIMESTAMP column."""

    spanner_client = spanner.Client()
    instance = spanner_client.instance(instance_id)
    database = instance.database(database_id)

    operation = database.update_ddl(
        [
            """CREATE TABLE Performances (
            SingerId     INT64 NOT NULL,
            VenueId      INT64 NOT NULL,
            EventDate    Date,
            Revenue      INT64,
            LastUpdateTime TIMESTAMP NOT NULL
            OPTIONS(allow_commit_timestamp=true)
        ) PRIMARY KEY (SingerId, VenueId, EventDate),
          INTERLEAVE IN PARENT Singers ON DELETE CASCADE"""
        ]
    )

    print("Waiting for operation to complete...")
    operation.result(OPERATION_TIMEOUT_SECONDS)

    print(
        "Created Performances table on database {} on instance {}".format(
            database_id, instance_id
        )
    )


# [END spanner_create_table_with_timestamp_column]


# [START spanner_insert_data_with_timestamp_column]
def insert_data_with_timestamp(instance_id, database_id):
    """Inserts data with a COMMIT_TIMESTAMP field into a table."""

    spanner_client = spanner.Client()
    instance = spanner_client.instance(instance_id)

    database = instance.database(database_id)

    with database.batch() as batch:
        batch.insert(
            table="Performances",
            columns=("SingerId", "VenueId", "EventDate", "Revenue", "LastUpdateTime"),
            values=[
                (1, 4, "2017-10-05", 11000, spanner.COMMIT_TIMESTAMP),
                (1, 19, "2017-11-02", 15000, spanner.COMMIT_TIMESTAMP),
                (2, 42, "2017-12-23", 7000, spanner.COMMIT_TIMESTAMP),
            ],
        )

    print("Inserted data.")


# [END spanner_insert_data_with_timestamp_column]


# [START spanner_add_timestamp_column]
def add_timestamp_column(instance_id, database_id):
    """Adds a new TIMESTAMP column to the Albums table in the example database."""
    spanner_client = spanner.Client()
    instance = spanner_client.instance(instance_id)

    database = instance.database(database_id)

    operation = database.update_ddl(
        [
            "ALTER TABLE Albums ADD COLUMN LastUpdateTime TIMESTAMP "
            "OPTIONS(allow_commit_timestamp=true)"
        ]
    )

    print("Waiting for operation to complete...")
    operation.result(OPERATION_TIMEOUT_SECONDS)

    print(
        'Altered table "Albums" on database {} on instance {}.'.format(
            database_id, instance_id
        )
    )


# [END spanner_add_timestamp_column]


# [START spanner_update_data_with_timestamp_column]
def update_data_with_timestamp(instance_id, database_id):
    """Updates Performances tables in the database with the COMMIT_TIMESTAMP
    column.

    This updates the `MarketingBudget` column which must be created before
    running this sample. You can add the column by running the `add_column`
    sample or by running this DDL statement against your database:

        ALTER TABLE Albums ADD COLUMN MarketingBudget INT64

    In addition this update expects the LastUpdateTime column added by
    applying this DDL statement against your database:

        ALTER TABLE Albums ADD COLUMN LastUpdateTime TIMESTAMP
        OPTIONS(allow_commit_timestamp=true)
    """
    spanner_client = spanner.Client()
    instance = spanner_client.instance(instance_id)

    database = instance.database(database_id)

    with database.batch() as batch:
        batch.update(
            table="Albums",
            columns=("SingerId", "AlbumId", "MarketingBudget", "LastUpdateTime"),
            values=[
                (1, 1, 1000000, spanner.COMMIT_TIMESTAMP),
                (2, 2, 750000, spanner.COMMIT_TIMESTAMP),
            ],
        )

    print("Updated data.")


# [END spanner_update_data_with_timestamp_column]


# [START spanner_query_data_with_timestamp_column]
def query_data_with_timestamp(instance_id, database_id):
    """Queries sample data from the database using SQL.

    This updates the `LastUpdateTime` column which must be created before
    running this sample. You can add the column by running the
    `add_timestamp_column` sample or by running this DDL statement
    against your database:

        ALTER TABLE Performances ADD COLUMN LastUpdateTime TIMESTAMP
        OPTIONS (allow_commit_timestamp=true)

    """
    spanner_client = spanner.Client()
    instance = spanner_client.instance(instance_id)

    database = instance.database(database_id)

    with database.snapshot() as snapshot:
        results = snapshot.execute_sql(
            "SELECT SingerId, AlbumId, MarketingBudget FROM Albums "
            "ORDER BY LastUpdateTime DESC"
        )

    for row in results:
        print("SingerId: {}, AlbumId: {}, MarketingBudget: {}".format(*row))


# [END spanner_query_data_with_timestamp_column]


# [START spanner_add_numeric_column]
def add_numeric_column(instance_id, database_id):
    """Adds a new NUMERIC column to the Venues table in the example database."""
    spanner_client = spanner.Client()
    instance = spanner_client.instance(instance_id)

    database = instance.database(database_id)

    operation = database.update_ddl(["ALTER TABLE Venues ADD COLUMN Revenue NUMERIC"])

    print("Waiting for operation to complete...")
    operation.result(OPERATION_TIMEOUT_SECONDS)

    print(
        'Altered table "Venues" on database {} on instance {}.'.format(
            database_id, instance_id
        )
    )


# [END spanner_add_numeric_column]


# [START spanner_update_data_with_numeric_column]
def update_data_with_numeric(instance_id, database_id):
    """Updates Venues tables in the database with the NUMERIC
    column.

    This updates the `Revenue` column which must be created before
    running this sample. You can add the column by running the
    `add_numeric_column` sample or by running this DDL statement
     against your database:

        ALTER TABLE Venues ADD COLUMN Revenue NUMERIC
    """
    spanner_client = spanner.Client()
    instance = spanner_client.instance(instance_id)

    database = instance.database(database_id)

    with database.batch() as batch:
        batch.update(
            table="Venues",
            columns=("VenueId", "Revenue"),
            values=[
                (4, decimal.Decimal("35000")),
                (19, decimal.Decimal("104500")),
                (42, decimal.Decimal("99999999999999999999999999999.99")),
            ],
        )

    print("Updated data.")


# [END spanner_update_data_with_numeric_column]


# [START spanner_add_json_column]
def add_json_column(instance_id, database_id):
    """Adds a new JSON column to the Venues table in the example database."""
    spanner_client = spanner.Client()
    instance = spanner_client.instance(instance_id)

    database = instance.database(database_id)

    operation = database.update_ddl(["ALTER TABLE Venues ADD COLUMN VenueDetails JSON"])

    print("Waiting for operation to complete...")
    operation.result(OPERATION_TIMEOUT_SECONDS)

    print(
        'Altered table "Venues" on database {} on instance {}.'.format(
            database_id, instance_id
        )
    )


# [END spanner_add_json_column]


# [START spanner_update_data_with_json_column]
def update_data_with_json(instance_id, database_id):
    """Updates Venues tables in the database with the JSON
    column.

    This updates the `VenueDetails` column which must be created before
    running this sample. You can add the column by running the
    `add_json_column` sample or by running this DDL statement
     against your database:

        ALTER TABLE Venues ADD COLUMN VenueDetails JSON
    """
    spanner_client = spanner.Client()
    instance = spanner_client.instance(instance_id)

    database = instance.database(database_id)

    with database.batch() as batch:
        batch.update(
            table="Venues",
            columns=("VenueId", "VenueDetails"),
            values=[
                (
                    4,
                    JsonObject(
                        [
                            JsonObject({"name": "room 1", "open": True}),
                            JsonObject({"name": "room 2", "open": False}),
                        ]
                    ),
                ),
                (19, JsonObject(rating=9, open=True)),
                (
                    42,
                    JsonObject(
                        {
                            "name": None,
                            "open": {"Monday": True, "Tuesday": False},
                            "tags": ["large", "airy"],
                        }
                    ),
                ),
            ],
        )

    print("Updated data.")


# [END spanner_update_data_with_json_column]


# [START spanner_write_data_for_struct_queries]
def write_struct_data(instance_id, database_id):
    """Inserts sample data that can be used to test STRUCT parameters
    in queries.
    """
    spanner_client = spanner.Client()
    instance = spanner_client.instance(instance_id)
    database = instance.database(database_id)

    with database.batch() as batch:
        batch.insert(
            table="Singers",
            columns=("SingerId", "FirstName", "LastName"),
            values=[
                (6, "Elena", "Campbell"),
                (7, "Gabriel", "Wright"),
                (8, "Benjamin", "Martinez"),
                (9, "Hannah", "Harris"),
            ],
        )

    print("Inserted sample data for STRUCT queries")


# [END spanner_write_data_for_struct_queries]


def query_with_struct(instance_id, database_id):
    """Query a table using STRUCT parameters."""
    # [START spanner_create_struct_with_data]
    record_type = param_types.Struct(
        [
            param_types.StructField("FirstName", param_types.STRING),
            param_types.StructField("LastName", param_types.STRING),
        ]
    )
    record_value = ("Elena", "Campbell")
    # [END spanner_create_struct_with_data]

    # [START spanner_query_data_with_struct]
    spanner_client = spanner.Client()
    instance = spanner_client.instance(instance_id)

    database = instance.database(database_id)

    with database.snapshot() as snapshot:
        results = snapshot.execute_sql(
            "SELECT SingerId FROM Singers WHERE " "(FirstName, LastName) = @name",
            params={"name": record_value},
            param_types={"name": record_type},
        )

    for row in results:
        print("SingerId: {}".format(*row))
    # [END spanner_query_data_with_struct]


def query_with_array_of_struct(instance_id, database_id):
    """Query a table using an array of STRUCT parameters."""
    # [START spanner_create_user_defined_struct]
    name_type = param_types.Struct(
        [
            param_types.StructField("FirstName", param_types.STRING),
            param_types.StructField("LastName", param_types.STRING),
        ]
    )
    # [END spanner_create_user_defined_struct]

    # [START spanner_create_array_of_struct_with_data]
    band_members = [
        ("Elena", "Campbell"),
        ("Gabriel", "Wright"),
        ("Benjamin", "Martinez"),
    ]
    # [END spanner_create_array_of_struct_with_data]

    # [START spanner_query_data_with_array_of_struct]
    spanner_client = spanner.Client()
    instance = spanner_client.instance(instance_id)
    database = instance.database(database_id)

    with database.snapshot() as snapshot:
        results = snapshot.execute_sql(
            "SELECT SingerId FROM Singers WHERE "
            "STRUCT<FirstName STRING, LastName STRING>"
            "(FirstName, LastName) IN UNNEST(@names)",
            params={"names": band_members},
            param_types={"names": param_types.Array(name_type)},
        )

    for row in results:
        print("SingerId: {}".format(*row))
    # [END spanner_query_data_with_array_of_struct]


# [START spanner_field_access_on_struct_parameters]
def query_struct_field(instance_id, database_id):
    """Query a table using field access on a STRUCT parameter."""
    spanner_client = spanner.Client()
    instance = spanner_client.instance(instance_id)
    database = instance.database(database_id)

    name_type = param_types.Struct(
        [
            param_types.StructField("FirstName", param_types.STRING),
            param_types.StructField("LastName", param_types.STRING),
        ]
    )

    with database.snapshot() as snapshot:
        results = snapshot.execute_sql(
            "SELECT SingerId FROM Singers " "WHERE FirstName = @name.FirstName",
            params={"name": ("Elena", "Campbell")},
            param_types={"name": name_type},
        )

    for row in results:
        print("SingerId: {}".format(*row))


# [END spanner_field_access_on_struct_parameters]


# [START spanner_field_access_on_nested_struct_parameters]
def query_nested_struct_field(instance_id, database_id):
    """Query a table using nested field access on a STRUCT parameter."""
    spanner_client = spanner.Client()
    instance = spanner_client.instance(instance_id)
    database = instance.database(database_id)

    song_info_type = param_types.Struct(
        [
            param_types.StructField("SongName", param_types.STRING),
            param_types.StructField(
                "ArtistNames",
                param_types.Array(
                    param_types.Struct(
                        [
                            param_types.StructField("FirstName", param_types.STRING),
                            param_types.StructField("LastName", param_types.STRING),
                        ]
                    )
                ),
            ),
        ]
    )

    song_info = ("Imagination", [("Elena", "Campbell"), ("Hannah", "Harris")])

    with database.snapshot() as snapshot:
        results = snapshot.execute_sql(
            "SELECT SingerId, @song_info.SongName "
            "FROM Singers WHERE "
            "STRUCT<FirstName STRING, LastName STRING>"
            "(FirstName, LastName) "
            "IN UNNEST(@song_info.ArtistNames)",
            params={"song_info": song_info},
            param_types={"song_info": song_info_type},
        )

    for row in results:
        print("SingerId: {} SongName: {}".format(*row))


# [END spanner_field_access_on_nested_struct_parameters]


def insert_data_with_dml(instance_id, database_id):
    """Inserts sample data into the given database using a DML statement."""
    # [START spanner_dml_standard_insert]
    # instance_id = "your-spanner-instance"
    # database_id = "your-spanner-db-id"

    spanner_client = spanner.Client()
    instance = spanner_client.instance(instance_id)
    database = instance.database(database_id)

    def insert_singers(transaction):
        row_ct = transaction.execute_update(
            "INSERT INTO Singers (SingerId, FirstName, LastName) "
            " VALUES (10, 'Virginia', 'Watson')"
        )

        print("{} record(s) inserted.".format(row_ct))

    database.run_in_transaction(insert_singers)
    # [END spanner_dml_standard_insert]


# [START spanner_get_commit_stats]
def log_commit_stats(instance_id, database_id):
    """Inserts sample data using DML and displays the commit statistics."""
    # By default, commit statistics are logged via stdout at level Info.
    # This sample uses a custom logger to access the commit statistics.
    class CommitStatsSampleLogger(logging.Logger):
        def __init__(self):
            self.last_commit_stats = None
            super().__init__("commit_stats_sample")

        def info(self, msg, *args, **kwargs):
            if kwargs["extra"] and "commit_stats" in kwargs["extra"]:
                self.last_commit_stats = kwargs["extra"]["commit_stats"]
            super().info(msg)

    spanner_client = spanner.Client()
    instance = spanner_client.instance(instance_id)
    database = instance.database(database_id, logger=CommitStatsSampleLogger())
    database.log_commit_stats = True

    def insert_singers(transaction):
        row_ct = transaction.execute_update(
            "INSERT Singers (SingerId, FirstName, LastName) "
            " VALUES (110, 'Virginia', 'Watson')"
        )

        print("{} record(s) inserted.".format(row_ct))

    database.run_in_transaction(insert_singers)
    commit_stats = database.logger.last_commit_stats
    print("{} mutation(s) in transaction.".format(commit_stats.mutation_count))


# [END spanner_get_commit_stats]


def update_data_with_dml(instance_id, database_id):
    """Updates sample data from the database using a DML statement."""
    # [START spanner_dml_standard_update]
    # instance_id = "your-spanner-instance"
    # database_id = "your-spanner-db-id"

    spanner_client = spanner.Client()
    instance = spanner_client.instance(instance_id)
    database = instance.database(database_id)

    def update_albums(transaction):
        row_ct = transaction.execute_update(
            "UPDATE Albums "
            "SET MarketingBudget = MarketingBudget * 2 "
            "WHERE SingerId = 1 and AlbumId = 1"
        )

        print("{} record(s) updated.".format(row_ct))

    database.run_in_transaction(update_albums)
    # [END spanner_dml_standard_update]


def delete_data_with_dml(instance_id, database_id):
    """Deletes sample data from the database using a DML statement."""
    # [START spanner_dml_standard_delete]
    # instance_id = "your-spanner-instance"
    # database_id = "your-spanner-db-id"

    spanner_client = spanner.Client()
    instance = spanner_client.instance(instance_id)
    database = instance.database(database_id)

    def delete_singers(transaction):
        row_ct = transaction.execute_update(
            "DELETE FROM Singers WHERE FirstName = 'Alice'"
        )

        print("{} record(s) deleted.".format(row_ct))

    database.run_in_transaction(delete_singers)
    # [END spanner_dml_standard_delete]


def update_data_with_dml_timestamp(instance_id, database_id):
    """Updates data with Timestamp from the database using a DML statement."""
    # [START spanner_dml_standard_update_with_timestamp]
    # instance_id = "your-spanner-instance"
    # database_id = "your-spanner-db-id"

    spanner_client = spanner.Client()
    instance = spanner_client.instance(instance_id)
    database = instance.database(database_id)

    def update_albums(transaction):
        row_ct = transaction.execute_update(
            "UPDATE Albums "
            "SET LastUpdateTime = PENDING_COMMIT_TIMESTAMP() "
            "WHERE SingerId = 1"
        )

        print("{} record(s) updated.".format(row_ct))

    database.run_in_transaction(update_albums)
    # [END spanner_dml_standard_update_with_timestamp]


def dml_write_read_transaction(instance_id, database_id):
    """First inserts data then reads it from within a transaction using DML."""
    # [START spanner_dml_write_then_read]
    # instance_id = "your-spanner-instance"
    # database_id = "your-spanner-db-id"

    spanner_client = spanner.Client()
    instance = spanner_client.instance(instance_id)
    database = instance.database(database_id)

    def write_then_read(transaction):
        # Insert record.
        row_ct = transaction.execute_update(
            "INSERT INTO Singers (SingerId, FirstName, LastName) "
            " VALUES (11, 'Timothy', 'Campbell')"
        )
        print("{} record(s) inserted.".format(row_ct))

        # Read newly inserted record.
        results = transaction.execute_sql(
            "SELECT FirstName, LastName FROM Singers WHERE SingerId = 11"
        )
        for result in results:
            print("FirstName: {}, LastName: {}".format(*result))

    database.run_in_transaction(write_then_read)
    # [END spanner_dml_write_then_read]


def update_data_with_dml_struct(instance_id, database_id):
    """Updates data with a DML statement and STRUCT parameters."""
    # [START spanner_dml_structs]
    # instance_id = "your-spanner-instance"
    # database_id = "your-spanner-db-id"

    spanner_client = spanner.Client()
    instance = spanner_client.instance(instance_id)
    database = instance.database(database_id)

    record_type = param_types.Struct(
        [
            param_types.StructField("FirstName", param_types.STRING),
            param_types.StructField("LastName", param_types.STRING),
        ]
    )
    record_value = ("Timothy", "Campbell")

    def write_with_struct(transaction):
        row_ct = transaction.execute_update(
            "UPDATE Singers SET LastName = 'Grant' "
            "WHERE STRUCT<FirstName STRING, LastName STRING>"
            "(FirstName, LastName) = @name",
            params={"name": record_value},
            param_types={"name": record_type},
        )
        print("{} record(s) updated.".format(row_ct))

    database.run_in_transaction(write_with_struct)
    # [END spanner_dml_structs]


def insert_with_dml(instance_id, database_id):
    """Inserts data with a DML statement into the database."""
    # [START spanner_dml_getting_started_insert]
    # instance_id = "your-spanner-instance"
    # database_id = "your-spanner-db-id"
    spanner_client = spanner.Client()
    instance = spanner_client.instance(instance_id)
    database = instance.database(database_id)

    def insert_singers(transaction):
        row_ct = transaction.execute_update(
            "INSERT INTO Singers (SingerId, FirstName, LastName) VALUES "
            "(12, 'Melissa', 'Garcia'), "
            "(13, 'Russell', 'Morales'), "
            "(14, 'Jacqueline', 'Long'), "
            "(15, 'Dylan', 'Shaw')"
        )
        print("{} record(s) inserted.".format(row_ct))

    database.run_in_transaction(insert_singers)
    # [END spanner_dml_getting_started_insert]


def query_data_with_parameter(instance_id, database_id):
    """Queries sample data from the database using SQL with a parameter."""
    # [START spanner_query_with_parameter]
    # instance_id = "your-spanner-instance"
    # database_id = "your-spanner-db-id"
    spanner_client = spanner.Client()
    instance = spanner_client.instance(instance_id)
    database = instance.database(database_id)

    with database.snapshot() as snapshot:
        results = snapshot.execute_sql(
            "SELECT SingerId, FirstName, LastName FROM Singers "
            "WHERE LastName = @lastName",
            params={"lastName": "Garcia"},
            param_types={"lastName": spanner.param_types.STRING},
        )

        for row in results:
            print("SingerId: {}, FirstName: {}, LastName: {}".format(*row))
    # [END spanner_query_with_parameter]


def write_with_dml_transaction(instance_id, database_id):
    """Transfers part of a marketing budget from one album to another."""
    # [START spanner_dml_getting_started_update]
    # instance_id = "your-spanner-instance"
    # database_id = "your-spanner-db-id"

    spanner_client = spanner.Client()
    instance = spanner_client.instance(instance_id)
    database = instance.database(database_id)

    def transfer_budget(transaction):
        # Transfer marketing budget from one album to another. Performed in a
        # single transaction to ensure that the transfer is atomic.
        second_album_result = transaction.execute_sql(
            "SELECT MarketingBudget from Albums " "WHERE SingerId = 2 and AlbumId = 2"
        )
        second_album_row = list(second_album_result)[0]
        second_album_budget = second_album_row[0]

        transfer_amount = 200000

        # Transaction will only be committed if this condition still holds at
        # the time of commit. Otherwise it will be aborted and the callable
        # will be rerun by the client library
        if second_album_budget >= transfer_amount:
            first_album_result = transaction.execute_sql(
                "SELECT MarketingBudget from Albums "
                "WHERE SingerId = 1 and AlbumId = 1"
            )
            first_album_row = list(first_album_result)[0]
            first_album_budget = first_album_row[0]

            second_album_budget -= transfer_amount
            first_album_budget += transfer_amount

            # Update first album
            transaction.execute_update(
                "UPDATE Albums "
                "SET MarketingBudget = @AlbumBudget "
                "WHERE SingerId = 1 and AlbumId = 1",
                params={"AlbumBudget": first_album_budget},
                param_types={"AlbumBudget": spanner.param_types.INT64},
            )

            # Update second album
            transaction.execute_update(
                "UPDATE Albums "
                "SET MarketingBudget = @AlbumBudget "
                "WHERE SingerId = 2 and AlbumId = 2",
                params={"AlbumBudget": second_album_budget},
                param_types={"AlbumBudget": spanner.param_types.INT64},
            )

            print(
                "Transferred {} from Album2's budget to Album1's".format(
                    transfer_amount
                )
            )

    database.run_in_transaction(transfer_budget)
    # [END spanner_dml_getting_started_update]


def update_data_with_partitioned_dml(instance_id, database_id):
    """Update sample data with a partitioned DML statement."""
    # [START spanner_dml_partitioned_update]
    # instance_id = "your-spanner-instance"
    # database_id = "your-spanner-db-id"

    spanner_client = spanner.Client()
    instance = spanner_client.instance(instance_id)
    database = instance.database(database_id)

    row_ct = database.execute_partitioned_dml(
        "UPDATE Albums SET MarketingBudget = 100000 WHERE SingerId > 1"
    )

    print("{} records updated.".format(row_ct))
    # [END spanner_dml_partitioned_update]


def delete_data_with_partitioned_dml(instance_id, database_id):
    """Delete sample data with a partitioned DML statement."""
    # [START spanner_dml_partitioned_delete]
    # instance_id = "your-spanner-instance"
    # database_id = "your-spanner-db-id"
    spanner_client = spanner.Client()
    instance = spanner_client.instance(instance_id)
    database = instance.database(database_id)

    row_ct = database.execute_partitioned_dml("DELETE FROM Singers WHERE SingerId > 10")

    print("{} record(s) deleted.".format(row_ct))
    # [END spanner_dml_partitioned_delete]


def update_with_batch_dml(instance_id, database_id):
    """Updates sample data in the database using Batch DML."""
    # [START spanner_dml_batch_update]
    from google.rpc.code_pb2 import OK

    # instance_id = "your-spanner-instance"
    # database_id = "your-spanner-db-id"

    spanner_client = spanner.Client()
    instance = spanner_client.instance(instance_id)
    database = instance.database(database_id)

    insert_statement = (
        "INSERT INTO Albums "
        "(SingerId, AlbumId, AlbumTitle, MarketingBudget) "
        "VALUES (1, 3, 'Test Album Title', 10000)"
    )

    update_statement = (
        "UPDATE Albums "
        "SET MarketingBudget = MarketingBudget * 2 "
        "WHERE SingerId = 1 and AlbumId = 3"
    )

    def update_albums(transaction):
        status, row_cts = transaction.batch_update([insert_statement, update_statement])

        if status.code != OK:
            # Do handling here.
            # Note: the exception will still be raised when
            # `commit` is called by `run_in_transaction`.
            return

        print("Executed {} SQL statements using Batch DML.".format(len(row_cts)))

    database.run_in_transaction(update_albums)
    # [END spanner_dml_batch_update]


def create_table_with_datatypes(instance_id, database_id):
<<<<<<< HEAD
    """Creates a table with supported datatypes. """
=======
    """Creates a table with supported dataypes."""
>>>>>>> ef2159c5
    # [START spanner_create_table_with_datatypes]
    # instance_id = "your-spanner-instance"
    # database_id = "your-spanner-db-id"
    spanner_client = spanner.Client()
    instance = spanner_client.instance(instance_id)
    database = instance.database(database_id)

    operation = database.update_ddl(
        [
            """CREATE TABLE Venues (
            VenueId         INT64 NOT NULL,
            VenueName       STRING(100),
            VenueInfo       BYTES(MAX),
            Capacity        INT64,
            AvailableDates  ARRAY<DATE>,
            LastContactDate DATE,
            OutdoorVenue    BOOL,
            PopularityScore FLOAT64,
            LastUpdateTime  TIMESTAMP NOT NULL
            OPTIONS(allow_commit_timestamp=true)
        ) PRIMARY KEY (VenueId)"""
        ]
    )

    print("Waiting for operation to complete...")
    operation.result(OPERATION_TIMEOUT_SECONDS)

    print(
        "Created Venues table on database {} on instance {}".format(
            database_id, instance_id
        )
    )
    # [END spanner_create_table_with_datatypes]


def insert_datatypes_data(instance_id, database_id):
    """Inserts data with supported datatypes into a table."""
    # [START spanner_insert_datatypes_data]
    # instance_id = "your-spanner-instance"
    # database_id = "your-spanner-db-id"
    spanner_client = spanner.Client()
    instance = spanner_client.instance(instance_id)
    database = instance.database(database_id)

    exampleBytes1 = base64.b64encode("Hello World 1".encode())
    exampleBytes2 = base64.b64encode("Hello World 2".encode())
    exampleBytes3 = base64.b64encode("Hello World 3".encode())
    available_dates1 = ["2020-12-01", "2020-12-02", "2020-12-03"]
    available_dates2 = ["2020-11-01", "2020-11-05", "2020-11-15"]
    available_dates3 = ["2020-10-01", "2020-10-07"]
    with database.batch() as batch:
        batch.insert(
            table="Venues",
            columns=(
                "VenueId",
                "VenueName",
                "VenueInfo",
                "Capacity",
                "AvailableDates",
                "LastContactDate",
                "OutdoorVenue",
                "PopularityScore",
                "LastUpdateTime",
            ),
            values=[
                (
                    4,
                    "Venue 4",
                    exampleBytes1,
                    1800,
                    available_dates1,
                    "2018-09-02",
                    False,
                    0.85543,
                    spanner.COMMIT_TIMESTAMP,
                ),
                (
                    19,
                    "Venue 19",
                    exampleBytes2,
                    6300,
                    available_dates2,
                    "2019-01-15",
                    True,
                    0.98716,
                    spanner.COMMIT_TIMESTAMP,
                ),
                (
                    42,
                    "Venue 42",
                    exampleBytes3,
                    3000,
                    available_dates3,
                    "2018-10-01",
                    False,
                    0.72598,
                    spanner.COMMIT_TIMESTAMP,
                ),
            ],
        )

    print("Inserted data.")
    # [END spanner_insert_datatypes_data]


def query_data_with_array(instance_id, database_id):
    """Queries sample data using SQL with an ARRAY parameter."""
    # [START spanner_query_with_array_parameter]
    # instance_id = "your-spanner-instance"
    # database_id = "your-spanner-db-id"
    spanner_client = spanner.Client()
    instance = spanner_client.instance(instance_id)
    database = instance.database(database_id)

    exampleArray = ["2020-10-01", "2020-11-01"]
    param = {"available_dates": exampleArray}
    param_type = {"available_dates": param_types.Array(param_types.DATE)}

    with database.snapshot() as snapshot:
        results = snapshot.execute_sql(
            "SELECT VenueId, VenueName, AvailableDate FROM Venues v,"
            "UNNEST(v.AvailableDates) as AvailableDate "
            "WHERE AvailableDate in UNNEST(@available_dates)",
            params=param,
            param_types=param_type,
        )

        for row in results:
            print("VenueId: {}, VenueName: {}, AvailableDate: {}".format(*row))
    # [END spanner_query_with_array_parameter]


def query_data_with_bool(instance_id, database_id):
    """Queries sample data using SQL with a BOOL parameter."""
    # [START spanner_query_with_bool_parameter]
    # instance_id = "your-spanner-instance"
    # database_id = "your-spanner-db-id"
    spanner_client = spanner.Client()
    instance = spanner_client.instance(instance_id)
    database = instance.database(database_id)

    exampleBool = True
    param = {"outdoor_venue": exampleBool}
    param_type = {"outdoor_venue": param_types.BOOL}

    with database.snapshot() as snapshot:
        results = snapshot.execute_sql(
            "SELECT VenueId, VenueName, OutdoorVenue FROM Venues "
            "WHERE OutdoorVenue = @outdoor_venue",
            params=param,
            param_types=param_type,
        )

        for row in results:
            print("VenueId: {}, VenueName: {}, OutdoorVenue: {}".format(*row))
    # [END spanner_query_with_bool_parameter]


def query_data_with_bytes(instance_id, database_id):
    """Queries sample data using SQL with a BYTES parameter."""
    # [START spanner_query_with_bytes_parameter]
    # instance_id = "your-spanner-instance"
    # database_id = "your-spanner-db-id"
    spanner_client = spanner.Client()
    instance = spanner_client.instance(instance_id)
    database = instance.database(database_id)

    exampleBytes = base64.b64encode("Hello World 1".encode())
    param = {"venue_info": exampleBytes}
    param_type = {"venue_info": param_types.BYTES}

    with database.snapshot() as snapshot:
        results = snapshot.execute_sql(
            "SELECT VenueId, VenueName FROM Venues " "WHERE VenueInfo = @venue_info",
            params=param,
            param_types=param_type,
        )

        for row in results:
            print("VenueId: {}, VenueName: {}".format(*row))
    # [END spanner_query_with_bytes_parameter]


def query_data_with_date(instance_id, database_id):
    """Queries sample data using SQL with a DATE parameter."""
    # [START spanner_query_with_date_parameter]
    # instance_id = "your-spanner-instance"
    # database_id = "your-spanner-db-id"
    spanner_client = spanner.Client()
    instance = spanner_client.instance(instance_id)
    database = instance.database(database_id)

    exampleDate = "2019-01-01"
    param = {"last_contact_date": exampleDate}
    param_type = {"last_contact_date": param_types.DATE}

    with database.snapshot() as snapshot:
        results = snapshot.execute_sql(
            "SELECT VenueId, VenueName, LastContactDate FROM Venues "
            "WHERE LastContactDate < @last_contact_date",
            params=param,
            param_types=param_type,
        )

        for row in results:
            print("VenueId: {}, VenueName: {}, LastContactDate: {}".format(*row))
    # [END spanner_query_with_date_parameter]


def query_data_with_float(instance_id, database_id):
    """Queries sample data using SQL with a FLOAT64 parameter."""
    # [START spanner_query_with_float_parameter]
    # instance_id = "your-spanner-instance"
    # database_id = "your-spanner-db-id"
    spanner_client = spanner.Client()
    instance = spanner_client.instance(instance_id)
    database = instance.database(database_id)

    exampleFloat = 0.8
    param = {"popularity_score": exampleFloat}
    param_type = {"popularity_score": param_types.FLOAT64}

    with database.snapshot() as snapshot:
        results = snapshot.execute_sql(
            "SELECT VenueId, VenueName, PopularityScore FROM Venues "
            "WHERE PopularityScore > @popularity_score",
            params=param,
            param_types=param_type,
        )

        for row in results:
            print("VenueId: {}, VenueName: {}, PopularityScore: {}".format(*row))
    # [END spanner_query_with_float_parameter]


def query_data_with_int(instance_id, database_id):
    """Queries sample data using SQL with a INT64 parameter."""
    # [START spanner_query_with_int_parameter]
    # instance_id = "your-spanner-instance"
    # database_id = "your-spanner-db-id"
    spanner_client = spanner.Client()
    instance = spanner_client.instance(instance_id)
    database = instance.database(database_id)

    exampleInt = 3000
    param = {"capacity": exampleInt}
    param_type = {"capacity": param_types.INT64}

    with database.snapshot() as snapshot:
        results = snapshot.execute_sql(
            "SELECT VenueId, VenueName, Capacity FROM Venues "
            "WHERE Capacity >= @capacity",
            params=param,
            param_types=param_type,
        )

        for row in results:
            print("VenueId: {}, VenueName: {}, Capacity: {}".format(*row))
    # [END spanner_query_with_int_parameter]


def query_data_with_string(instance_id, database_id):
    """Queries sample data using SQL with a STRING parameter."""
    # [START spanner_query_with_string_parameter]
    # instance_id = "your-spanner-instance"
    # database_id = "your-spanner-db-id"
    spanner_client = spanner.Client()
    instance = spanner_client.instance(instance_id)
    database = instance.database(database_id)

    exampleString = "Venue 42"
    param = {"venue_name": exampleString}
    param_type = {"venue_name": param_types.STRING}

    with database.snapshot() as snapshot:
        results = snapshot.execute_sql(
            "SELECT VenueId, VenueName FROM Venues " "WHERE VenueName = @venue_name",
            params=param,
            param_types=param_type,
        )

        for row in results:
            print("VenueId: {}, VenueName: {}".format(*row))
    # [END spanner_query_with_string_parameter]


def query_data_with_numeric_parameter(instance_id, database_id):
    """Queries sample data using SQL with a NUMERIC parameter."""
    # [START spanner_query_with_numeric_parameter]
    # instance_id = "your-spanner-instance"
    # database_id = "your-spanner-db-id"
    spanner_client = spanner.Client()
    instance = spanner_client.instance(instance_id)
    database = instance.database(database_id)

    example_numeric = decimal.Decimal("100000")
    param = {"revenue": example_numeric}
    param_type = {"revenue": param_types.NUMERIC}

    with database.snapshot() as snapshot:
        results = snapshot.execute_sql(
            "SELECT VenueId, Revenue FROM Venues " "WHERE Revenue < @revenue",
            params=param,
            param_types=param_type,
        )

        for row in results:
            print("VenueId: {}, Revenue: {}".format(*row))
    # [END spanner_query_with_numeric_parameter]


def query_data_with_json_parameter(instance_id, database_id):
    """Queries sample data using SQL with a JSON parameter."""
    # [START spanner_query_with_json_parameter]
    # instance_id = "your-spanner-instance"
    # database_id = "your-spanner-db-id"
    spanner_client = spanner.Client()
    instance = spanner_client.instance(instance_id)
    database = instance.database(database_id)

    example_json = json.dumps({"rating": 9})
    param = {"details": example_json}
    param_type = {"details": param_types.JSON}

    with database.snapshot() as snapshot:
        results = snapshot.execute_sql(
            "SELECT VenueId, VenueDetails "
            "FROM Venues "
            "WHERE JSON_VALUE(VenueDetails, '$.rating') = "
            "JSON_VALUE(@details, '$.rating')",
            params=param,
            param_types=param_type,
        )

        for row in results:
            print("VenueId: {}, VenueDetails: {}".format(*row))
    # [END spanner_query_with_json_parameter]


def query_data_with_timestamp_parameter(instance_id, database_id):
    """Queries sample data using SQL with a TIMESTAMP parameter."""
    # [START spanner_query_with_timestamp_parameter]
    # instance_id = "your-spanner-instance"
    # database_id = "your-spanner-db-id"
    spanner_client = spanner.Client()
    instance = spanner_client.instance(instance_id)
    database = instance.database(database_id)

    example_timestamp = datetime.datetime.utcnow().isoformat() + "Z"
    # [END spanner_query_with_timestamp_parameter]
    # Avoid time drift on the local machine.
    # https://github.com/GoogleCloudPlatform/python-docs-samples/issues/4197.
    example_timestamp = (
        datetime.datetime.utcnow() + datetime.timedelta(days=1)
    ).isoformat() + "Z"
    # [START spanner_query_with_timestamp_parameter]
    param = {"last_update_time": example_timestamp}
    param_type = {"last_update_time": param_types.TIMESTAMP}

    with database.snapshot() as snapshot:
        results = snapshot.execute_sql(
            "SELECT VenueId, VenueName, LastUpdateTime FROM Venues "
            "WHERE LastUpdateTime < @last_update_time",
            params=param,
            param_types=param_type,
        )

        for row in results:
            print("VenueId: {}, VenueName: {}, LastUpdateTime: {}".format(*row))
    # [END spanner_query_with_timestamp_parameter]


def query_data_with_query_options(instance_id, database_id):
    """Queries sample data using SQL with query options."""
    # [START spanner_query_with_query_options]
    # instance_id = "your-spanner-instance"
    # database_id = "your-spanner-db-id"
    spanner_client = spanner.Client()
    instance = spanner_client.instance(instance_id)
    database = instance.database(database_id)

    with database.snapshot() as snapshot:
        results = snapshot.execute_sql(
            "SELECT VenueId, VenueName, LastUpdateTime FROM Venues",
            query_options={
                "optimizer_version": "1",
                "optimizer_statistics_package": "latest",
            },
        )

        for row in results:
            print("VenueId: {}, VenueName: {}, LastUpdateTime: {}".format(*row))
    # [END spanner_query_with_query_options]


def create_client_with_query_options(instance_id, database_id):
    """Create a client with query options."""
    # [START spanner_create_client_with_query_options]
    # instance_id = "your-spanner-instance"
    # database_id = "your-spanner-db-id"
    spanner_client = spanner.Client(
        query_options={
            "optimizer_version": "1",
            "optimizer_statistics_package": "latest",
        }
    )
    instance = spanner_client.instance(instance_id)
    database = instance.database(database_id)

    with database.snapshot() as snapshot:
        results = snapshot.execute_sql(
            "SELECT VenueId, VenueName, LastUpdateTime FROM Venues"
        )

        for row in results:
            print("VenueId: {}, VenueName: {}, LastUpdateTime: {}".format(*row))
    # [END spanner_create_client_with_query_options]


def set_transaction_tag(instance_id, database_id):
    """Executes a transaction with a transaction tag."""
    # [START spanner_set_transaction_tag]
    # instance_id = "your-spanner-instance"
    # database_id = "your-spanner-db-id"
    spanner_client = spanner.Client()
    instance = spanner_client.instance(instance_id)
    database = instance.database(database_id)

    def update_venues(transaction):
        # Sets the request tag to "app=concert,env=dev,action=update".
        #  This request tag will only be set on this request.
        transaction.execute_update(
            "UPDATE Venues SET Capacity = CAST(Capacity/4 AS INT64) WHERE OutdoorVenue = false",
            request_options={"request_tag": "app=concert,env=dev,action=update"},
        )
        print("Venue capacities updated.")

        # Sets the request tag to "app=concert,env=dev,action=insert".
        # This request tag will only be set on this request.
        transaction.execute_update(
            "INSERT INTO Venues (VenueId, VenueName, Capacity, OutdoorVenue, LastUpdateTime) "
            "VALUES (@venueId, @venueName, @capacity, @outdoorVenue, PENDING_COMMIT_TIMESTAMP())",
            params={
                "venueId": 81,
                "venueName": "Venue 81",
                "capacity": 1440,
                "outdoorVenue": True,
            },
            param_types={
                "venueId": param_types.INT64,
                "venueName": param_types.STRING,
                "capacity": param_types.INT64,
                "outdoorVenue": param_types.BOOL,
            },
            request_options={"request_tag": "app=concert,env=dev,action=insert"},
        )
        print("New venue inserted.")

    database.run_in_transaction(update_venues, transaction_tag="app=concert,env=dev")

    # [END spanner_set_transaction_tag]


def set_request_tag(instance_id, database_id):
    """Executes a snapshot read with a request tag."""
    # [START spanner_set_request_tag]
    # instance_id = "your-spanner-instance"
    # database_id = "your-spanner-db-id"
    spanner_client = spanner.Client()
    instance = spanner_client.instance(instance_id)
    database = instance.database(database_id)

    with database.snapshot() as snapshot:
        results = snapshot.execute_sql(
            "SELECT SingerId, AlbumId, AlbumTitle FROM Albums",
            request_options={"request_tag": "app=concert,env=dev,action=select"},
        )

        for row in results:
            print("SingerId: {}, AlbumId: {}, AlbumTitle: {}".format(*row))

    # [END spanner_set_request_tag]


# [START spanner_create_instance_config]
def create_instance_config(user_config_name, base_config_id):
    """Creates the new user-managed instance configuration using base instance config."""

    # user_config_name = `custom-nam11`
    # base_config_id = `projects/<project>/instanceConfigs/nam11`
    spanner_client = spanner.Client()
    base_config = spanner_client.instance_admin_api.get_instance_config(
        name=base_config_id
    )

    # The replicas for the custom instance configuration must include all the replicas of the base
    # configuration, in addition to at least one from the list of optional replicas of the base
    # configuration.
    replicas = []
    for replica in base_config.replicas:
        replicas.append(replica)
    replicas.append(base_config.optional_replicas[0])
    operation = spanner_client.instance_admin_api.create_instance_config(
        parent=spanner_client.project_name,
        instance_config_id=user_config_name,
        instance_config=spanner_instance_admin.InstanceConfig(
            name="{}/instanceConfigs/{}".format(
                spanner_client.project_name, user_config_name
            ),
            display_name="custom-python-samples",
            config_type=spanner_instance_admin.InstanceConfig.Type.USER_MANAGED,
            replicas=replicas,
            base_config=base_config.name,
            labels={"python_cloud_spanner_samples": "true"},
        ),
    )
    print("Waiting for operation to complete...")
    operation.result(OPERATION_TIMEOUT_SECONDS)

    print("Created instance configuration {}".format(user_config_name))


# [END spanner_create_instance_config]

# [START spanner_update_instance_config]
def update_instance_config(user_config_name):
    """Updates the user-managed instance configuration."""

    # user_config_name = `custom-nam11`
    spanner_client = spanner.Client()
    config = spanner_client.instance_admin_api.get_instance_config(
        name="{}/instanceConfigs/{}".format(
            spanner_client.project_name, user_config_name
        )
    )
    config.display_name = "updated custom instance config"
    config.labels["updated"] = "true"
    operation = spanner_client.instance_admin_api.update_instance_config(
        instance_config=config,
        update_mask=field_mask_pb2.FieldMask(paths=["display_name", "labels"]),
    )
    print("Waiting for operation to complete...")
    operation.result(OPERATION_TIMEOUT_SECONDS)
    print("Updated instance configuration {}".format(user_config_name))


# [END spanner_update_instance_config]

# [START spanner_delete_instance_config]
def delete_instance_config(user_config_id):
    """Deleted the user-managed instance configuration."""
    spanner_client = spanner.Client()
    spanner_client.instance_admin_api.delete_instance_config(name=user_config_id)
    print("Instance config {} successfully deleted".format(user_config_id))


# [END spanner_delete_instance_config]


# [START spanner_list_instance_config_operations]
def list_instance_config_operations():
    """List the user-managed instance configuration operations."""
    spanner_client = spanner.Client()
    operations = spanner_client.instance_admin_api.list_instance_config_operations(
        request=spanner_instance_admin.ListInstanceConfigOperationsRequest(
            parent=spanner_client.project_name,
            filter="(metadata.@type=type.googleapis.com/google.spanner.admin.instance.v1.CreateInstanceConfigMetadata)",
        )
    )
    for op in operations:
        metadata = spanner_instance_admin.CreateInstanceConfigMetadata.pb(
            spanner_instance_admin.CreateInstanceConfigMetadata()
        )
        op.metadata.Unpack(metadata)
        print(
            "List instance config operations {} is {}% completed.".format(
                metadata.instance_config.name, metadata.progress.progress_percent
            )
        )


# [END spanner_list_instance_config_operations]


if __name__ == "__main__":  # noqa: C901
    parser = argparse.ArgumentParser(
        description=__doc__, formatter_class=argparse.RawDescriptionHelpFormatter
    )
    parser.add_argument("instance_id", help="Your Cloud Spanner instance ID.")
    parser.add_argument(
        "--database-id", help="Your Cloud Spanner database ID.", default="example_db"
    )

    subparsers = parser.add_subparsers(dest="command")
    subparsers.add_parser("create_instance", help=create_instance.__doc__)
    subparsers.add_parser("create_database", help=create_database.__doc__)
    subparsers.add_parser("insert_data", help=insert_data.__doc__)
    subparsers.add_parser("delete_data", help=delete_data.__doc__)
    subparsers.add_parser("query_data", help=query_data.__doc__)
    subparsers.add_parser("read_data", help=read_data.__doc__)
    subparsers.add_parser("read_stale_data", help=read_stale_data.__doc__)
    subparsers.add_parser("add_column", help=add_column.__doc__)
    subparsers.add_parser("update_data", help=update_data.__doc__)
    subparsers.add_parser(
        "query_data_with_new_column", help=query_data_with_new_column.__doc__
    )
    subparsers.add_parser("read_write_transaction", help=read_write_transaction.__doc__)
    subparsers.add_parser("read_only_transaction", help=read_only_transaction.__doc__)
    subparsers.add_parser("add_index", help=add_index.__doc__)
    query_data_with_index_parser = subparsers.add_parser(
        "query_data_with_index", help=query_data_with_index.__doc__
    )
    query_data_with_index_parser.add_argument("--start_title", default="Aardvark")
    query_data_with_index_parser.add_argument("--end_title", default="Goo")
    subparsers.add_parser("read_data_with_index", help=insert_data.__doc__)
    subparsers.add_parser("add_storing_index", help=add_storing_index.__doc__)
    subparsers.add_parser("read_data_with_storing_index", help=insert_data.__doc__)
    subparsers.add_parser(
        "create_table_with_timestamp", help=create_table_with_timestamp.__doc__
    )
    subparsers.add_parser(
        "insert_data_with_timestamp", help=insert_data_with_timestamp.__doc__
    )
    subparsers.add_parser("add_timestamp_column", help=add_timestamp_column.__doc__)
    subparsers.add_parser(
        "update_data_with_timestamp", help=update_data_with_timestamp.__doc__
    )
    subparsers.add_parser(
        "query_data_with_timestamp", help=query_data_with_timestamp.__doc__
    )
    subparsers.add_parser("write_struct_data", help=write_struct_data.__doc__)
    subparsers.add_parser("query_with_struct", help=query_with_struct.__doc__)
    subparsers.add_parser(
        "query_with_array_of_struct", help=query_with_array_of_struct.__doc__
    )
    subparsers.add_parser("query_struct_field", help=query_struct_field.__doc__)
    subparsers.add_parser(
        "query_nested_struct_field", help=query_nested_struct_field.__doc__
    )
    subparsers.add_parser("insert_data_with_dml", help=insert_data_with_dml.__doc__)
    subparsers.add_parser("log_commit_stats", help=log_commit_stats.__doc__)
    subparsers.add_parser("update_data_with_dml", help=update_data_with_dml.__doc__)
    subparsers.add_parser("delete_data_with_dml", help=delete_data_with_dml.__doc__)
    subparsers.add_parser(
        "update_data_with_dml_timestamp", help=update_data_with_dml_timestamp.__doc__
    )
    subparsers.add_parser(
        "dml_write_read_transaction", help=dml_write_read_transaction.__doc__
    )
    subparsers.add_parser(
        "update_data_with_dml_struct", help=update_data_with_dml_struct.__doc__
    )
    subparsers.add_parser("insert_with_dml", help=insert_with_dml.__doc__)
    subparsers.add_parser(
        "query_data_with_parameter", help=query_data_with_parameter.__doc__
    )
    subparsers.add_parser(
        "write_with_dml_transaction", help=write_with_dml_transaction.__doc__
    )
    subparsers.add_parser(
        "update_data_with_partitioned_dml",
        help=update_data_with_partitioned_dml.__doc__,
    )
    subparsers.add_parser(
        "delete_data_with_partitioned_dml",
        help=delete_data_with_partitioned_dml.__doc__,
    )
    subparsers.add_parser("update_with_batch_dml", help=update_with_batch_dml.__doc__)
    subparsers.add_parser(
        "create_table_with_datatypes", help=create_table_with_datatypes.__doc__
    )
    subparsers.add_parser("insert_datatypes_data", help=insert_datatypes_data.__doc__)
    subparsers.add_parser("query_data_with_array", help=query_data_with_array.__doc__)
    subparsers.add_parser("query_data_with_bool", help=query_data_with_bool.__doc__)
    subparsers.add_parser("query_data_with_bytes", help=query_data_with_bytes.__doc__)
    subparsers.add_parser("query_data_with_date", help=query_data_with_date.__doc__)
    subparsers.add_parser("query_data_with_float", help=query_data_with_float.__doc__)
    subparsers.add_parser("query_data_with_int", help=query_data_with_int.__doc__)
    subparsers.add_parser("query_data_with_string", help=query_data_with_string.__doc__)
    subparsers.add_parser(
        "query_data_with_timestamp_parameter",
        help=query_data_with_timestamp_parameter.__doc__,
    )
    subparsers.add_parser(
        "query_data_with_query_options", help=query_data_with_query_options.__doc__
    )
    subparsers.add_parser(
        "create_client_with_query_options",
        help=create_client_with_query_options.__doc__,
    )

    args = parser.parse_args()

    if args.command == "create_instance":
        create_instance(args.instance_id)
    elif args.command == "create_database":
        create_database(args.instance_id, args.database_id)
    elif args.command == "insert_data":
        insert_data(args.instance_id, args.database_id)
    elif args.command == "delete_data":
        delete_data(args.instance_id, args.database_id)
    elif args.command == "query_data":
        query_data(args.instance_id, args.database_id)
    elif args.command == "read_data":
        read_data(args.instance_id, args.database_id)
    elif args.command == "read_stale_data":
        read_stale_data(args.instance_id, args.database_id)
    elif args.command == "add_column":
        add_column(args.instance_id, args.database_id)
    elif args.command == "update_data":
        update_data(args.instance_id, args.database_id)
    elif args.command == "query_data_with_new_column":
        query_data_with_new_column(args.instance_id, args.database_id)
    elif args.command == "read_write_transaction":
        read_write_transaction(args.instance_id, args.database_id)
    elif args.command == "read_only_transaction":
        read_only_transaction(args.instance_id, args.database_id)
    elif args.command == "add_index":
        add_index(args.instance_id, args.database_id)
    elif args.command == "query_data_with_index":
        query_data_with_index(
            args.instance_id, args.database_id, args.start_title, args.end_title
        )
    elif args.command == "read_data_with_index":
        read_data_with_index(args.instance_id, args.database_id)
    elif args.command == "add_storing_index":
        add_storing_index(args.instance_id, args.database_id)
    elif args.command == "read_data_with_storing_index":
        read_data_with_storing_index(args.instance_id, args.database_id)
    elif args.command == "create_table_with_timestamp":
        create_table_with_timestamp(args.instance_id, args.database_id)
    elif args.command == "insert_data_with_timestamp":
        insert_data_with_timestamp(args.instance_id, args.database_id)
    elif args.command == "add_timestamp_column":
        add_timestamp_column(args.instance_id, args.database_id)
    elif args.command == "update_data_with_timestamp":
        update_data_with_timestamp(args.instance_id, args.database_id)
    elif args.command == "query_data_with_timestamp":
        query_data_with_timestamp(args.instance_id, args.database_id)
    elif args.command == "write_struct_data":
        write_struct_data(args.instance_id, args.database_id)
    elif args.command == "query_with_struct":
        query_with_struct(args.instance_id, args.database_id)
    elif args.command == "query_with_array_of_struct":
        query_with_array_of_struct(args.instance_id, args.database_id)
    elif args.command == "query_struct_field":
        query_struct_field(args.instance_id, args.database_id)
    elif args.command == "query_nested_struct_field":
        query_nested_struct_field(args.instance_id, args.database_id)
    elif args.command == "insert_data_with_dml":
        insert_data_with_dml(args.instance_id, args.database_id)
    elif args.command == "log_commit_stats":
        log_commit_stats(args.instance_id, args.database_id)
    elif args.command == "update_data_with_dml":
        update_data_with_dml(args.instance_id, args.database_id)
    elif args.command == "delete_data_with_dml":
        delete_data_with_dml(args.instance_id, args.database_id)
    elif args.command == "update_data_with_dml_timestamp":
        update_data_with_dml_timestamp(args.instance_id, args.database_id)
    elif args.command == "dml_write_read_transaction":
        dml_write_read_transaction(args.instance_id, args.database_id)
    elif args.command == "update_data_with_dml_struct":
        update_data_with_dml_struct(args.instance_id, args.database_id)
    elif args.command == "insert_with_dml":
        insert_with_dml(args.instance_id, args.database_id)
    elif args.command == "query_data_with_parameter":
        query_data_with_parameter(args.instance_id, args.database_id)
    elif args.command == "write_with_dml_transaction":
        write_with_dml_transaction(args.instance_id, args.database_id)
    elif args.command == "update_data_with_partitioned_dml":
        update_data_with_partitioned_dml(args.instance_id, args.database_id)
    elif args.command == "delete_data_with_partitioned_dml":
        delete_data_with_partitioned_dml(args.instance_id, args.database_id)
    elif args.command == "update_with_batch_dml":
        update_with_batch_dml(args.instance_id, args.database_id)
    elif args.command == "create_table_with_datatypes":
        create_table_with_datatypes(args.instance_id, args.database_id)
    elif args.command == "insert_datatypes_data":
        insert_datatypes_data(args.instance_id, args.database_id)
    elif args.command == "query_data_with_array":
        query_data_with_array(args.instance_id, args.database_id)
    elif args.command == "query_data_with_bool":
        query_data_with_bool(args.instance_id, args.database_id)
    elif args.command == "query_data_with_bytes":
        query_data_with_bytes(args.instance_id, args.database_id)
    elif args.command == "query_data_with_date":
        query_data_with_date(args.instance_id, args.database_id)
    elif args.command == "query_data_with_float":
        query_data_with_float(args.instance_id, args.database_id)
    elif args.command == "query_data_with_int":
        query_data_with_int(args.instance_id, args.database_id)
    elif args.command == "query_data_with_string":
        query_data_with_string(args.instance_id, args.database_id)
    elif args.command == "query_data_with_timestamp_parameter":
        query_data_with_timestamp_parameter(args.instance_id, args.database_id)
    elif args.command == "query_data_with_query_options":
        query_data_with_query_options(args.instance_id, args.database_id)
    elif args.command == "create_client_with_query_options":
        create_client_with_query_options(args.instance_id, args.database_id)<|MERGE_RESOLUTION|>--- conflicted
+++ resolved
@@ -1630,11 +1630,7 @@
 
 
 def create_table_with_datatypes(instance_id, database_id):
-<<<<<<< HEAD
     """Creates a table with supported datatypes. """
-=======
-    """Creates a table with supported dataypes."""
->>>>>>> ef2159c5
     # [START spanner_create_table_with_datatypes]
     # instance_id = "your-spanner-instance"
     # database_id = "your-spanner-db-id"
