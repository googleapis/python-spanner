#!/usr/bin/env python

# Copyright 2016 Google, Inc.
#
# Licensed under the Apache License, Version 2.0 (the "License");
# you may not use this file except in compliance with the License.
# You may obtain a copy of the License at
#
#    http://www.apache.org/licenses/LICENSE-2.0
#
# Unless required by applicable law or agreed to in writing, software
# distributed under the License is distributed on an "AS IS" BASIS,
# WITHOUT WARRANTIES OR CONDITIONS OF ANY KIND, either express or implied.
# See the License for the specific language governing permissions and
# limitations under the License.

"""This application demonstrates how to do basic operations using Cloud
Spanner.

For more information, see the README.rst under /spanner.
"""

import argparse
import base64
import datetime
import decimal
import json
import logging
import time

from google.cloud import spanner
from google.cloud.spanner_admin_instance_v1.types import spanner_instance_admin
from google.cloud.spanner_v1 import DirectedReadOptions, param_types
from google.cloud.spanner_v1.data_types import JsonObject
from google.protobuf import field_mask_pb2  # type: ignore
<<<<<<< HEAD
from google.cloud.spanner_v1.transaction import Transaction
=======
from google.protobuf import struct_pb2  # type: ignore
>>>>>>> a8f38cdc

from testdata import singer_pb2

OPERATION_TIMEOUT_SECONDS = 240


# [START spanner_create_instance]
def create_instance(instance_id):
    """Creates an instance."""
    from google.cloud.spanner_admin_instance_v1.types import spanner_instance_admin

    spanner_client = spanner.Client()

    config_name = "{}/instanceConfigs/regional-us-central1".format(
        spanner_client.project_name
    )

    operation = spanner_client.instance_admin_api.create_instance(
        parent=spanner_client.project_name,
        instance_id=instance_id,
        instance=spanner_instance_admin.Instance(
            config=config_name,
            display_name="This is a display name.",
            node_count=1,
            labels={
                "cloud_spanner_samples": "true",
                "sample_name": "snippets-create_instance-explicit",
                "created": str(int(time.time())),
            },
            edition=spanner_instance_admin.Instance.Edition.STANDARD,  # Optional
        ),
    )

    print("Waiting for operation to complete...")
    operation.result(OPERATION_TIMEOUT_SECONDS)

    print("Created instance {}".format(instance_id))


# [END spanner_create_instance]

# [START spanner_update_instance]
def update_instance(instance_id):
    """Updates an instance."""
    from google.cloud.spanner_admin_instance_v1.types import \
        spanner_instance_admin

    spanner_client = spanner.Client()

    name = "{}/instances/{}".format(spanner_client.project_name, instance_id)

    operation = spanner_client.instance_admin_api.update_instance(
        instance=spanner_instance_admin.Instance(
            name=name,
            labels={
                "sample_name": "snippets-update_instance-explicit",
            },
            edition=spanner_instance_admin.Instance.Edition.ENTERPRISE,  # Optional
        ),
        field_mask=field_mask_pb2.FieldMask(paths=["labels", "edition"]),
    )

    print("Waiting for operation to complete...")
    operation.result(900)

    print("Updated instance {}".format(instance_id))


# [END spanner_update_instance]


# [START spanner_create_instance_with_processing_units]
def create_instance_with_processing_units(instance_id, processing_units):
    """Creates an instance."""
    from google.cloud.spanner_admin_instance_v1.types import spanner_instance_admin

    spanner_client = spanner.Client()

    config_name = "{}/instanceConfigs/regional-us-central1".format(
        spanner_client.project_name
    )

    request = spanner_instance_admin.CreateInstanceRequest(
        parent=spanner_client.project_name,
        instance_id=instance_id,
        instance=spanner_instance_admin.Instance(
            config=config_name,
            display_name="This is a display name.",
            processing_units=processing_units,
            labels={
                "cloud_spanner_samples": "true",
                "sample_name": "snippets-create_instance_with_processing_units",
                "created": str(int(time.time())),
            },
            edition=spanner_instance_admin.Instance.Edition.ENTERPRISE_PLUS,
        ),
    )

    operation = spanner_client.instance_admin_api.create_instance(request=request)

    print("Waiting for operation to complete...")
    instance = operation.result(OPERATION_TIMEOUT_SECONDS)

    print(
        "Created instance {} with {} processing units".format(
            instance_id, instance.processing_units
        )
    )


# [END spanner_create_instance_with_processing_units]


# [START spanner_get_instance_config]
def get_instance_config(instance_config):
    """Gets the leader options for the instance configuration."""
    spanner_client = spanner.Client()
    config_name = "{}/instanceConfigs/{}".format(
        spanner_client.project_name, instance_config
    )
    config = spanner_client.instance_admin_api.get_instance_config(name=config_name)
    print(
        "Available leader options for instance config {}: {}".format(
            instance_config, config.leader_options
        )
    )


# [END spanner_get_instance_config]


# [START spanner_list_instance_configs]
def list_instance_config():
    """Lists the available instance configurations."""
    from google.cloud.spanner_admin_instance_v1.types import spanner_instance_admin

    spanner_client = spanner.Client()

    request = spanner_instance_admin.ListInstanceConfigsRequest(
        parent=spanner_client.project_name
    )
    for config in spanner_client.instance_admin_api.list_instance_configs(
        request=request
    ):
        print(
            "Available leader options for instance config {}: {}".format(
                config.name, config.leader_options
            )
        )


# [END spanner_list_instance_configs]


# [START spanner_create_instance_partition]
def create_instance_partition(instance_id, instance_partition_id):
    """Creates an instance partition."""
    from google.cloud.spanner_admin_instance_v1.types import spanner_instance_admin

    spanner_client = spanner.Client()
    instance_admin_api = spanner_client.instance_admin_api

    config_name = "{}/instanceConfigs/nam3".format(spanner_client.project_name)

    operation = spanner_client.instance_admin_api.create_instance_partition(
        parent=instance_admin_api.instance_path(spanner_client.project, instance_id),
        instance_partition_id=instance_partition_id,
        instance_partition=spanner_instance_admin.InstancePartition(
            config=config_name,
            display_name="Test instance partition",
            node_count=1,
        ),
    )

    print("Waiting for operation to complete...")
    operation.result(OPERATION_TIMEOUT_SECONDS)

    print("Created instance partition {}".format(instance_partition_id))


# [END spanner_create_instance_partition]


# [START spanner_list_databases]
def list_databases(instance_id):
    """Lists databases and their leader options."""
    from google.cloud.spanner_admin_database_v1.types import spanner_database_admin

    spanner_client = spanner.Client()
    database_admin_api = spanner_client.database_admin_api

    request = spanner_database_admin.ListDatabasesRequest(
        parent=database_admin_api.instance_path(spanner_client.project, instance_id)
    )

    for database in database_admin_api.list_databases(request=request):
        print(
            "Database {} has default leader {}".format(
                database.name, database.default_leader
            )
        )


# [END spanner_list_databases]


# [START spanner_create_database]
def create_database(instance_id, database_id):
    """Creates a database and tables for sample data."""
    from google.cloud.spanner_admin_database_v1.types import spanner_database_admin

    spanner_client = spanner.Client()
    database_admin_api = spanner_client.database_admin_api

    request = spanner_database_admin.CreateDatabaseRequest(
        parent=database_admin_api.instance_path(spanner_client.project, instance_id),
        create_statement=f"CREATE DATABASE `{database_id}`",
        extra_statements=[
            """CREATE TABLE Singers (
            SingerId     INT64 NOT NULL,
            FirstName    STRING(1024),
            LastName     STRING(1024),
            SingerInfo   BYTES(MAX),
            FullName   STRING(2048) AS (
                ARRAY_TO_STRING([FirstName, LastName], " ")
            ) STORED
        ) PRIMARY KEY (SingerId)""",
            """CREATE TABLE Albums (
            SingerId     INT64 NOT NULL,
            AlbumId      INT64 NOT NULL,
            AlbumTitle   STRING(MAX)
        ) PRIMARY KEY (SingerId, AlbumId),
        INTERLEAVE IN PARENT Singers ON DELETE CASCADE""",
        ],
    )

    operation = database_admin_api.create_database(request=request)

    print("Waiting for operation to complete...")
    database = operation.result(OPERATION_TIMEOUT_SECONDS)

    print(
        "Created database {} on instance {}".format(
            database.name,
            database_admin_api.instance_path(spanner_client.project, instance_id),
        )
    )


# [END spanner_create_database]


# [START spanner_update_database]
def update_database(instance_id, database_id):
    """Updates the drop protection setting for a database."""
    from google.cloud.spanner_admin_database_v1.types import spanner_database_admin

    spanner_client = spanner.Client()
    database_admin_api = spanner_client.database_admin_api

    request = spanner_database_admin.UpdateDatabaseRequest(
        database=spanner_database_admin.Database(
            name=database_admin_api.database_path(
                spanner_client.project, instance_id, database_id
            ),
            enable_drop_protection=True,
        ),
        update_mask={"paths": ["enable_drop_protection"]},
    )
    operation = database_admin_api.update_database(request=request)
    print(
        "Waiting for update operation for {}/databases/{} to complete...".format(
            database_admin_api.instance_path(spanner_client.project, instance_id),
            database_id,
        )
    )
    operation.result(OPERATION_TIMEOUT_SECONDS)

    print(
        "Updated database {}/databases/{}.".format(
            database_admin_api.instance_path(spanner_client.project, instance_id),
            database_id,
        )
    )


# [END spanner_update_database]


# [START spanner_create_database_with_encryption_key]
def create_database_with_encryption_key(instance_id, database_id, kms_key_name):
    """Creates a database with tables using a Customer Managed Encryption Key (CMEK)."""
    from google.cloud.spanner_admin_database_v1 import EncryptionConfig
    from google.cloud.spanner_admin_database_v1.types import spanner_database_admin

    spanner_client = spanner.Client()
    database_admin_api = spanner_client.database_admin_api

    request = spanner_database_admin.CreateDatabaseRequest(
        parent=database_admin_api.instance_path(spanner_client.project, instance_id),
        create_statement=f"CREATE DATABASE `{database_id}`",
        extra_statements=[
            """CREATE TABLE Singers (
            SingerId     INT64 NOT NULL,
            FirstName    STRING(1024),
            LastName     STRING(1024),
            SingerInfo   BYTES(MAX)
        ) PRIMARY KEY (SingerId)""",
            """CREATE TABLE Albums (
            SingerId     INT64 NOT NULL,
            AlbumId      INT64 NOT NULL,
            AlbumTitle   STRING(MAX)
        ) PRIMARY KEY (SingerId, AlbumId),
        INTERLEAVE IN PARENT Singers ON DELETE CASCADE""",
        ],
        encryption_config=EncryptionConfig(kms_key_name=kms_key_name),
    )

    operation = database_admin_api.create_database(request=request)

    print("Waiting for operation to complete...")
    database = operation.result(OPERATION_TIMEOUT_SECONDS)

    print(
        "Database {} created with encryption key {}".format(
            database.name, database.encryption_config.kms_key_name
        )
    )


# [END spanner_create_database_with_encryption_key]

# [START spanner_create_database_with_MR_CMEK]
def create_database_with_multiple_kms_keys(instance_id, database_id, kms_key_names):
    """Creates a database with tables using multiple KMS keys(CMEK)."""
    from google.cloud.spanner_admin_database_v1 import EncryptionConfig
    from google.cloud.spanner_admin_database_v1.types import spanner_database_admin

    spanner_client = spanner.Client()
    database_admin_api = spanner_client.database_admin_api

    request = spanner_database_admin.CreateDatabaseRequest(
        parent=database_admin_api.instance_path(spanner_client.project, instance_id),
        create_statement=f"CREATE DATABASE `{database_id}`",
        extra_statements=[
            """CREATE TABLE Singers (
            SingerId     INT64 NOT NULL,
            FirstName    STRING(1024),
            LastName     STRING(1024),
            SingerInfo   BYTES(MAX)
        ) PRIMARY KEY (SingerId)""",
            """CREATE TABLE Albums (
            SingerId     INT64 NOT NULL,
            AlbumId      INT64 NOT NULL,
            AlbumTitle   STRING(MAX)
        ) PRIMARY KEY (SingerId, AlbumId),
        INTERLEAVE IN PARENT Singers ON DELETE CASCADE""",
        ],
        encryption_config=EncryptionConfig(kms_key_names=kms_key_names),
    )

    operation = database_admin_api.create_database(request=request)

    print("Waiting for operation to complete...")
    database = operation.result(OPERATION_TIMEOUT_SECONDS)

    print(
        "Database {} created with multiple KMS keys {}".format(
            database.name, database.encryption_config.kms_key_names
        )
    )


# [END spanner_create_database_with_MR_CMEK]

# [START spanner_create_database_with_default_leader]
def create_database_with_default_leader(instance_id, database_id, default_leader):
    """Creates a database with tables with a default leader."""
    from google.cloud.spanner_admin_database_v1.types import spanner_database_admin

    spanner_client = spanner.Client()
    database_admin_api = spanner_client.database_admin_api

    request = spanner_database_admin.CreateDatabaseRequest(
        parent=database_admin_api.instance_path(spanner_client.project, instance_id),
        create_statement=f"CREATE DATABASE `{database_id}`",
        extra_statements=[
            """CREATE TABLE Singers (
                SingerId     INT64 NOT NULL,
                FirstName    STRING(1024),
                LastName     STRING(1024),
                SingerInfo   BYTES(MAX)
            ) PRIMARY KEY (SingerId)""",
            """CREATE TABLE Albums (
                SingerId     INT64 NOT NULL,
                AlbumId      INT64 NOT NULL,
                AlbumTitle   STRING(MAX)
            ) PRIMARY KEY (SingerId, AlbumId),
            INTERLEAVE IN PARENT Singers ON DELETE CASCADE""",
            "ALTER DATABASE {}"
            " SET OPTIONS (default_leader = '{}')".format(database_id, default_leader),
        ],
    )
    operation = database_admin_api.create_database(request=request)

    print("Waiting for operation to complete...")
    database = operation.result(OPERATION_TIMEOUT_SECONDS)

    print(
        "Database {} created with default leader {}".format(
            database.name, database.default_leader
        )
    )


# [END spanner_create_database_with_default_leader]


# [START spanner_update_database_with_default_leader]
def update_database_with_default_leader(instance_id, database_id, default_leader):
    """Updates a database with tables with a default leader."""
    from google.cloud.spanner_admin_database_v1.types import spanner_database_admin

    spanner_client = spanner.Client()
    database_admin_api = spanner_client.database_admin_api

    request = spanner_database_admin.UpdateDatabaseDdlRequest(
        database=database_admin_api.database_path(
            spanner_client.project, instance_id, database_id
        ),
        statements=[
            "ALTER DATABASE {}"
            " SET OPTIONS (default_leader = '{}')".format(database_id, default_leader)
        ],
    )
    operation = database_admin_api.update_database_ddl(request)

    operation.result(OPERATION_TIMEOUT_SECONDS)

    print(
        "Database {} updated with default leader {}".format(database_id, default_leader)
    )


# [END spanner_update_database_with_default_leader]


# [START spanner_get_database_ddl]
def get_database_ddl(instance_id, database_id):
    """Gets the database DDL statements."""
    spanner_client = spanner.Client()
    database_admin_api = spanner_client.database_admin_api
    ddl = database_admin_api.get_database_ddl(
        database=database_admin_api.database_path(
            spanner_client.project, instance_id, database_id
        )
    )
    print("Retrieved database DDL for {}".format(database_id))
    for statement in ddl.statements:
        print(statement)


# [END spanner_get_database_ddl]


# [START spanner_query_information_schema_database_options]
def query_information_schema_database_options(instance_id, database_id):
    """Queries the default leader of a database."""
    spanner_client = spanner.Client()
    instance = spanner_client.instance(instance_id)
    database = instance.database(database_id)
    with database.snapshot() as snapshot:
        results = snapshot.execute_sql(
            "SELECT OPTION_VALUE AS default_leader "
            "FROM INFORMATION_SCHEMA.DATABASE_OPTIONS "
            "WHERE SCHEMA_NAME = '' AND OPTION_NAME = 'default_leader'"
        )
        for result in results:
            print("Database {} has default leader {}".format(database_id, result[0]))


# [END spanner_query_information_schema_database_options]


# [START spanner_insert_data]
def insert_data(instance_id, database_id):
    """Inserts sample data into the given database.

    The database and table must already exist and can be created using
    `create_database`.
    """
    spanner_client = spanner.Client()
    instance = spanner_client.instance(instance_id)
    database = instance.database(database_id)

    with database.batch() as batch:
        batch.insert(
            table="Singers",
            columns=("SingerId", "FirstName", "LastName"),
            values=[
                (1, "Marc", "Richards"),
                (2, "Catalina", "Smith"),
                (3, "Alice", "Trentor"),
                (4, "Lea", "Martin"),
                (5, "David", "Lomond"),
            ],
        )

        batch.insert(
            table="Albums",
            columns=("SingerId", "AlbumId", "AlbumTitle"),
            values=[
                (1, 1, "Total Junk"),
                (1, 2, "Go, Go, Go"),
                (2, 1, "Green"),
                (2, 2, "Forever Hold Your Peace"),
                (2, 3, "Terrified"),
            ],
        )

    print("Inserted data.")


# [END spanner_insert_data]


# [START spanner_batch_write_at_least_once]
def batch_write(instance_id, database_id):
    """Inserts sample data into the given database via BatchWrite API.

    The database and table must already exist and can be created using
    `create_database`.
    """
    from google.rpc.code_pb2 import OK

    spanner_client = spanner.Client()
    instance = spanner_client.instance(instance_id)
    database = instance.database(database_id)

    with database.mutation_groups() as groups:
        group1 = groups.group()
        group1.insert_or_update(
            table="Singers",
            columns=("SingerId", "FirstName", "LastName"),
            values=[
                (16, "Scarlet", "Terry"),
            ],
        )

        group2 = groups.group()
        group2.insert_or_update(
            table="Singers",
            columns=("SingerId", "FirstName", "LastName"),
            values=[
                (17, "Marc", ""),
                (18, "Catalina", "Smith"),
            ],
        )
        group2.insert_or_update(
            table="Albums",
            columns=("SingerId", "AlbumId", "AlbumTitle"),
            values=[
                (17, 1, "Total Junk"),
                (18, 2, "Go, Go, Go"),
            ],
        )

        for response in groups.batch_write():
            if response.status.code == OK:
                print(
                    "Mutation group indexes {} have been applied with commit timestamp {}".format(
                        response.indexes, response.commit_timestamp
                    )
                )
            else:
                print(
                    "Mutation group indexes {} could not be applied with error {}".format(
                        response.indexes, response.status
                    )
                )


# [END spanner_batch_write_at_least_once]


# [START spanner_delete_data]
def delete_data(instance_id, database_id):
    """Deletes sample data from the given database.

    The database, table, and data must already exist and can be created using
    `create_database` and `insert_data`.
    """
    spanner_client = spanner.Client()
    instance = spanner_client.instance(instance_id)
    database = instance.database(database_id)

    # Delete individual rows
    albums_to_delete = spanner.KeySet(keys=[[2, 1], [2, 3]])

    # Delete a range of rows where the column key is >=3 and <5
    singers_range = spanner.KeyRange(start_closed=[3], end_open=[5])
    singers_to_delete = spanner.KeySet(ranges=[singers_range])

    # Delete remaining Singers rows, which will also delete the remaining
    # Albums rows because Albums was defined with ON DELETE CASCADE
    remaining_singers = spanner.KeySet(all_=True)

    with database.batch() as batch:
        batch.delete("Albums", albums_to_delete)
        batch.delete("Singers", singers_to_delete)
        batch.delete("Singers", remaining_singers)

    print("Deleted data.")


# [END spanner_delete_data]


# [START spanner_query_data]
def query_data(instance_id, database_id):
    """Queries sample data from the database using SQL."""
    spanner_client = spanner.Client()
    instance = spanner_client.instance(instance_id)
    database = instance.database(database_id)

    with database.snapshot() as snapshot:
        results = snapshot.execute_sql(
            "SELECT SingerId, AlbumId, AlbumTitle FROM Albums"
        )

        for row in results:
            print("SingerId: {}, AlbumId: {}, AlbumTitle: {}".format(*row))


# [END spanner_query_data]


# [START spanner_read_data]
def read_data(instance_id, database_id):
    """Reads sample data from the database."""
    spanner_client = spanner.Client()
    instance = spanner_client.instance(instance_id)
    database = instance.database(database_id)

    with database.snapshot() as snapshot:
        keyset = spanner.KeySet(all_=True)
        results = snapshot.read(
            table="Albums", columns=("SingerId", "AlbumId", "AlbumTitle"), keyset=keyset
        )

        for row in results:
            print("SingerId: {}, AlbumId: {}, AlbumTitle: {}".format(*row))


# [END spanner_read_data]


# [START spanner_read_stale_data]
def read_stale_data(instance_id, database_id):
    """Reads sample data from the database. The data is exactly 15 seconds
    stale."""
    import datetime

    spanner_client = spanner.Client()
    instance = spanner_client.instance(instance_id)
    database = instance.database(database_id)
    staleness = datetime.timedelta(seconds=15)

    with database.snapshot(exact_staleness=staleness) as snapshot:
        keyset = spanner.KeySet(all_=True)
        results = snapshot.read(
            table="Albums",
            columns=("SingerId", "AlbumId", "MarketingBudget"),
            keyset=keyset,
        )

        for row in results:
            print("SingerId: {}, AlbumId: {}, MarketingBudget: {}".format(*row))


# [END spanner_read_stale_data]


# [START spanner_query_data_with_new_column]
def query_data_with_new_column(instance_id, database_id):
    """Queries sample data from the database using SQL.

    This sample uses the `MarketingBudget` column. You can add the column
    by running the `add_column` sample or by running this DDL statement against
    your database:

        ALTER TABLE Albums ADD COLUMN MarketingBudget INT64
    """
    spanner_client = spanner.Client()
    instance = spanner_client.instance(instance_id)
    database = instance.database(database_id)

    with database.snapshot() as snapshot:
        results = snapshot.execute_sql(
            "SELECT SingerId, AlbumId, MarketingBudget FROM Albums"
        )

        for row in results:
            print("SingerId: {}, AlbumId: {}, MarketingBudget: {}".format(*row))


# [END spanner_query_data_with_new_column]


# [START spanner_create_index]
def add_index(instance_id, database_id):
    """Adds a simple index to the example database."""

    from google.cloud.spanner_admin_database_v1.types import spanner_database_admin

    spanner_client = spanner.Client()
    database_admin_api = spanner_client.database_admin_api

    request = spanner_database_admin.UpdateDatabaseDdlRequest(
        database=database_admin_api.database_path(
            spanner_client.project, instance_id, database_id
        ),
        statements=["CREATE INDEX AlbumsByAlbumTitle ON Albums(AlbumTitle)"],
    )

    operation = database_admin_api.update_database_ddl(request)

    print("Waiting for operation to complete...")
    operation.result(OPERATION_TIMEOUT_SECONDS)

    print("Added the AlbumsByAlbumTitle index.")


# [END spanner_create_index]


# [START spanner_query_data_with_index]
def query_data_with_index(
    instance_id, database_id, start_title="Aardvark", end_title="Goo"
):
    """Queries sample data from the database using SQL and an index.

    The index must exist before running this sample. You can add the index
    by running the `add_index` sample or by running this DDL statement against
    your database:

        CREATE INDEX AlbumsByAlbumTitle ON Albums(AlbumTitle)

    This sample also uses the `MarketingBudget` column. You can add the column
    by running the `add_column` sample or by running this DDL statement against
    your database:

        ALTER TABLE Albums ADD COLUMN MarketingBudget INT64

    """
    spanner_client = spanner.Client()
    instance = spanner_client.instance(instance_id)
    database = instance.database(database_id)

    params = {"start_title": start_title, "end_title": end_title}
    param_types = {
        "start_title": spanner.param_types.STRING,
        "end_title": spanner.param_types.STRING,
    }

    with database.snapshot() as snapshot:
        results = snapshot.execute_sql(
            "SELECT AlbumId, AlbumTitle, MarketingBudget "
            "FROM Albums@{FORCE_INDEX=AlbumsByAlbumTitle} "
            "WHERE AlbumTitle >= @start_title AND AlbumTitle < @end_title",
            params=params,
            param_types=param_types,
        )

        for row in results:
            print("AlbumId: {}, AlbumTitle: {}, " "MarketingBudget: {}".format(*row))


# [END spanner_query_data_with_index]


# [START spanner_read_data_with_index]
def read_data_with_index(instance_id, database_id):
    """Reads sample data from the database using an index.

    The index must exist before running this sample. You can add the index
    by running the `add_index` sample or by running this DDL statement against
    your database:

        CREATE INDEX AlbumsByAlbumTitle ON Albums(AlbumTitle)

    """
    spanner_client = spanner.Client()
    instance = spanner_client.instance(instance_id)
    database = instance.database(database_id)

    with database.snapshot() as snapshot:
        keyset = spanner.KeySet(all_=True)
        results = snapshot.read(
            table="Albums",
            columns=("AlbumId", "AlbumTitle"),
            keyset=keyset,
            index="AlbumsByAlbumTitle",
        )

        for row in results:
            print("AlbumId: {}, AlbumTitle: {}".format(*row))


# [END spanner_read_data_with_index]


# [START spanner_create_storing_index]
def add_storing_index(instance_id, database_id):
    """Adds an storing index to the example database."""

    from google.cloud.spanner_admin_database_v1.types import spanner_database_admin

    spanner_client = spanner.Client()
    database_admin_api = spanner_client.database_admin_api

    request = spanner_database_admin.UpdateDatabaseDdlRequest(
        database=database_admin_api.database_path(
            spanner_client.project, instance_id, database_id
        ),
        statements=[
            "CREATE INDEX AlbumsByAlbumTitle2 ON Albums(AlbumTitle)"
            "STORING (MarketingBudget)"
        ],
    )

    operation = database_admin_api.update_database_ddl(request)

    print("Waiting for operation to complete...")
    operation.result(OPERATION_TIMEOUT_SECONDS)

    print("Added the AlbumsByAlbumTitle2 index.")


# [END spanner_create_storing_index]


# [START spanner_read_data_with_storing_index]
def read_data_with_storing_index(instance_id, database_id):
    """Reads sample data from the database using an index with a storing
    clause.

    The index must exist before running this sample. You can add the index
    by running the `add_scoring_index` sample or by running this DDL statement
    against your database:

        CREATE INDEX AlbumsByAlbumTitle2 ON Albums(AlbumTitle)
        STORING (MarketingBudget)

    """
    spanner_client = spanner.Client()
    instance = spanner_client.instance(instance_id)
    database = instance.database(database_id)

    with database.snapshot() as snapshot:
        keyset = spanner.KeySet(all_=True)
        results = snapshot.read(
            table="Albums",
            columns=("AlbumId", "AlbumTitle", "MarketingBudget"),
            keyset=keyset,
            index="AlbumsByAlbumTitle2",
        )

        for row in results:
            print("AlbumId: {}, AlbumTitle: {}, " "MarketingBudget: {}".format(*row))


# [END spanner_read_data_with_storing_index]


# [START spanner_add_column]
def add_column(instance_id, database_id):
    """Adds a new column to the Albums table in the example database."""

    from google.cloud.spanner_admin_database_v1.types import spanner_database_admin

    spanner_client = spanner.Client()
    database_admin_api = spanner_client.database_admin_api

    request = spanner_database_admin.UpdateDatabaseDdlRequest(
        database=database_admin_api.database_path(
            spanner_client.project, instance_id, database_id
        ),
        statements=[
            "ALTER TABLE Albums ADD COLUMN MarketingBudget INT64",
        ],
    )

    operation = database_admin_api.update_database_ddl(request)

    print("Waiting for operation to complete...")
    operation.result(OPERATION_TIMEOUT_SECONDS)
    print("Added the MarketingBudget column.")


# [END spanner_add_column]


# [START spanner_update_data]
def update_data(instance_id, database_id):
    """Updates sample data in the database.

    This updates the `MarketingBudget` column which must be created before
    running this sample. You can add the column by running the `add_column`
    sample or by running this DDL statement against your database:

        ALTER TABLE Albums ADD COLUMN MarketingBudget INT64

    """
    spanner_client = spanner.Client()
    instance = spanner_client.instance(instance_id)
    database = instance.database(database_id)

    with database.batch() as batch:
        batch.update(
            table="Albums",
            columns=("SingerId", "AlbumId", "MarketingBudget"),
            values=[(1, 1, 100000), (2, 2, 500000)],
        )

    print("Updated data.")


# [END spanner_update_data]


# [START spanner_read_write_transaction]
def read_write_transaction(instance_id, database_id):
    """Performs a read-write transaction to update two sample records in the
    database.

    This will transfer 200,000 from the `MarketingBudget` field for the second
    Album to the first Album. If the `MarketingBudget` is too low, it will
    raise an exception.

    Before running this sample, you will need to run the `update_data` sample
    to populate the fields.
    """
    spanner_client = spanner.Client()
    instance = spanner_client.instance(instance_id)
    database = instance.database(database_id)

    def update_albums(transaction):
        # Read the second album budget.
        second_album_keyset = spanner.KeySet(keys=[(2, 2)])
        second_album_result = transaction.read(
            table="Albums",
            columns=("MarketingBudget",),
            keyset=second_album_keyset,
            limit=1,
        )
        second_album_row = list(second_album_result)[0]
        second_album_budget = second_album_row[0]

        transfer_amount = 200000

        if second_album_budget < transfer_amount:
            # Raising an exception will automatically roll back the
            # transaction.
            raise ValueError("The second album doesn't have enough funds to transfer")

        # Read the first album's budget.
        first_album_keyset = spanner.KeySet(keys=[(1, 1)])
        first_album_result = transaction.read(
            table="Albums",
            columns=("MarketingBudget",),
            keyset=first_album_keyset,
            limit=1,
        )
        first_album_row = list(first_album_result)[0]
        first_album_budget = first_album_row[0]

        # Update the budgets.
        second_album_budget -= transfer_amount
        first_album_budget += transfer_amount
        print(
            "Setting first album's budget to {} and the second album's "
            "budget to {}.".format(first_album_budget, second_album_budget)
        )

        # Update the rows.
        transaction.update(
            table="Albums",
            columns=("SingerId", "AlbumId", "MarketingBudget"),
            values=[(1, 1, first_album_budget), (2, 2, second_album_budget)],
        )

    database.run_in_transaction(update_albums)

    print("Transaction complete.")


# [END spanner_read_write_transaction]


# [START spanner_read_only_transaction]
def read_only_transaction(instance_id, database_id):
    """Reads data inside of a read-only transaction.

    Within the read-only transaction, or "snapshot", the application sees
    consistent view of the database at a particular timestamp.
    """
    spanner_client = spanner.Client()
    instance = spanner_client.instance(instance_id)
    database = instance.database(database_id)

    with database.snapshot(multi_use=True) as snapshot:
        # Read using SQL.
        results = snapshot.execute_sql(
            "SELECT SingerId, AlbumId, AlbumTitle FROM Albums"
        )

        print("Results from first read:")
        for row in results:
            print("SingerId: {}, AlbumId: {}, AlbumTitle: {}".format(*row))

        # Perform another read using the `read` method. Even if the data
        # is updated in-between the reads, the snapshot ensures that both
        # return the same data.
        keyset = spanner.KeySet(all_=True)
        results = snapshot.read(
            table="Albums", columns=("SingerId", "AlbumId", "AlbumTitle"), keyset=keyset
        )

        print("Results from second read:")
        for row in results:
            print("SingerId: {}, AlbumId: {}, AlbumTitle: {}".format(*row))


# [END spanner_read_only_transaction]


# [START spanner_create_table_with_timestamp_column]
def create_table_with_timestamp(instance_id, database_id):
    """Creates a table with a COMMIT_TIMESTAMP column."""

    from google.cloud.spanner_admin_database_v1.types import spanner_database_admin

    spanner_client = spanner.Client()
    database_admin_api = spanner_client.database_admin_api

    request = spanner_database_admin.UpdateDatabaseDdlRequest(
        database=database_admin_api.database_path(
            spanner_client.project, instance_id, database_id
        ),
        statements=[
            """CREATE TABLE Performances (
            SingerId     INT64 NOT NULL,
            VenueId      INT64 NOT NULL,
            EventDate    Date,
            Revenue      INT64,
            LastUpdateTime TIMESTAMP NOT NULL
            OPTIONS(allow_commit_timestamp=true)
        ) PRIMARY KEY (SingerId, VenueId, EventDate),
          INTERLEAVE IN PARENT Singers ON DELETE CASCADE"""
        ],
    )

    operation = database_admin_api.update_database_ddl(request)

    print("Waiting for operation to complete...")
    operation.result(OPERATION_TIMEOUT_SECONDS)

    print(
        "Created Performances table on database {} on instance {}".format(
            database_id, instance_id
        )
    )


# [END spanner_create_table_with_timestamp_column]


# [START spanner_insert_data_with_timestamp_column]
def insert_data_with_timestamp(instance_id, database_id):
    """Inserts data with a COMMIT_TIMESTAMP field into a table."""

    spanner_client = spanner.Client()
    instance = spanner_client.instance(instance_id)

    database = instance.database(database_id)

    with database.batch() as batch:
        batch.insert(
            table="Performances",
            columns=("SingerId", "VenueId", "EventDate", "Revenue", "LastUpdateTime"),
            values=[
                (1, 4, "2017-10-05", 11000, spanner.COMMIT_TIMESTAMP),
                (1, 19, "2017-11-02", 15000, spanner.COMMIT_TIMESTAMP),
                (2, 42, "2017-12-23", 7000, spanner.COMMIT_TIMESTAMP),
            ],
        )

    print("Inserted data.")


# [END spanner_insert_data_with_timestamp_column]


# [START spanner_add_timestamp_column]
def add_timestamp_column(instance_id, database_id):
    """Adds a new TIMESTAMP column to the Albums table in the example database."""

    from google.cloud.spanner_admin_database_v1.types import spanner_database_admin

    spanner_client = spanner.Client()
    database_admin_api = spanner_client.database_admin_api

    request = spanner_database_admin.UpdateDatabaseDdlRequest(
        database=database_admin_api.database_path(
            spanner_client.project, instance_id, database_id
        ),
        statements=[
            "ALTER TABLE Albums ADD COLUMN LastUpdateTime TIMESTAMP "
            "OPTIONS(allow_commit_timestamp=true)"
        ],
    )

    operation = database_admin_api.update_database_ddl(request)

    print("Waiting for operation to complete...")
    operation.result(OPERATION_TIMEOUT_SECONDS)

    print(
        'Altered table "Albums" on database {} on instance {}.'.format(
            database_id, instance_id
        )
    )


# [END spanner_add_timestamp_column]


# [START spanner_update_data_with_timestamp_column]
def update_data_with_timestamp(instance_id, database_id):
    """Updates Performances tables in the database with the COMMIT_TIMESTAMP
    column.

    This updates the `MarketingBudget` column which must be created before
    running this sample. You can add the column by running the `add_column`
    sample or by running this DDL statement against your database:

        ALTER TABLE Albums ADD COLUMN MarketingBudget INT64

    In addition this update expects the LastUpdateTime column added by
    applying this DDL statement against your database:

        ALTER TABLE Albums ADD COLUMN LastUpdateTime TIMESTAMP
        OPTIONS(allow_commit_timestamp=true)
    """
    spanner_client = spanner.Client()
    instance = spanner_client.instance(instance_id)

    database = instance.database(database_id)

    with database.batch() as batch:
        batch.update(
            table="Albums",
            columns=("SingerId", "AlbumId", "MarketingBudget", "LastUpdateTime"),
            values=[
                (1, 1, 1000000, spanner.COMMIT_TIMESTAMP),
                (2, 2, 750000, spanner.COMMIT_TIMESTAMP),
            ],
        )

    print("Updated data.")


# [END spanner_update_data_with_timestamp_column]


# [START spanner_query_data_with_timestamp_column]
def query_data_with_timestamp(instance_id, database_id):
    """Queries sample data from the database using SQL.

    This updates the `LastUpdateTime` column which must be created before
    running this sample. You can add the column by running the
    `add_timestamp_column` sample or by running this DDL statement
    against your database:

        ALTER TABLE Performances ADD COLUMN LastUpdateTime TIMESTAMP
        OPTIONS (allow_commit_timestamp=true)

    """
    spanner_client = spanner.Client()
    instance = spanner_client.instance(instance_id)

    database = instance.database(database_id)

    with database.snapshot() as snapshot:
        results = snapshot.execute_sql(
            "SELECT SingerId, AlbumId, MarketingBudget FROM Albums "
            "ORDER BY LastUpdateTime DESC"
        )

    for row in results:
        print("SingerId: {}, AlbumId: {}, MarketingBudget: {}".format(*row))


# [END spanner_query_data_with_timestamp_column]


# [START spanner_add_numeric_column]
def add_numeric_column(instance_id, database_id):
    """Adds a new NUMERIC column to the Venues table in the example database."""

    from google.cloud.spanner_admin_database_v1.types import spanner_database_admin

    spanner_client = spanner.Client()
    database_admin_api = spanner_client.database_admin_api

    request = spanner_database_admin.UpdateDatabaseDdlRequest(
        database=database_admin_api.database_path(
            spanner_client.project, instance_id, database_id
        ),
        statements=["ALTER TABLE Venues ADD COLUMN Revenue NUMERIC"],
    )

    operation = database_admin_api.update_database_ddl(request)

    print("Waiting for operation to complete...")
    operation.result(OPERATION_TIMEOUT_SECONDS)

    print(
        'Altered table "Venues" on database {} on instance {}.'.format(
            database_id, instance_id
        )
    )


# [END spanner_add_numeric_column]


# [START spanner_update_data_with_numeric_column]
def update_data_with_numeric(instance_id, database_id):
    """Updates Venues tables in the database with the NUMERIC
    column.

    This updates the `Revenue` column which must be created before
    running this sample. You can add the column by running the
    `add_numeric_column` sample or by running this DDL statement
     against your database:

        ALTER TABLE Venues ADD COLUMN Revenue NUMERIC
    """
    spanner_client = spanner.Client()
    instance = spanner_client.instance(instance_id)

    database = instance.database(database_id)

    with database.batch() as batch:
        batch.update(
            table="Venues",
            columns=("VenueId", "Revenue"),
            values=[
                (4, decimal.Decimal("35000")),
                (19, decimal.Decimal("104500")),
                (42, decimal.Decimal("99999999999999999999999999999.99")),
            ],
        )

    print("Updated data.")


# [END spanner_update_data_with_numeric_column]


# [START spanner_add_json_column]
def add_json_column(instance_id, database_id):
    """Adds a new JSON column to the Venues table in the example database."""
    # instance_id = "your-spanner-instance"
    # database_id = "your-spanner-db-id"

    from google.cloud.spanner_admin_database_v1.types import spanner_database_admin

    spanner_client = spanner.Client()
    database_admin_api = spanner_client.database_admin_api

    request = spanner_database_admin.UpdateDatabaseDdlRequest(
        database=database_admin_api.database_path(
            spanner_client.project, instance_id, database_id
        ),
        statements=["ALTER TABLE Venues ADD COLUMN VenueDetails JSON"],
    )

    operation = database_admin_api.update_database_ddl(request)

    print("Waiting for operation to complete...")
    operation.result(OPERATION_TIMEOUT_SECONDS)

    print(
        'Altered table "Venues" on database {} on instance {}.'.format(
            database_id, instance_id
        )
    )


# [END spanner_add_json_column]


# [START spanner_update_data_with_json_column]
def update_data_with_json(instance_id, database_id):
    """Updates Venues tables in the database with the JSON
    column.

    This updates the `VenueDetails` column which must be created before
    running this sample. You can add the column by running the
    `add_json_column` sample or by running this DDL statement
     against your database:

        ALTER TABLE Venues ADD COLUMN VenueDetails JSON
    """
    spanner_client = spanner.Client()
    instance = spanner_client.instance(instance_id)

    database = instance.database(database_id)

    with database.batch() as batch:
        batch.update(
            table="Venues",
            columns=("VenueId", "VenueDetails"),
            values=[
                (
                    4,
                    JsonObject(
                        [
                            JsonObject({"name": "room 1", "open": True}),
                            JsonObject({"name": "room 2", "open": False}),
                        ]
                    ),
                ),
                (19, JsonObject(rating=9, open=True)),
                (
                    42,
                    JsonObject(
                        {
                            "name": None,
                            "open": {"Monday": True, "Tuesday": False},
                            "tags": ["large", "airy"],
                        }
                    ),
                ),
            ],
        )

    print("Updated data.")


# [END spanner_update_data_with_json_column]


# [START spanner_write_data_for_struct_queries]
def write_struct_data(instance_id, database_id):
    """Inserts sample data that can be used to test STRUCT parameters
    in queries.
    """
    spanner_client = spanner.Client()
    instance = spanner_client.instance(instance_id)
    database = instance.database(database_id)

    with database.batch() as batch:
        batch.insert(
            table="Singers",
            columns=("SingerId", "FirstName", "LastName"),
            values=[
                (6, "Elena", "Campbell"),
                (7, "Gabriel", "Wright"),
                (8, "Benjamin", "Martinez"),
                (9, "Hannah", "Harris"),
            ],
        )

    print("Inserted sample data for STRUCT queries")


# [END spanner_write_data_for_struct_queries]


def query_with_struct(instance_id, database_id):
    """Query a table using STRUCT parameters."""
    # [START spanner_create_struct_with_data]
    record_type = param_types.Struct(
        [
            param_types.StructField("FirstName", param_types.STRING),
            param_types.StructField("LastName", param_types.STRING),
        ]
    )
    record_value = ("Elena", "Campbell")
    # [END spanner_create_struct_with_data]

    # [START spanner_query_data_with_struct]
    spanner_client = spanner.Client()
    instance = spanner_client.instance(instance_id)

    database = instance.database(database_id)

    with database.snapshot() as snapshot:
        results = snapshot.execute_sql(
            "SELECT SingerId FROM Singers WHERE " "(FirstName, LastName) = @name",
            params={"name": record_value},
            param_types={"name": record_type},
        )

    for row in results:
        print("SingerId: {}".format(*row))
    # [END spanner_query_data_with_struct]


def query_with_array_of_struct(instance_id, database_id):
    """Query a table using an array of STRUCT parameters."""
    # [START spanner_create_user_defined_struct]
    name_type = param_types.Struct(
        [
            param_types.StructField("FirstName", param_types.STRING),
            param_types.StructField("LastName", param_types.STRING),
        ]
    )
    # [END spanner_create_user_defined_struct]

    # [START spanner_create_array_of_struct_with_data]
    band_members = [
        ("Elena", "Campbell"),
        ("Gabriel", "Wright"),
        ("Benjamin", "Martinez"),
    ]
    # [END spanner_create_array_of_struct_with_data]

    # [START spanner_query_data_with_array_of_struct]
    spanner_client = spanner.Client()
    instance = spanner_client.instance(instance_id)
    database = instance.database(database_id)

    with database.snapshot() as snapshot:
        results = snapshot.execute_sql(
            "SELECT SingerId FROM Singers WHERE "
            "STRUCT<FirstName STRING, LastName STRING>"
            "(FirstName, LastName) IN UNNEST(@names)",
            params={"names": band_members},
            param_types={"names": param_types.Array(name_type)},
        )

    for row in results:
        print("SingerId: {}".format(*row))
    # [END spanner_query_data_with_array_of_struct]


# [START spanner_field_access_on_struct_parameters]
def query_struct_field(instance_id, database_id):
    """Query a table using field access on a STRUCT parameter."""
    spanner_client = spanner.Client()
    instance = spanner_client.instance(instance_id)
    database = instance.database(database_id)

    name_type = param_types.Struct(
        [
            param_types.StructField("FirstName", param_types.STRING),
            param_types.StructField("LastName", param_types.STRING),
        ]
    )

    with database.snapshot() as snapshot:
        results = snapshot.execute_sql(
            "SELECT SingerId FROM Singers " "WHERE FirstName = @name.FirstName",
            params={"name": ("Elena", "Campbell")},
            param_types={"name": name_type},
        )

    for row in results:
        print("SingerId: {}".format(*row))


# [END spanner_field_access_on_struct_parameters]


# [START spanner_field_access_on_nested_struct_parameters]
def query_nested_struct_field(instance_id, database_id):
    """Query a table using nested field access on a STRUCT parameter."""
    spanner_client = spanner.Client()
    instance = spanner_client.instance(instance_id)
    database = instance.database(database_id)

    song_info_type = param_types.Struct(
        [
            param_types.StructField("SongName", param_types.STRING),
            param_types.StructField(
                "ArtistNames",
                param_types.Array(
                    param_types.Struct(
                        [
                            param_types.StructField("FirstName", param_types.STRING),
                            param_types.StructField("LastName", param_types.STRING),
                        ]
                    )
                ),
            ),
        ]
    )

    song_info = ("Imagination", [("Elena", "Campbell"), ("Hannah", "Harris")])

    with database.snapshot() as snapshot:
        results = snapshot.execute_sql(
            "SELECT SingerId, @song_info.SongName "
            "FROM Singers WHERE "
            "STRUCT<FirstName STRING, LastName STRING>"
            "(FirstName, LastName) "
            "IN UNNEST(@song_info.ArtistNames)",
            params={"song_info": song_info},
            param_types={"song_info": song_info_type},
        )

    for row in results:
        print("SingerId: {} SongName: {}".format(*row))


# [END spanner_field_access_on_nested_struct_parameters]


def insert_data_with_dml(instance_id, database_id):
    """Inserts sample data into the given database using a DML statement."""
    # [START spanner_dml_standard_insert]
    # instance_id = "your-spanner-instance"
    # database_id = "your-spanner-db-id"

    spanner_client = spanner.Client()
    instance = spanner_client.instance(instance_id)
    database = instance.database(database_id)

    def insert_singers(transaction):
        row_ct = transaction.execute_update(
            "INSERT INTO Singers (SingerId, FirstName, LastName) "
            " VALUES (10, 'Virginia', 'Watson')"
        )

        print("{} record(s) inserted.".format(row_ct))

    database.run_in_transaction(insert_singers)
    # [END spanner_dml_standard_insert]

# [START spanner_get_commit_stats]
def log_commit_stats(instance_id, database_id):
    """Inserts sample data using DML and displays the commit statistics."""

    # By default, commit statistics are logged via stdout at level Info.
    # This sample uses a custom logger to access the commit statistics.
    class CommitStatsSampleLogger(logging.Logger):
        def __init__(self):
            self.last_commit_stats = None
            super().__init__("commit_stats_sample")

        def info(self, msg, *args, **kwargs):
            if kwargs["extra"] and "commit_stats" in kwargs["extra"]:
                self.last_commit_stats = kwargs["extra"]["commit_stats"]
            super().info(msg)

    spanner_client = spanner.Client()
    instance = spanner_client.instance(instance_id)
    database = instance.database(database_id, logger=CommitStatsSampleLogger())
    database.log_commit_stats = True

    def insert_singers(transaction):
        row_ct = transaction.execute_update(
            "INSERT Singers (SingerId, FirstName, LastName) "
            " VALUES (110, 'Virginia', 'Watson')"
        )

        print("{} record(s) inserted.".format(row_ct))

    database.run_in_transaction(insert_singers)
    commit_stats = database.logger.last_commit_stats
    print("{} mutation(s) in transaction.".format(commit_stats.mutation_count))


# [END spanner_get_commit_stats]


def set_max_commit_delay(instance_id, database_id):
    """Inserts sample data and sets a max commit delay."""
    # [START spanner_set_max_commit_delay]
    # instance_id = "your-spanner-instance"
    # database_id = "your-spanner-db-id"
    spanner_client = spanner.Client()
    instance = spanner_client.instance(instance_id)
    database = instance.database(database_id)

    def insert_singers(transaction):
        row_ct = transaction.execute_update(
            "INSERT Singers (SingerId, FirstName, LastName) "
            " VALUES (111, 'Grace', 'Bennis')"
        )

        print("{} record(s) inserted.".format(row_ct))

    database.run_in_transaction(
        insert_singers, max_commit_delay=datetime.timedelta(milliseconds=100)
    )
    # [END spanner_set_max_commit_delay]


def update_data_with_dml(instance_id, database_id):
    """Updates sample data from the database using a DML statement."""
    # [START spanner_dml_standard_update]
    # instance_id = "your-spanner-instance"
    # database_id = "your-spanner-db-id"

    spanner_client = spanner.Client()
    instance = spanner_client.instance(instance_id)
    database = instance.database(database_id)

    def update_albums(transaction):
        row_ct = transaction.execute_update(
            "UPDATE Albums "
            "SET MarketingBudget = MarketingBudget * 2 "
            "WHERE SingerId = 1 and AlbumId = 1"
        )

        print("{} record(s) updated.".format(row_ct))

    database.run_in_transaction(update_albums)
    # [END spanner_dml_standard_update]


def update_data_with_dml_returning(instance_id, database_id):
    """Updates sample data from the database using a DML statement having a THEN RETURN clause."""
    # [START spanner_dml_update_returning]
    # instance_id = "your-spanner-instance"
    # database_id = "your-spanner-db-id"

    spanner_client = spanner.Client()
    instance = spanner_client.instance(instance_id)
    database = instance.database(database_id)

    # Update MarketingBudget column for records satisfying
    # a particular condition and returns the modified
    # MarketingBudget column of the updated records using
    # 'THEN RETURN MarketingBudget'.
    # It is also possible to return all columns of all the
    # updated records by using 'THEN RETURN *'.
    def update_albums(transaction):
        results = transaction.execute_sql(
            "UPDATE Albums "
            "SET MarketingBudget = MarketingBudget * 2 "
            "WHERE SingerId = 1 and AlbumId = 1 "
            "THEN RETURN MarketingBudget"
        )
        for result in results:
            print("MarketingBudget: {}".format(*result))
        print("{} record(s) updated.".format(results.stats.row_count_exact))

    database.run_in_transaction(update_albums)
    # [END spanner_dml_update_returning]


def delete_data_with_dml(instance_id, database_id):
    """Deletes sample data from the database using a DML statement."""
    # [START spanner_dml_standard_delete]
    # instance_id = "your-spanner-instance"
    # database_id = "your-spanner-db-id"

    spanner_client = spanner.Client()
    instance = spanner_client.instance(instance_id)
    database = instance.database(database_id)

    def delete_singers(transaction):
        row_ct = transaction.execute_update(
            "DELETE FROM Singers WHERE FirstName = 'Alice'"
        )

        print("{} record(s) deleted.".format(row_ct))

    database.run_in_transaction(delete_singers)
    # [END spanner_dml_standard_delete]


def delete_data_with_dml_returning(instance_id, database_id):
    """Deletes sample data from the database using a DML statement having a THEN RETURN clause."""
    # [START spanner_dml_delete_returning]
    # instance_id = "your-spanner-instance"
    # database_id = "your-spanner-db-id"

    spanner_client = spanner.Client()
    instance = spanner_client.instance(instance_id)
    database = instance.database(database_id)

    # Delete records from SINGERS table satisfying a
    # particular condition and returns the SingerId
    # and FullName column of the deleted records using
    # 'THEN RETURN SingerId, FullName'.
    # It is also possible to return all columns of all the
    # deleted records by using 'THEN RETURN *'.
    def delete_singers(transaction):
        results = transaction.execute_sql(
            "DELETE FROM Singers WHERE FirstName = 'David' "
            "THEN RETURN SingerId, FullName"
        )
        for result in results:
            print("SingerId: {}, FullName: {}".format(*result))
        print("{} record(s) deleted.".format(results.stats.row_count_exact))

    database.run_in_transaction(delete_singers)
    # [END spanner_dml_delete_returning]


def update_data_with_dml_timestamp(instance_id, database_id):
    """Updates data with Timestamp from the database using a DML statement."""
    # [START spanner_dml_standard_update_with_timestamp]
    # instance_id = "your-spanner-instance"
    # database_id = "your-spanner-db-id"

    spanner_client = spanner.Client()
    instance = spanner_client.instance(instance_id)
    database = instance.database(database_id)

    def update_albums(transaction):
        row_ct = transaction.execute_update(
            "UPDATE Albums "
            "SET LastUpdateTime = PENDING_COMMIT_TIMESTAMP() "
            "WHERE SingerId = 1"
        )

        print("{} record(s) updated.".format(row_ct))

    database.run_in_transaction(update_albums)
    # [END spanner_dml_standard_update_with_timestamp]


def dml_write_read_transaction(instance_id, database_id):
    """First inserts data then reads it from within a transaction using DML."""
    # [START spanner_dml_write_then_read]
    # instance_id = "your-spanner-instance"
    # database_id = "your-spanner-db-id"

    spanner_client = spanner.Client()
    instance = spanner_client.instance(instance_id)
    database = instance.database(database_id)

    def write_then_read(transaction):
        # Insert record.
        row_ct = transaction.execute_update(
            "INSERT INTO Singers (SingerId, FirstName, LastName) "
            " VALUES (11, 'Timothy', 'Campbell')"
        )
        print("{} record(s) inserted.".format(row_ct))

        # Read newly inserted record.
        results = transaction.execute_sql(
            "SELECT FirstName, LastName FROM Singers WHERE SingerId = 11"
        )
        for result in results:
            print("FirstName: {}, LastName: {}".format(*result))

    database.run_in_transaction(write_then_read)
    # [END spanner_dml_write_then_read]


def update_data_with_dml_struct(instance_id, database_id):
    """Updates data with a DML statement and STRUCT parameters."""
    # [START spanner_dml_structs]
    # instance_id = "your-spanner-instance"
    # database_id = "your-spanner-db-id"

    spanner_client = spanner.Client()
    instance = spanner_client.instance(instance_id)
    database = instance.database(database_id)

    record_type = param_types.Struct(
        [
            param_types.StructField("FirstName", param_types.STRING),
            param_types.StructField("LastName", param_types.STRING),
        ]
    )
    record_value = ("Timothy", "Campbell")

    def write_with_struct(transaction):
        row_ct = transaction.execute_update(
            "UPDATE Singers SET LastName = 'Grant' "
            "WHERE STRUCT<FirstName STRING, LastName STRING>"
            "(FirstName, LastName) = @name",
            params={"name": record_value},
            param_types={"name": record_type},
        )
        print("{} record(s) updated.".format(row_ct))

    database.run_in_transaction(write_with_struct)
    # [END spanner_dml_structs]


def insert_with_dml(instance_id, database_id):
    """Inserts data with a DML statement into the database."""
    # [START spanner_dml_getting_started_insert]
    # instance_id = "your-spanner-instance"
    # database_id = "your-spanner-db-id"
    spanner_client = spanner.Client()
    instance = spanner_client.instance(instance_id)
    database = instance.database(database_id)

    def insert_singers(transaction):
        row_ct = transaction.execute_update(
            "INSERT INTO Singers (SingerId, FirstName, LastName) VALUES "
            "(12, 'Melissa', 'Garcia'), "
            "(13, 'Russell', 'Morales'), "
            "(14, 'Jacqueline', 'Long'), "
            "(15, 'Dylan', 'Shaw')"
        )
        print("{} record(s) inserted.".format(row_ct))

    database.run_in_transaction(insert_singers)
    # [END spanner_dml_getting_started_insert]


def insert_with_dml_returning(instance_id, database_id):
    """Inserts sample data into the given database using a DML statement having a THEN RETURN clause."""
    # [START spanner_dml_insert_returning]
    # instance_id = "your-spanner-instance"
    # database_id = "your-spanner-db-id"

    spanner_client = spanner.Client()
    instance = spanner_client.instance(instance_id)
    database = instance.database(database_id)

    # Insert records into the SINGERS table and returns the
    # generated column FullName of the inserted records using
    # 'THEN RETURN FullName'.
    # It is also possible to return all columns of all the
    # inserted records by using 'THEN RETURN *'.
    def insert_singers(transaction):
        results = transaction.execute_sql(
            "INSERT INTO Singers (SingerId, FirstName, LastName) VALUES "
            "(21, 'Luann', 'Chizoba'), "
            "(22, 'Denis', 'Patricio'), "
            "(23, 'Felxi', 'Ronan'), "
            "(24, 'Dominik', 'Martyna') "
            "THEN RETURN FullName"
        )
        for result in results:
            print("FullName: {}".format(*result))
        print("{} record(s) inserted.".format(results.stats.row_count_exact))

    database.run_in_transaction(insert_singers)
    # [END spanner_dml_insert_returning]


def query_data_with_parameter(instance_id, database_id):
    """Queries sample data from the database using SQL with a parameter."""
    # [START spanner_query_with_parameter]
    # instance_id = "your-spanner-instance"
    # database_id = "your-spanner-db-id"
    spanner_client = spanner.Client()
    instance = spanner_client.instance(instance_id)
    database = instance.database(database_id)

    with database.snapshot() as snapshot:
        results = snapshot.execute_sql(
            "SELECT SingerId, FirstName, LastName FROM Singers "
            "WHERE LastName = @lastName",
            params={"lastName": "Garcia"},
            param_types={"lastName": spanner.param_types.STRING},
        )

        for row in results:
            print("SingerId: {}, FirstName: {}, LastName: {}".format(*row))
    # [END spanner_query_with_parameter]


def write_with_dml_transaction(instance_id, database_id):
    """Transfers part of a marketing budget from one album to another."""
    # [START spanner_dml_getting_started_update]
    # instance_id = "your-spanner-instance"
    # database_id = "your-spanner-db-id"

    spanner_client = spanner.Client()
    instance = spanner_client.instance(instance_id)
    database = instance.database(database_id)

    def transfer_budget(transaction):
        # Transfer marketing budget from one album to another. Performed in a
        # single transaction to ensure that the transfer is atomic.
        second_album_result = transaction.execute_sql(
            "SELECT MarketingBudget from Albums " "WHERE SingerId = 2 and AlbumId = 2"
        )
        second_album_row = list(second_album_result)[0]
        second_album_budget = second_album_row[0]

        transfer_amount = 200000

        # Transaction will only be committed if this condition still holds at
        # the time of commit. Otherwise it will be aborted and the callable
        # will be rerun by the client library
        if second_album_budget >= transfer_amount:
            first_album_result = transaction.execute_sql(
                "SELECT MarketingBudget from Albums "
                "WHERE SingerId = 1 and AlbumId = 1"
            )
            first_album_row = list(first_album_result)[0]
            first_album_budget = first_album_row[0]

            second_album_budget -= transfer_amount
            first_album_budget += transfer_amount

            # Update first album
            transaction.execute_update(
                "UPDATE Albums "
                "SET MarketingBudget = @AlbumBudget "
                "WHERE SingerId = 1 and AlbumId = 1",
                params={"AlbumBudget": first_album_budget},
                param_types={"AlbumBudget": spanner.param_types.INT64},
            )

            # Update second album
            transaction.execute_update(
                "UPDATE Albums "
                "SET MarketingBudget = @AlbumBudget "
                "WHERE SingerId = 2 and AlbumId = 2",
                params={"AlbumBudget": second_album_budget},
                param_types={"AlbumBudget": spanner.param_types.INT64},
            )

            print(
                "Transferred {} from Album2's budget to Album1's".format(
                    transfer_amount
                )
            )

    database.run_in_transaction(transfer_budget)
    # [END spanner_dml_getting_started_update]


def update_data_with_partitioned_dml(instance_id, database_id):
    """Update sample data with a partitioned DML statement."""
    # [START spanner_dml_partitioned_update]
    # instance_id = "your-spanner-instance"
    # database_id = "your-spanner-db-id"

    spanner_client = spanner.Client()
    instance = spanner_client.instance(instance_id)
    database = instance.database(database_id)

    row_ct = database.execute_partitioned_dml(
        "UPDATE Albums SET MarketingBudget = 100000 WHERE SingerId > 1"
    )

    print("{} records updated.".format(row_ct))
    # [END spanner_dml_partitioned_update]


def delete_data_with_partitioned_dml(instance_id, database_id):
    """Delete sample data with a partitioned DML statement."""
    # [START spanner_dml_partitioned_delete]
    # instance_id = "your-spanner-instance"
    # database_id = "your-spanner-db-id"
    spanner_client = spanner.Client()
    instance = spanner_client.instance(instance_id)
    database = instance.database(database_id)

    row_ct = database.execute_partitioned_dml("DELETE FROM Singers WHERE SingerId > 10")

    print("{} record(s) deleted.".format(row_ct))
    # [END spanner_dml_partitioned_delete]


def update_with_batch_dml(instance_id, database_id):
    """Updates sample data in the database using Batch DML."""
    # [START spanner_dml_batch_update]
    from google.rpc.code_pb2 import OK

    # instance_id = "your-spanner-instance"
    # database_id = "your-spanner-db-id"

    spanner_client = spanner.Client()
    instance = spanner_client.instance(instance_id)
    database = instance.database(database_id)

    insert_statement = (
        "INSERT INTO Albums "
        "(SingerId, AlbumId, AlbumTitle, MarketingBudget) "
        "VALUES (1, 3, 'Test Album Title', 10000)"
    )

    update_statement = (
        "UPDATE Albums "
        "SET MarketingBudget = MarketingBudget * 2 "
        "WHERE SingerId = 1 and AlbumId = 3"
    )

    def update_albums(transaction):
        status, row_cts = transaction.batch_update([insert_statement, update_statement])

        if status.code != OK:
            # Do handling here.
            # Note: the exception will still be raised when
            # `commit` is called by `run_in_transaction`.
            return

        print("Executed {} SQL statements using Batch DML.".format(len(row_cts)))

    database.run_in_transaction(update_albums)
    # [END spanner_dml_batch_update]


def create_table_with_datatypes(instance_id, database_id):
    """Creates a table with supported datatypes."""
    # [START spanner_create_table_with_datatypes]
    # instance_id = "your-spanner-instance"
    # database_id = "your-spanner-db-id"

    from google.cloud.spanner_admin_database_v1.types import spanner_database_admin

    spanner_client = spanner.Client()
    database_admin_api = spanner_client.database_admin_api

    request = spanner_database_admin.UpdateDatabaseDdlRequest(
        database=database_admin_api.database_path(
            spanner_client.project, instance_id, database_id
        ),
        statements=[
            """CREATE TABLE Venues (
            VenueId         INT64 NOT NULL,
            VenueName       STRING(100),
            VenueInfo       BYTES(MAX),
            Capacity        INT64,
            AvailableDates  ARRAY<DATE>,
            LastContactDate DATE,
            OutdoorVenue    BOOL,
            PopularityScore FLOAT64,
            LastUpdateTime  TIMESTAMP NOT NULL
            OPTIONS(allow_commit_timestamp=true)
        ) PRIMARY KEY (VenueId)"""
        ],
    )
    operation = database_admin_api.update_database_ddl(request)

    print("Waiting for operation to complete...")
    operation.result(OPERATION_TIMEOUT_SECONDS)

    print(
        "Created Venues table on database {} on instance {}".format(
            database_id, instance_id
        )
    )
    # [END spanner_create_table_with_datatypes]


def insert_datatypes_data(instance_id, database_id):
    """Inserts data with supported datatypes into a table."""
    # [START spanner_insert_datatypes_data]
    # instance_id = "your-spanner-instance"
    # database_id = "your-spanner-db-id"
    spanner_client = spanner.Client()
    instance = spanner_client.instance(instance_id)
    database = instance.database(database_id)

    exampleBytes1 = base64.b64encode("Hello World 1".encode())
    exampleBytes2 = base64.b64encode("Hello World 2".encode())
    exampleBytes3 = base64.b64encode("Hello World 3".encode())
    available_dates1 = ["2020-12-01", "2020-12-02", "2020-12-03"]
    available_dates2 = ["2020-11-01", "2020-11-05", "2020-11-15"]
    available_dates3 = ["2020-10-01", "2020-10-07"]
    with database.batch() as batch:
        batch.insert(
            table="Venues",
            columns=(
                "VenueId",
                "VenueName",
                "VenueInfo",
                "Capacity",
                "AvailableDates",
                "LastContactDate",
                "OutdoorVenue",
                "PopularityScore",
                "LastUpdateTime",
            ),
            values=[
                (
                    4,
                    "Venue 4",
                    exampleBytes1,
                    1800,
                    available_dates1,
                    "2018-09-02",
                    False,
                    0.85543,
                    spanner.COMMIT_TIMESTAMP,
                ),
                (
                    19,
                    "Venue 19",
                    exampleBytes2,
                    6300,
                    available_dates2,
                    "2019-01-15",
                    True,
                    0.98716,
                    spanner.COMMIT_TIMESTAMP,
                ),
                (
                    42,
                    "Venue 42",
                    exampleBytes3,
                    3000,
                    available_dates3,
                    "2018-10-01",
                    False,
                    0.72598,
                    spanner.COMMIT_TIMESTAMP,
                ),
            ],
        )

    print("Inserted data.")
    # [END spanner_insert_datatypes_data]


def query_data_with_array(instance_id, database_id):
    """Queries sample data using SQL with an ARRAY parameter."""
    # [START spanner_query_with_array_parameter]
    # instance_id = "your-spanner-instance"
    # database_id = "your-spanner-db-id"
    spanner_client = spanner.Client()
    instance = spanner_client.instance(instance_id)
    database = instance.database(database_id)

    exampleArray = ["2020-10-01", "2020-11-01"]
    param = {"available_dates": exampleArray}
    param_type = {"available_dates": param_types.Array(param_types.DATE)}

    with database.snapshot() as snapshot:
        results = snapshot.execute_sql(
            "SELECT VenueId, VenueName, AvailableDate FROM Venues v,"
            "UNNEST(v.AvailableDates) as AvailableDate "
            "WHERE AvailableDate in UNNEST(@available_dates)",
            params=param,
            param_types=param_type,
        )

        for row in results:
            print("VenueId: {}, VenueName: {}, AvailableDate: {}".format(*row))
    # [END spanner_query_with_array_parameter]


def query_data_with_bool(instance_id, database_id):
    """Queries sample data using SQL with a BOOL parameter."""
    # [START spanner_query_with_bool_parameter]
    # instance_id = "your-spanner-instance"
    # database_id = "your-spanner-db-id"
    spanner_client = spanner.Client()
    instance = spanner_client.instance(instance_id)
    database = instance.database(database_id)

    exampleBool = True
    param = {"outdoor_venue": exampleBool}
    param_type = {"outdoor_venue": param_types.BOOL}

    with database.snapshot() as snapshot:
        results = snapshot.execute_sql(
            "SELECT VenueId, VenueName, OutdoorVenue FROM Venues "
            "WHERE OutdoorVenue = @outdoor_venue",
            params=param,
            param_types=param_type,
        )

        for row in results:
            print("VenueId: {}, VenueName: {}, OutdoorVenue: {}".format(*row))
    # [END spanner_query_with_bool_parameter]


def query_data_with_bytes(instance_id, database_id):
    """Queries sample data using SQL with a BYTES parameter."""
    # [START spanner_query_with_bytes_parameter]
    # instance_id = "your-spanner-instance"
    # database_id = "your-spanner-db-id"
    spanner_client = spanner.Client()
    instance = spanner_client.instance(instance_id)
    database = instance.database(database_id)

    exampleBytes = base64.b64encode("Hello World 1".encode())
    param = {"venue_info": exampleBytes}
    param_type = {"venue_info": param_types.BYTES}

    with database.snapshot() as snapshot:
        results = snapshot.execute_sql(
            "SELECT VenueId, VenueName FROM Venues " "WHERE VenueInfo = @venue_info",
            params=param,
            param_types=param_type,
        )

        for row in results:
            print("VenueId: {}, VenueName: {}".format(*row))
    # [END spanner_query_with_bytes_parameter]


def query_data_with_date(instance_id, database_id):
    """Queries sample data using SQL with a DATE parameter."""
    # [START spanner_query_with_date_parameter]
    # instance_id = "your-spanner-instance"
    # database_id = "your-spanner-db-id"
    spanner_client = spanner.Client()
    instance = spanner_client.instance(instance_id)
    database = instance.database(database_id)

    exampleDate = "2019-01-01"
    param = {"last_contact_date": exampleDate}
    param_type = {"last_contact_date": param_types.DATE}

    with database.snapshot() as snapshot:
        results = snapshot.execute_sql(
            "SELECT VenueId, VenueName, LastContactDate FROM Venues "
            "WHERE LastContactDate < @last_contact_date",
            params=param,
            param_types=param_type,
        )

        for row in results:
            print("VenueId: {}, VenueName: {}, LastContactDate: {}".format(*row))
    # [END spanner_query_with_date_parameter]


def query_data_with_float(instance_id, database_id):
    """Queries sample data using SQL with a FLOAT64 parameter."""
    # [START spanner_query_with_float_parameter]
    # instance_id = "your-spanner-instance"
    # database_id = "your-spanner-db-id"
    spanner_client = spanner.Client()
    instance = spanner_client.instance(instance_id)
    database = instance.database(database_id)

    exampleFloat = 0.8
    param = {"popularity_score": exampleFloat}
    param_type = {"popularity_score": param_types.FLOAT64}

    with database.snapshot() as snapshot:
        results = snapshot.execute_sql(
            "SELECT VenueId, VenueName, PopularityScore FROM Venues "
            "WHERE PopularityScore > @popularity_score",
            params=param,
            param_types=param_type,
        )

        for row in results:
            print("VenueId: {}, VenueName: {}, PopularityScore: {}".format(*row))
    # [END spanner_query_with_float_parameter]


def query_data_with_int(instance_id, database_id):
    """Queries sample data using SQL with a INT64 parameter."""
    # [START spanner_query_with_int_parameter]
    # instance_id = "your-spanner-instance"
    # database_id = "your-spanner-db-id"
    spanner_client = spanner.Client()
    instance = spanner_client.instance(instance_id)
    database = instance.database(database_id)

    exampleInt = 3000
    param = {"capacity": exampleInt}
    param_type = {"capacity": param_types.INT64}

    with database.snapshot() as snapshot:
        results = snapshot.execute_sql(
            "SELECT VenueId, VenueName, Capacity FROM Venues "
            "WHERE Capacity >= @capacity",
            params=param,
            param_types=param_type,
        )

        for row in results:
            print("VenueId: {}, VenueName: {}, Capacity: {}".format(*row))
    # [END spanner_query_with_int_parameter]


def query_data_with_string(instance_id, database_id):
    """Queries sample data using SQL with a STRING parameter."""
    # [START spanner_query_with_string_parameter]
    # instance_id = "your-spanner-instance"
    # database_id = "your-spanner-db-id"
    spanner_client = spanner.Client()
    instance = spanner_client.instance(instance_id)
    database = instance.database(database_id)

    exampleString = "Venue 42"
    param = {"venue_name": exampleString}
    param_type = {"venue_name": param_types.STRING}

    with database.snapshot() as snapshot:
        results = snapshot.execute_sql(
            "SELECT VenueId, VenueName FROM Venues " "WHERE VenueName = @venue_name",
            params=param,
            param_types=param_type,
        )

        for row in results:
            print("VenueId: {}, VenueName: {}".format(*row))
    # [END spanner_query_with_string_parameter]


def query_data_with_numeric_parameter(instance_id, database_id):
    """Queries sample data using SQL with a NUMERIC parameter."""
    # [START spanner_query_with_numeric_parameter]
    # instance_id = "your-spanner-instance"
    # database_id = "your-spanner-db-id"
    spanner_client = spanner.Client()
    instance = spanner_client.instance(instance_id)
    database = instance.database(database_id)

    example_numeric = decimal.Decimal("100000")
    param = {"revenue": example_numeric}
    param_type = {"revenue": param_types.NUMERIC}

    with database.snapshot() as snapshot:
        results = snapshot.execute_sql(
            "SELECT VenueId, Revenue FROM Venues " "WHERE Revenue < @revenue",
            params=param,
            param_types=param_type,
        )

        for row in results:
            print("VenueId: {}, Revenue: {}".format(*row))
    # [END spanner_query_with_numeric_parameter]


def query_data_with_json_parameter(instance_id, database_id):
    """Queries sample data using SQL with a JSON parameter."""
    # [START spanner_query_with_json_parameter]
    # instance_id = "your-spanner-instance"
    # database_id = "your-spanner-db-id"
    spanner_client = spanner.Client()
    instance = spanner_client.instance(instance_id)
    database = instance.database(database_id)

    example_json = json.dumps({"rating": 9})
    param = {"details": example_json}
    param_type = {"details": param_types.JSON}

    with database.snapshot() as snapshot:
        results = snapshot.execute_sql(
            "SELECT VenueId, VenueDetails "
            "FROM Venues "
            "WHERE JSON_VALUE(VenueDetails, '$.rating') = "
            "JSON_VALUE(@details, '$.rating')",
            params=param,
            param_types=param_type,
        )

        for row in results:
            print("VenueId: {}, VenueDetails: {}".format(*row))
    # [END spanner_query_with_json_parameter]


def query_data_with_timestamp_parameter(instance_id, database_id):
    """Queries sample data using SQL with a TIMESTAMP parameter."""
    # [START spanner_query_with_timestamp_parameter]
    # instance_id = "your-spanner-instance"
    # database_id = "your-spanner-db-id"
    spanner_client = spanner.Client()
    instance = spanner_client.instance(instance_id)
    database = instance.database(database_id)

    example_timestamp = datetime.datetime.utcnow().isoformat() + "Z"
    # [END spanner_query_with_timestamp_parameter]
    # Avoid time drift on the local machine.
    # https://github.com/GoogleCloudPlatform/python-docs-samples/issues/4197.
    example_timestamp = (
        datetime.datetime.utcnow() + datetime.timedelta(days=1)
    ).isoformat() + "Z"
    # [START spanner_query_with_timestamp_parameter]
    param = {"last_update_time": example_timestamp}
    param_type = {"last_update_time": param_types.TIMESTAMP}

    with database.snapshot() as snapshot:
        results = snapshot.execute_sql(
            "SELECT VenueId, VenueName, LastUpdateTime FROM Venues "
            "WHERE LastUpdateTime < @last_update_time",
            params=param,
            param_types=param_type,
        )

        for row in results:
            print("VenueId: {}, VenueName: {}, LastUpdateTime: {}".format(*row))
    # [END spanner_query_with_timestamp_parameter]


def query_data_with_query_options(instance_id, database_id):
    """Queries sample data using SQL with query options."""
    # [START spanner_query_with_query_options]
    # instance_id = "your-spanner-instance"
    # database_id = "your-spanner-db-id"
    spanner_client = spanner.Client()
    instance = spanner_client.instance(instance_id)
    database = instance.database(database_id)

    with database.snapshot() as snapshot:
        results = snapshot.execute_sql(
            "SELECT VenueId, VenueName, LastUpdateTime FROM Venues",
            query_options={
                "optimizer_version": "1",
                "optimizer_statistics_package": "latest",
            },
        )

        for row in results:
            print("VenueId: {}, VenueName: {}, LastUpdateTime: {}".format(*row))
    # [END spanner_query_with_query_options]


def create_client_with_query_options(instance_id, database_id):
    """Create a client with query options."""
    # [START spanner_create_client_with_query_options]
    # instance_id = "your-spanner-instance"
    # database_id = "your-spanner-db-id"
    spanner_client = spanner.Client(
        query_options={
            "optimizer_version": "1",
            "optimizer_statistics_package": "latest",
        }
    )
    instance = spanner_client.instance(instance_id)
    database = instance.database(database_id)

    with database.snapshot() as snapshot:
        results = snapshot.execute_sql(
            "SELECT VenueId, VenueName, LastUpdateTime FROM Venues"
        )

        for row in results:
            print("VenueId: {}, VenueName: {}, LastUpdateTime: {}".format(*row))
    # [END spanner_create_client_with_query_options]


def set_transaction_tag(instance_id, database_id):
    """Executes a transaction with a transaction tag."""
    # [START spanner_set_transaction_tag]
    # instance_id = "your-spanner-instance"
    # database_id = "your-spanner-db-id"
    spanner_client = spanner.Client()
    instance = spanner_client.instance(instance_id)
    database = instance.database(database_id)

    def update_venues(transaction):
        # Sets the request tag to "app=concert,env=dev,action=update".
        #  This request tag will only be set on this request.
        transaction.execute_update(
            "UPDATE Venues SET Capacity = CAST(Capacity/4 AS INT64) WHERE OutdoorVenue = false",
            request_options={"request_tag": "app=concert,env=dev,action=update"},
        )
        print("Venue capacities updated.")

        # Sets the request tag to "app=concert,env=dev,action=insert".
        # This request tag will only be set on this request.
        transaction.execute_update(
            "INSERT INTO Venues (VenueId, VenueName, Capacity, OutdoorVenue, LastUpdateTime) "
            "VALUES (@venueId, @venueName, @capacity, @outdoorVenue, PENDING_COMMIT_TIMESTAMP())",
            params={
                "venueId": 81,
                "venueName": "Venue 81",
                "capacity": 1440,
                "outdoorVenue": True,
            },
            param_types={
                "venueId": param_types.INT64,
                "venueName": param_types.STRING,
                "capacity": param_types.INT64,
                "outdoorVenue": param_types.BOOL,
            },
            request_options={"request_tag": "app=concert,env=dev,action=insert"},
        )
        print("New venue inserted.")

    database.run_in_transaction(update_venues, transaction_tag="app=concert,env=dev")

    # [END spanner_set_transaction_tag]


def set_request_tag(instance_id, database_id):
    """Executes a snapshot read with a request tag."""
    # [START spanner_set_request_tag]
    # instance_id = "your-spanner-instance"
    # database_id = "your-spanner-db-id"
    spanner_client = spanner.Client()
    instance = spanner_client.instance(instance_id)
    database = instance.database(database_id)

    with database.snapshot() as snapshot:
        results = snapshot.execute_sql(
            "SELECT SingerId, AlbumId, AlbumTitle FROM Albums",
            request_options={"request_tag": "app=concert,env=dev,action=select"},
        )

        for row in results:
            print("SingerId: {}, AlbumId: {}, AlbumTitle: {}".format(*row))

    # [END spanner_set_request_tag]


# [START spanner_create_instance_config]
def create_instance_config(user_config_name, base_config_id):
    """Creates the new user-managed instance configuration using base instance config."""

    # user_config_name = `custom-nam11`
    # base_config_id = `projects/<project>/instanceConfigs/nam11`
    spanner_client = spanner.Client()
    base_config = spanner_client.instance_admin_api.get_instance_config(
        name=base_config_id
    )

    # The replicas for the custom instance configuration must include all the replicas of the base
    # configuration, in addition to at least one from the list of optional replicas of the base
    # configuration.
    replicas = []
    for replica in base_config.replicas:
        replicas.append(replica)
    replicas.append(base_config.optional_replicas[0])
    operation = spanner_client.instance_admin_api.create_instance_config(
        parent=spanner_client.project_name,
        instance_config_id=user_config_name,
        instance_config=spanner_instance_admin.InstanceConfig(
            name="{}/instanceConfigs/{}".format(
                spanner_client.project_name, user_config_name
            ),
            display_name="custom-python-samples",
            config_type=spanner_instance_admin.InstanceConfig.Type.USER_MANAGED,
            replicas=replicas,
            base_config=base_config.name,
            labels={"python_cloud_spanner_samples": "true"},
        ),
    )
    print("Waiting for operation to complete...")
    operation.result(OPERATION_TIMEOUT_SECONDS)

    print("Created instance configuration {}".format(user_config_name))


# [END spanner_create_instance_config]


# [START spanner_update_instance_config]
def update_instance_config(user_config_name):
    """Updates the user-managed instance configuration."""

    # user_config_name = `custom-nam11`
    spanner_client = spanner.Client()
    config = spanner_client.instance_admin_api.get_instance_config(
        name="{}/instanceConfigs/{}".format(
            spanner_client.project_name, user_config_name
        )
    )
    config.display_name = "updated custom instance config"
    config.labels["updated"] = "true"
    operation = spanner_client.instance_admin_api.update_instance_config(
        instance_config=config,
        update_mask=field_mask_pb2.FieldMask(paths=["display_name", "labels"]),
    )
    print("Waiting for operation to complete...")
    operation.result(OPERATION_TIMEOUT_SECONDS)
    print("Updated instance configuration {}".format(user_config_name))


# [END spanner_update_instance_config]


# [START spanner_delete_instance_config]
def delete_instance_config(user_config_id):
    """Deleted the user-managed instance configuration."""
    spanner_client = spanner.Client()
    spanner_client.instance_admin_api.delete_instance_config(name=user_config_id)
    print("Instance config {} successfully deleted".format(user_config_id))


# [END spanner_delete_instance_config]


# [START spanner_list_instance_config_operations]
def list_instance_config_operations():
    """List the user-managed instance configuration operations."""
    spanner_client = spanner.Client()
    operations = spanner_client.instance_admin_api.list_instance_config_operations(
        request=spanner_instance_admin.ListInstanceConfigOperationsRequest(
            parent=spanner_client.project_name,
            filter="(metadata.@type=type.googleapis.com/google.spanner.admin.instance.v1.CreateInstanceConfigMetadata)",
        )
    )
    for op in operations:
        metadata = spanner_instance_admin.CreateInstanceConfigMetadata.pb(
            spanner_instance_admin.CreateInstanceConfigMetadata()
        )
        op.metadata.Unpack(metadata)
        print(
            "List instance config operations {} is {}% completed.".format(
                metadata.instance_config.name, metadata.progress.progress_percent
            )
        )


# [END spanner_list_instance_config_operations]


def add_and_drop_database_roles(instance_id, database_id):
    """Showcases how to manage a user defined database role."""
    # [START spanner_add_and_drop_database_role]
    # instance_id = "your-spanner-instance"
    # database_id = "your-spanner-db-id"

    from google.cloud.spanner_admin_database_v1.types import spanner_database_admin

    spanner_client = spanner.Client()
    database_admin_api = spanner_client.database_admin_api

    role_parent = "new_parent"
    role_child = "new_child"

    request = spanner_database_admin.UpdateDatabaseDdlRequest(
        database=database_admin_api.database_path(
            spanner_client.project, instance_id, database_id
        ),
        statements=[
            "CREATE ROLE {}".format(role_parent),
            "GRANT SELECT ON TABLE Singers TO ROLE {}".format(role_parent),
            "CREATE ROLE {}".format(role_child),
            "GRANT ROLE {} TO ROLE {}".format(role_parent, role_child),
        ],
    )
    operation = database_admin_api.update_database_ddl(request)

    operation.result(OPERATION_TIMEOUT_SECONDS)
    print(
        "Created roles {} and {} and granted privileges".format(role_parent, role_child)
    )

    request = spanner_database_admin.UpdateDatabaseDdlRequest(
        database=database_admin_api.database_path(
            spanner_client.project, instance_id, database_id
        ),
        statements=[
            "REVOKE ROLE {} FROM ROLE {}".format(role_parent, role_child),
            "DROP ROLE {}".format(role_child),
        ],
    )
    operation = database_admin_api.update_database_ddl(request)

    operation.result(OPERATION_TIMEOUT_SECONDS)
    print("Revoked privileges and dropped role {}".format(role_child))

    # [END spanner_add_and_drop_database_role]


def read_data_with_database_role(instance_id, database_id):
    """Showcases how a user defined database role is used by member."""
    # [START spanner_read_data_with_database_role]
    # instance_id = "your-spanner-instance"
    # database_id = "your-spanner-db-id"
    spanner_client = spanner.Client()
    instance = spanner_client.instance(instance_id)
    role = "new_parent"
    database = instance.database(database_id, database_role=role)

    with database.snapshot() as snapshot:
        results = snapshot.execute_sql("SELECT * FROM Singers")
        for row in results:
            print("SingerId: {}, FirstName: {}, LastName: {}".format(*row))

    # [END spanner_read_data_with_database_role]


def list_database_roles(instance_id, database_id):
    """Showcases how to list Database Roles."""
    # [START spanner_list_database_roles]
    # instance_id = "your-spanner-instance"
    # database_id = "your-spanner-db-id"
    from google.cloud.spanner_admin_database_v1.types import spanner_database_admin

    spanner_client = spanner.Client()
    database_admin_api = spanner_client.database_admin_api

    request = spanner_database_admin.ListDatabaseRolesRequest(
        parent=database_admin_api.database_path(
            spanner_client.project, instance_id, database_id
        )
    )
    # List database roles.
    print("Database Roles are:")
    for role in database_admin_api.list_database_roles(request):
        print(role.name.split("/")[-1])
    # [END spanner_list_database_roles]


def enable_fine_grained_access(
    instance_id,
    database_id,
    iam_member="user:alice@example.com",
    database_role="new_parent",
    title="condition title",
):
    """Showcases how to enable fine grained access control."""
    # [START spanner_enable_fine_grained_access]
    # instance_id = "your-spanner-instance"
    # database_id = "your-spanner-db-id"
    # iam_member = "user:alice@example.com"
    # database_role = "new_parent"
    # title = "condition title"

    from google.iam.v1 import iam_policy_pb2, options_pb2, policy_pb2
    from google.type import expr_pb2

    spanner_client = spanner.Client()
    database_admin_api = spanner_client.database_admin_api

    # The policy in the response from getDatabaseIAMPolicy might use the policy version
    # that you specified, or it might use a lower policy version. For example, if you
    # specify version 3, but the policy has no conditional role bindings, the response
    # uses version 1. Valid values are 0, 1, and 3.
    request = iam_policy_pb2.GetIamPolicyRequest(
        resource=database_admin_api.database_path(
            spanner_client.project, instance_id, database_id
        ),
        options=options_pb2.GetPolicyOptions(requested_policy_version=3),
    )
    policy = database_admin_api.get_iam_policy(request=request)
    if policy.version < 3:
        policy.version = 3

    new_binding = policy_pb2.Binding(
        role="roles/spanner.fineGrainedAccessUser",
        members=[iam_member],
        condition=expr_pb2.Expr(
            title=title,
            expression=f'resource.name.endsWith("/databaseRoles/{database_role}")',
        ),
    )

    policy.version = 3
    policy.bindings.append(new_binding)
    set_request = iam_policy_pb2.SetIamPolicyRequest(
        resource=database_admin_api.database_path(
            spanner_client.project, instance_id, database_id
        ),
        policy=policy,
    )
    database_admin_api.set_iam_policy(set_request)

    new_policy = database_admin_api.get_iam_policy(request=request)
    print(
        f"Enabled fine-grained access in IAM. New policy has version {new_policy.version}"
    )
    # [END spanner_enable_fine_grained_access]


# [START spanner_create_table_with_foreign_key_delete_cascade]
def create_table_with_foreign_key_delete_cascade(instance_id, database_id):
    """Creates a table with foreign key delete cascade action"""

    from google.cloud.spanner_admin_database_v1.types import spanner_database_admin

    spanner_client = spanner.Client()
    database_admin_api = spanner_client.database_admin_api

    request = spanner_database_admin.UpdateDatabaseDdlRequest(
        database=database_admin_api.database_path(
            spanner_client.project, instance_id, database_id
        ),
        statements=[
            """CREATE TABLE Customers (
               CustomerId INT64 NOT NULL,
               CustomerName STRING(62) NOT NULL,
               ) PRIMARY KEY (CustomerId)
            """,
            """
               CREATE TABLE ShoppingCarts (
               CartId INT64 NOT NULL,
               CustomerId INT64 NOT NULL,
               CustomerName STRING(62) NOT NULL,
               CONSTRAINT FKShoppingCartsCustomerId FOREIGN KEY (CustomerId)
               REFERENCES Customers (CustomerId) ON DELETE CASCADE
               ) PRIMARY KEY (CartId)
            """,
        ],
    )

    operation = database_admin_api.update_database_ddl(request)

    print("Waiting for operation to complete...")
    operation.result(OPERATION_TIMEOUT_SECONDS)

    print(
        """Created Customers and ShoppingCarts table with FKShoppingCartsCustomerId
           foreign key constraint on database {} on instance {}""".format(
            database_id, instance_id
        )
    )


# [END spanner_create_table_with_foreign_key_delete_cascade]


# [START spanner_alter_table_with_foreign_key_delete_cascade]
def alter_table_with_foreign_key_delete_cascade(instance_id, database_id):
    """Alters a table with foreign key delete cascade action"""

    from google.cloud.spanner_admin_database_v1.types import spanner_database_admin

    spanner_client = spanner.Client()
    database_admin_api = spanner_client.database_admin_api

    request = spanner_database_admin.UpdateDatabaseDdlRequest(
        database=database_admin_api.database_path(
            spanner_client.project, instance_id, database_id
        ),
        statements=[
            """ALTER TABLE ShoppingCarts
               ADD CONSTRAINT FKShoppingCartsCustomerName
               FOREIGN KEY (CustomerName)
               REFERENCES Customers(CustomerName)
               ON DELETE CASCADE"""
        ],
    )

    operation = database_admin_api.update_database_ddl(request)

    print("Waiting for operation to complete...")
    operation.result(OPERATION_TIMEOUT_SECONDS)

    print(
        """Altered ShoppingCarts table with FKShoppingCartsCustomerName
           foreign key constraint on database {} on instance {}""".format(
            database_id, instance_id
        )
    )


# [END spanner_alter_table_with_foreign_key_delete_cascade]


# [START spanner_drop_foreign_key_constraint_delete_cascade]
def drop_foreign_key_constraint_delete_cascade(instance_id, database_id):
    """Alter table to drop foreign key delete cascade action"""

    from google.cloud.spanner_admin_database_v1.types import spanner_database_admin

    spanner_client = spanner.Client()
    database_admin_api = spanner_client.database_admin_api

    request = spanner_database_admin.UpdateDatabaseDdlRequest(
        database=database_admin_api.database_path(
            spanner_client.project, instance_id, database_id
        ),
        statements=[
            """ALTER TABLE ShoppingCarts
               DROP CONSTRAINT FKShoppingCartsCustomerName"""
        ],
    )

    operation = database_admin_api.update_database_ddl(request)

    print("Waiting for operation to complete...")
    operation.result(OPERATION_TIMEOUT_SECONDS)

    print(
        """Altered ShoppingCarts table to drop FKShoppingCartsCustomerName
           foreign key constraint on database {} on instance {}""".format(
            database_id, instance_id
        )
    )


# [END spanner_drop_foreign_key_constraint_delete_cascade]


# [START spanner_create_sequence]
def create_sequence(instance_id, database_id):
    """Creates the Sequence and insert data"""

    from google.cloud.spanner_admin_database_v1.types import spanner_database_admin

    spanner_client = spanner.Client()
    database_admin_api = spanner_client.database_admin_api

    request = spanner_database_admin.UpdateDatabaseDdlRequest(
        database=database_admin_api.database_path(
            spanner_client.project, instance_id, database_id
        ),
        statements=[
            "CREATE SEQUENCE Seq OPTIONS (sequence_kind = 'bit_reversed_positive')",
            """CREATE TABLE Customers (
            CustomerId     INT64 DEFAULT (GET_NEXT_SEQUENCE_VALUE(Sequence Seq)),
            CustomerName      STRING(1024)
            ) PRIMARY KEY (CustomerId)""",
        ],
    )

    operation = database_admin_api.update_database_ddl(request)

    print("Waiting for operation to complete...")
    operation.result(OPERATION_TIMEOUT_SECONDS)

    print(
        "Created Seq sequence and Customers table, where the key column CustomerId uses the sequence as a default value on database {} on instance {}".format(
            database_id, instance_id
        )
    )

    def insert_customers(transaction):
        results = transaction.execute_sql(
            "INSERT INTO Customers (CustomerName) VALUES "
            "('Alice'), "
            "('David'), "
            "('Marc') "
            "THEN RETURN CustomerId"
        )
        for result in results:
            print("Inserted customer record with Customer Id: {}".format(*result))
        print(
            "Number of customer records inserted is {}".format(
                results.stats.row_count_exact
            )
        )

    instance = spanner_client.instance(instance_id)
    database = instance.database(database_id)

    database.run_in_transaction(insert_customers)


# [END spanner_create_sequence]


# [START spanner_alter_sequence]
def alter_sequence(instance_id, database_id):
    """Alters the Sequence and insert data"""

    from google.cloud.spanner_admin_database_v1.types import spanner_database_admin

    spanner_client = spanner.Client()
    database_admin_api = spanner_client.database_admin_api

    request = spanner_database_admin.UpdateDatabaseDdlRequest(
        database=database_admin_api.database_path(
            spanner_client.project, instance_id, database_id
        ),
        statements=[
            "ALTER SEQUENCE Seq SET OPTIONS (skip_range_min = 1000, skip_range_max = 5000000)",
        ],
    )

    operation = database_admin_api.update_database_ddl(request)

    print("Waiting for operation to complete...")
    operation.result(OPERATION_TIMEOUT_SECONDS)

    print(
        "Altered Seq sequence to skip an inclusive range between 1000 and 5000000 on database {} on instance {}".format(
            database_id, instance_id
        )
    )

    def insert_customers(transaction):
        results = transaction.execute_sql(
            "INSERT INTO Customers (CustomerName) VALUES "
            "('Lea'), "
            "('Cataline'), "
            "('Smith') "
            "THEN RETURN CustomerId"
        )
        for result in results:
            print("Inserted customer record with Customer Id: {}".format(*result))
        print(
            "Number of customer records inserted is {}".format(
                results.stats.row_count_exact
            )
        )

    instance = spanner_client.instance(instance_id)
    database = instance.database(database_id)

    database.run_in_transaction(insert_customers)


# [END spanner_alter_sequence]


# [START spanner_drop_sequence]
def drop_sequence(instance_id, database_id):
    """Drops the Sequence"""

    from google.cloud.spanner_admin_database_v1.types import spanner_database_admin

    spanner_client = spanner.Client()
    database_admin_api = spanner_client.database_admin_api

    request = spanner_database_admin.UpdateDatabaseDdlRequest(
        database=database_admin_api.database_path(
            spanner_client.project, instance_id, database_id
        ),
        statements=[
            "ALTER TABLE Customers ALTER COLUMN CustomerId DROP DEFAULT",
            "DROP SEQUENCE Seq",
        ],
    )

    operation = database_admin_api.update_database_ddl(request)

    print("Waiting for operation to complete...")
    operation.result(OPERATION_TIMEOUT_SECONDS)

    print(
        "Altered Customers table to drop DEFAULT from CustomerId column and dropped the Seq sequence on database {} on instance {}".format(
            database_id, instance_id
        )
    )


# [END spanner_drop_sequence]


def directed_read_options(
    instance_id,
    database_id,
):
    """
    Shows how to run an execute sql request with directed read options.
    Only one of exclude_replicas or include_replicas can be set
    Each accepts a list of replicaSelections which contains location and type
    * `location` - The location must be one of the regions within the
        multi-region configuration of your database.
    * `type_` - The type of the replica
    Some examples of using replica_selectors are:
    * `location:us-east1` --> The "us-east1" replica(s) of any available type
                              will be used to process the request.
    * `type:READ_ONLY`    --> The "READ_ONLY" type replica(s) in nearest
                              available location will be used to process the
                              request.
    * `location:us-east1 type:READ_ONLY` --> The "READ_ONLY" type replica(s)
                              in location "us-east1" will be used to process
                              the request.
    include_replicas also contains an option for auto_failover_disabled which when set
    Spanner will not route requests to a replica outside the
    include_replicas list when all the specified replicas are unavailable
    or unhealthy. The default value is `false`
    """
    # [START spanner_directed_read]
    # instance_id = "your-spanner-instance"
    # database_id = "your-spanner-db-id"

    directed_read_options_for_client = {
        "exclude_replicas": {
            "replica_selections": [
                {
                    "location": "us-east4",
                },
            ],
        },
    }

    # directed_read_options can be set at client level and will be used in all
    # read-only transaction requests
    spanner_client = spanner.Client(
        directed_read_options=directed_read_options_for_client
    )
    instance = spanner_client.instance(instance_id)
    database = instance.database(database_id)

    directed_read_options_for_request = {
        "include_replicas": {
            "replica_selections": [
                {
                    "type_": DirectedReadOptions.ReplicaSelection.Type.READ_ONLY,
                },
            ],
            "auto_failover_disabled": True,
        },
    }

    with database.snapshot() as snapshot:
        # Read rows while passing directed_read_options directly to the query.
        # These will override the options passed at Client level.
        results = snapshot.execute_sql(
            "SELECT SingerId, AlbumId, AlbumTitle FROM Albums",
            directed_read_options=directed_read_options_for_request,
        )

        for row in results:
            print("SingerId: {}, AlbumId: {}, AlbumTitle: {}".format(*row))
    # [END spanner_directed_read]


def set_custom_timeout_and_retry(instance_id, database_id):
    """Executes a snapshot read with custom timeout and retry."""
    # [START spanner_set_custom_timeout_and_retry]
    from google.api_core import exceptions as core_exceptions
    from google.api_core import retry

    # instance_id = "your-spanner-instance"
    # database_id = "your-spanner-db-id"
    spanner_client = spanner.Client()
    instance = spanner_client.instance(instance_id)
    database = instance.database(database_id)

    retry = retry.Retry(
        # Customize retry with an initial wait time of 500 milliseconds.
        initial=0.5,
        # Customize retry with a maximum wait time of 16 seconds.
        maximum=16,
        # Customize retry with a wait time multiplier per iteration of 1.5.
        multiplier=1.5,
        # Customize retry with a timeout on
        # how long a certain RPC may be retried in
        # case the server returns an error.
        timeout=60,
        # Configure which errors should be retried.
        predicate=retry.if_exception_type(
            core_exceptions.ServiceUnavailable,
        ),
    )

    # Set a custom retry and timeout setting.
    with database.snapshot() as snapshot:
        results = snapshot.execute_sql(
            "SELECT SingerId, AlbumId, AlbumTitle FROM Albums",
            # Set custom retry setting for this request
            retry=retry,
            # Set custom timeout of 60 seconds for this request
            timeout=60,
        )

        for row in results:
            print("SingerId: {}, AlbumId: {}, AlbumTitle: {}".format(*row))

    # [END spanner_set_custom_timeout_and_retry]


# [START spanner_create_instance_with_autoscaling_config]
def create_instance_with_autoscaling_config(instance_id):
    """Creates a Cloud Spanner instance with an autoscaling configuration."""
    from google.cloud.spanner_admin_instance_v1.types import spanner_instance_admin

    spanner_client = spanner.Client()

    config_name = "{}/instanceConfigs/regional-us-central1".format(
        spanner_client.project_name
    )

    autoscaling_config = spanner_instance_admin.AutoscalingConfig(
        # Only one of minNodes/maxNodes or minProcessingUnits/maxProcessingUnits can be set.
        autoscaling_limits=spanner_instance_admin.AutoscalingConfig.AutoscalingLimits(
            min_nodes=1,
            max_nodes=2,
        ),
        # highPriorityCpuUtilizationPercent and storageUtilizationPercent are both
        # percentages and must lie between 0 and 100.
        autoscaling_targets=spanner_instance_admin.AutoscalingConfig.AutoscalingTargets(
            high_priority_cpu_utilization_percent=65,
            storage_utilization_percent=95,
        ),
    )

    #  Creates a new instance with autoscaling configuration
    #  When autoscalingConfig is enabled, nodeCount and processingUnits fields
    #  need not be specified.
    request = spanner_instance_admin.CreateInstanceRequest(
        parent=spanner_client.project_name,
        instance_id=instance_id,
        instance=spanner_instance_admin.Instance(
            config=config_name,
            display_name="This is a display name.",
            autoscaling_config=autoscaling_config,
            labels={
                "cloud_spanner_samples": "true",
                "sample_name": "snippets-create_instance_with_autoscaling_config",
                "created": str(int(time.time())),
            },
            edition=spanner_instance_admin.Instance.Edition.ENTERPRISE,  # Optional
        ),
    )

    operation = spanner_client.instance_admin_api.create_instance(request=request)

    print("Waiting for operation to complete...")
    instance = operation.result(OPERATION_TIMEOUT_SECONDS)

    print(
        "Created instance {} with {} autoscaling config".format(
            instance_id, instance.autoscaling_config
        )
    )


# [END spanner_create_instance_with_autoscaling_config]


# [START spanner_create_instance_without_default_backup_schedule]
def create_instance_without_default_backup_schedules(instance_id):
    spanner_client = spanner.Client()
    config_name = "{}/instanceConfigs/regional-me-central2".format(
        spanner_client.project_name
    )

    operation = spanner_client.instance_admin_api.create_instance(
      parent=spanner_client.project_name,
      instance_id=instance_id,
      instance=spanner_instance_admin.Instance(
          config=config_name,
          display_name="This is a display name.",
          node_count=1,
          default_backup_schedule_type=spanner_instance_admin.Instance.DefaultBackupScheduleType.NONE,  # Optional
      ),
    )

    print("Waiting for operation to complete...")
    operation.result(OPERATION_TIMEOUT_SECONDS)

    print("Created instance {} without default backup schedules".format(instance_id))


# [END spanner_create_instance_without_default_backup_schedule]


# [START spanner_update_instance_default_backup_schedule_type]
def update_instance_default_backup_schedule_type(instance_id):
    spanner_client = spanner.Client()

    name = "{}/instances/{}".format(spanner_client.project_name, instance_id)

    operation = spanner_client.instance_admin_api.update_instance(
      instance=spanner_instance_admin.Instance(
          name=name,
          default_backup_schedule_type=spanner_instance_admin.Instance.DefaultBackupScheduleType.AUTOMATIC,  # Optional
      ),
      field_mask=field_mask_pb2.FieldMask(
          paths=["default_backup_schedule_type"]
      ),
    )

    print("Waiting for operation to complete...")
    operation.result(OPERATION_TIMEOUT_SECONDS)

    print("Updated instance {} to have default backup schedules".format(instance_id))

# [END spanner_update_instance_default_backup_schedule_type]


def add_proto_type_columns(instance_id, database_id):
    # [START spanner_add_proto_type_columns]
    # instance_id = "your-spanner-instance"
    # database_id = "your-spanner-db-id"

    """Adds a new Proto Message column and Proto Enum column to the Singers table."""

    import os

    from google.cloud.spanner_admin_database_v1.types import spanner_database_admin

    dirname = os.path.dirname(__file__)
    filename = os.path.join(dirname, "testdata/descriptors.pb")

    spanner_client = spanner.Client()
    database_admin_api = spanner_client.database_admin_api

    proto_descriptor_file = open(filename, "rb")
    proto_descriptor = proto_descriptor_file.read()

    request = spanner_database_admin.UpdateDatabaseDdlRequest(
        database=database_admin_api.database_path(
            spanner_client.project, instance_id, database_id
        ),
        statements=[
            """CREATE PROTO BUNDLE (
            examples.spanner.music.SingerInfo,
            examples.spanner.music.Genre,
            )""",
            "ALTER TABLE Singers ADD COLUMN SingerInfo examples.spanner.music.SingerInfo",
            "ALTER TABLE Singers ADD COLUMN SingerInfoArray ARRAY<examples.spanner.music.SingerInfo>",
            "ALTER TABLE Singers ADD COLUMN SingerGenre examples.spanner.music.Genre",
            "ALTER TABLE Singers ADD COLUMN SingerGenreArray ARRAY<examples.spanner.music.Genre>",
        ],
        proto_descriptors=proto_descriptor,
    )

    operation = database_admin_api.update_database_ddl(request)

    print("Waiting for operation to complete...")
    operation.result(OPERATION_TIMEOUT_SECONDS)
    proto_descriptor_file.close()

    print(
        'Altered table "Singers" on database {} on instance {} with proto descriptors.'.format(
            database_id, instance_id
        )
    )
    # [END spanner_add_proto_type_columns]


def update_data_with_proto_types(instance_id, database_id):
    # [START spanner_update_data_with_proto_types]
    # instance_id = "your-spanner-instance"
    # database_id = "your-spanner-db-id"

    """Updates Singers tables in the database with the ProtoMessage
    and ProtoEnum column.

    This updates the `SingerInfo`, `SingerInfoArray`, `SingerGenre` and
    `SingerGenreArray` columns which must be created before
    running this sample. You can add the column by running the
    `add_proto_type_columns` sample or by running this DDL statement
     against your database:

         ALTER TABLE Singers ADD COLUMN SingerInfo examples.spanner.music.SingerInfo\n
         ALTER TABLE Singers ADD COLUMN SingerInfoArray ARRAY<examples.spanner.music.SingerInfo>\n
         ALTER TABLE Singers ADD COLUMN SingerGenre examples.spanner.music.Genre\n
         ALTER TABLE Singers ADD COLUMN SingerGenreArray ARRAY<examples.spanner.music.Genre>\n
    """
    spanner_client = spanner.Client()
    instance = spanner_client.instance(instance_id)
    database = instance.database(database_id)

    singer_info = singer_pb2.SingerInfo()
    singer_info.singer_id = 2
    singer_info.birth_date = "February"
    singer_info.nationality = "Country2"
    singer_info.genre = singer_pb2.Genre.FOLK

    singer_info_array = [singer_info]

    singer_genre_array = [singer_pb2.Genre.FOLK]

    with database.batch() as batch:
        batch.update(
            table="Singers",
            columns=(
                "SingerId",
                "SingerInfo",
                "SingerInfoArray",
                "SingerGenre",
                "SingerGenreArray",
            ),
            values=[
                (
                    2,
                    singer_info,
                    singer_info_array,
                    singer_pb2.Genre.FOLK,
                    singer_genre_array,
                ),
                (3, None, None, None, None),
            ],
        )

    print("Data updated.")
    # [END spanner_update_data_with_proto_types]


def update_data_with_proto_types_with_dml(instance_id, database_id):
    # [START spanner_update_data_with_proto_types_with_dml]
    # instance_id = "your-spanner-instance"
    # database_id = "your-spanner-db-id"

    """Updates Singers tables in the database with the ProtoMessage
    and ProtoEnum column.

    This updates the `SingerInfo`, `SingerInfoArray`, `SingerGenre` and `SingerGenreArray` columns which must be created before
    running this sample. You can add the column by running the
    `add_proto_type_columns` sample or by running this DDL statement
     against your database:

         ALTER TABLE Singers ADD COLUMN SingerInfo examples.spanner.music.SingerInfo\n
         ALTER TABLE Singers ADD COLUMN SingerInfoArray ARRAY<examples.spanner.music.SingerInfo>\n
         ALTER TABLE Singers ADD COLUMN SingerGenre examples.spanner.music.Genre\n
         ALTER TABLE Singers ADD COLUMN SingerGenreArray ARRAY<examples.spanner.music.Genre>\n
    """
    spanner_client = spanner.Client()
    instance = spanner_client.instance(instance_id)
    database = instance.database(database_id)

    singer_info = singer_pb2.SingerInfo()
    singer_info.singer_id = 1
    singer_info.birth_date = "January"
    singer_info.nationality = "Country1"
    singer_info.genre = singer_pb2.Genre.ROCK

    singer_info_array = [singer_info, None]

    singer_genre_array = [singer_pb2.Genre.ROCK, None]

    def update_singers_with_proto_types(transaction):
        row_ct = transaction.execute_update(
            "UPDATE Singers "
            "SET SingerInfo = @singerInfo,  SingerInfoArray=@singerInfoArray, "
            "SingerGenre=@singerGenre, SingerGenreArray=@singerGenreArray "
            "WHERE SingerId = 1",
            params={
                "singerInfo": singer_info,
                "singerInfoArray": singer_info_array,
                "singerGenre": singer_pb2.Genre.ROCK,
                "singerGenreArray": singer_genre_array,
            },
            param_types={
                "singerInfo": param_types.ProtoMessage(singer_info),
                "singerInfoArray": param_types.Array(
                    param_types.ProtoMessage(singer_info)
                ),
                "singerGenre": param_types.ProtoEnum(singer_pb2.Genre),
                "singerGenreArray": param_types.Array(
                    param_types.ProtoEnum(singer_pb2.Genre)
                ),
            },
        )

        print("{} record(s) updated.".format(row_ct))

    database.run_in_transaction(update_singers_with_proto_types)

    def update_singers_with_proto_field(transaction):
        row_ct = transaction.execute_update(
            "UPDATE Singers "
            "SET SingerInfo.nationality = @singerNationality "
            "WHERE SingerId = 1",
            params={
                "singerNationality": "Country2",
            },
            param_types={
                "singerNationality": param_types.STRING,
            },
        )

        print("{} record(s) updated.".format(row_ct))

    database.run_in_transaction(update_singers_with_proto_field)
    # [END spanner_update_data_with_proto_types_with_dml]


def query_data_with_proto_types_parameter(instance_id, database_id):
    # [START spanner_query_with_proto_types_parameter]
    # instance_id = "your-spanner-instance"
    # database_id = "your-spanner-db-id"

    spanner_client = spanner.Client()
    instance = spanner_client.instance(instance_id)
    database = instance.database(database_id)

    with database.snapshot() as snapshot:
        results = snapshot.execute_sql(
            "SELECT SingerId, SingerInfo, SingerInfo.nationality, SingerInfoArray, "
            "SingerGenre, SingerGenreArray FROM Singers "
            "WHERE SingerInfo.Nationality=@country "
            "and SingerGenre=@singerGenre",
            params={
                "country": "Country2",
                "singerGenre": singer_pb2.Genre.FOLK,
            },
            param_types={
                "country": param_types.STRING,
                "singerGenre": param_types.ProtoEnum(singer_pb2.Genre),
            },
            # column_info is an optional parameter and is used to deserialize
            # the proto message and enum object back from bytearray and
            # int respectively.
            # If column_info is not passed for proto messages and enums, then
            # the data types for these columns will be bytes and int
            # respectively.
            column_info={
                "SingerInfo": singer_pb2.SingerInfo(),
                "SingerInfoArray": singer_pb2.SingerInfo(),
                "SingerGenre": singer_pb2.Genre,
                "SingerGenreArray": singer_pb2.Genre,
            },
        )

        for row in results:
            print(
                "SingerId: {}, SingerInfo: {}, SingerInfoNationality: {}, "
                "SingerInfoArray: {}, SingerGenre: {}, SingerGenreArray: {}".format(
                    *row
                )
            )
    # [END spanner_query_with_proto_types_parameter]

def dml_last_statement_option(instance_id, database_id):
    """Inserts and updates using DML where the update set the last statement option."""
    # [START spanner_dml_last_statement]
    # instance_id = "your-spanner-instance"
    # database_id = "your-spanner-db-id"

    spanner_client = spanner.Client()
    instance = spanner_client.instance(instance_id)
    database = instance.database(database_id)

    def insert_and_update_singers(transaction):
        insert_row_ct = transaction.execute_update(
            "INSERT INTO Singers (SingerId, FirstName, LastName) "
            " VALUES (54213, 'John', 'Do')"
        )

        print("{} record(s) inserted.".format(insert_row_ct))

        update_row_ct = transaction.execute_update(
            "UPDATE Singers SET LastName = 'Doe' WHERE SingerId = 54213",
            last_statement=True)

        print("{} record(s) updated.".format(update_row_ct))

    database.run_in_transaction(insert_and_update_singers)
    # [END  spanner_dml_last_statement]

# [START spanner_database_add_split_points]
def add_split_points(instance_id, database_id):
    """Adds split points to table and index."""

    from google.cloud.spanner_admin_database_v1.types import spanner_database_admin

    spanner_client = spanner.Client()
    database_admin_api = spanner_client.database_admin_api

    request = spanner_database_admin.UpdateDatabaseDdlRequest(
        database=database_admin_api.database_path(
            spanner_client.project, instance_id, database_id
        ),
        statements=["CREATE INDEX IF NOT EXISTS SingersByFirstLastName ON Singers(FirstName, LastName)"],
    )

    operation = database_admin_api.update_database_ddl(request)

    print("Waiting for operation to complete...")
    operation.result(OPERATION_TIMEOUT_SECONDS)

    print("Added the SingersByFirstLastName index.")

    addSplitPointRequest = spanner_database_admin.AddSplitPointsRequest(
        database=database_admin_api.database_path(
            spanner_client.project, instance_id, database_id
        ),
        # Table split
        # Index split without table key part
        # Index split with table key part: first key is the index key and second the table key
        split_points=[
            spanner_database_admin.SplitPoints(
                table="Singers",
                keys=[
                    spanner_database_admin.SplitPoints.Key(
                        key_parts=struct_pb2.ListValue(
                            values=[struct_pb2.Value(string_value="42")]
                        )
                    )
                ],
            ),
            spanner_database_admin.SplitPoints(
                index="SingersByFirstLastName",
                keys=[
                    spanner_database_admin.SplitPoints.Key(
                        key_parts=struct_pb2.ListValue(
                            values=[
                                struct_pb2.Value(string_value="John"),
                                struct_pb2.Value(string_value="Doe"),
                            ]
                        )
                    )
                ],
            ),
            spanner_database_admin.SplitPoints(
                index="SingersByFirstLastName",
                keys=[
                    spanner_database_admin.SplitPoints.Key(
                        key_parts=struct_pb2.ListValue(
                            values=[
                                struct_pb2.Value(string_value="Jane"),
                                struct_pb2.Value(string_value="Doe"),
                            ]
                        )
                    ),
                    spanner_database_admin.SplitPoints.Key(
                        key_parts=struct_pb2.ListValue(
                            values=[struct_pb2.Value(string_value="38")]
                        )
                    ),

                ],
            ),
        ],
    )

    operation = database_admin_api.add_split_points(addSplitPointRequest)

    print("Added split points.")


# [END spanner_database_add_split_points]


if __name__ == "__main__":  # noqa: C901
    parser = argparse.ArgumentParser(
        description=__doc__, formatter_class=argparse.RawDescriptionHelpFormatter
    )
    parser.add_argument("instance_id", help="Your Cloud Spanner instance ID.")
    parser.add_argument(
        "--database-id", help="Your Cloud Spanner database ID.", default="example_db"
    )

    subparsers = parser.add_subparsers(dest="command")
    subparsers.add_parser("create_instance", help=create_instance.__doc__)
    subparsers.add_parser("update_instance", help=update_instance.__doc__)
    subparsers.add_parser("create_database", help=create_database.__doc__)
    subparsers.add_parser("insert_data", help=insert_data.__doc__)
    subparsers.add_parser("batch_write", help=batch_write.__doc__)
    subparsers.add_parser("delete_data", help=delete_data.__doc__)
    subparsers.add_parser("query_data", help=query_data.__doc__)
    subparsers.add_parser("read_data", help=read_data.__doc__)
    subparsers.add_parser("read_stale_data", help=read_stale_data.__doc__)
    subparsers.add_parser("add_column", help=add_column.__doc__)
    subparsers.add_parser("update_data", help=update_data.__doc__)
    subparsers.add_parser("set_max_commit_delay", help=set_max_commit_delay.__doc__)
    subparsers.add_parser(
        "query_data_with_new_column", help=query_data_with_new_column.__doc__
    )
    subparsers.add_parser("read_write_transaction", help=read_write_transaction.__doc__)
    subparsers.add_parser("read_only_transaction", help=read_only_transaction.__doc__)
    subparsers.add_parser("add_index", help=add_index.__doc__)
    query_data_with_index_parser = subparsers.add_parser(
        "query_data_with_index", help=query_data_with_index.__doc__
    )
    query_data_with_index_parser.add_argument("--start_title", default="Aardvark")
    query_data_with_index_parser.add_argument("--end_title", default="Goo")
    subparsers.add_parser("read_data_with_index", help=read_data_with_index.__doc__)
    subparsers.add_parser("add_storing_index", help=add_storing_index.__doc__)
    subparsers.add_parser(
        "read_data_with_storing_index", help=read_data_with_storing_index.__doc__
    )
    subparsers.add_parser(
        "create_table_with_timestamp", help=create_table_with_timestamp.__doc__
    )
    subparsers.add_parser(
        "insert_data_with_timestamp", help=insert_data_with_timestamp.__doc__
    )
    subparsers.add_parser("add_timestamp_column", help=add_timestamp_column.__doc__)
    subparsers.add_parser(
        "update_data_with_timestamp", help=update_data_with_timestamp.__doc__
    )
    subparsers.add_parser(
        "query_data_with_timestamp", help=query_data_with_timestamp.__doc__
    )
    subparsers.add_parser("write_struct_data", help=write_struct_data.__doc__)
    subparsers.add_parser("query_with_struct", help=query_with_struct.__doc__)
    subparsers.add_parser(
        "query_with_array_of_struct", help=query_with_array_of_struct.__doc__
    )
    subparsers.add_parser("query_struct_field", help=query_struct_field.__doc__)
    subparsers.add_parser(
        "query_nested_struct_field", help=query_nested_struct_field.__doc__
    )
    subparsers.add_parser("insert_data_with_dml", help=insert_data_with_dml.__doc__)
    subparsers.add_parser("log_commit_stats", help=log_commit_stats.__doc__)
    subparsers.add_parser("update_data_with_dml", help=update_data_with_dml.__doc__)
    subparsers.add_parser(
        "update_data_with_dml_returning", help=update_data_with_dml_returning.__doc__
    )
    subparsers.add_parser("delete_data_with_dml", help=delete_data_with_dml.__doc__)
    subparsers.add_parser(
        "delete_data_with_dml_returning", help=delete_data_with_dml_returning.__doc__
    )
    subparsers.add_parser(
        "update_data_with_dml_timestamp", help=update_data_with_dml_timestamp.__doc__
    )
    subparsers.add_parser(
        "dml_write_read_transaction", help=dml_write_read_transaction.__doc__
    )
    subparsers.add_parser(
        "update_data_with_dml_struct", help=update_data_with_dml_struct.__doc__
    )
    subparsers.add_parser("insert_with_dml", help=insert_with_dml.__doc__)
    subparsers.add_parser(
        "insert_with_dml_returning", help=insert_with_dml_returning.__doc__
    )
    subparsers.add_parser(
        "query_data_with_parameter", help=query_data_with_parameter.__doc__
    )
    subparsers.add_parser(
        "write_with_dml_transaction", help=write_with_dml_transaction.__doc__
    )
    subparsers.add_parser(
        "update_data_with_partitioned_dml",
        help=update_data_with_partitioned_dml.__doc__,
    )
    subparsers.add_parser(
        "delete_data_with_partitioned_dml",
        help=delete_data_with_partitioned_dml.__doc__,
    )
    subparsers.add_parser("update_with_batch_dml", help=update_with_batch_dml.__doc__)
    subparsers.add_parser(
        "create_table_with_datatypes", help=create_table_with_datatypes.__doc__
    )
    subparsers.add_parser("insert_datatypes_data", help=insert_datatypes_data.__doc__)
    subparsers.add_parser("query_data_with_array", help=query_data_with_array.__doc__)
    subparsers.add_parser("query_data_with_bool", help=query_data_with_bool.__doc__)
    subparsers.add_parser("query_data_with_bytes", help=query_data_with_bytes.__doc__)
    subparsers.add_parser("query_data_with_date", help=query_data_with_date.__doc__)
    subparsers.add_parser("query_data_with_float", help=query_data_with_float.__doc__)
    subparsers.add_parser("query_data_with_int", help=query_data_with_int.__doc__)
    subparsers.add_parser("query_data_with_string", help=query_data_with_string.__doc__)
    subparsers.add_parser(
        "query_data_with_timestamp_parameter",
        help=query_data_with_timestamp_parameter.__doc__,
    )
    subparsers.add_parser(
        "query_data_with_query_options", help=query_data_with_query_options.__doc__
    )
    subparsers.add_parser(
        "create_client_with_query_options",
        help=create_client_with_query_options.__doc__,
    )
    subparsers.add_parser(
        "add_and_drop_database_roles", help=add_and_drop_database_roles.__doc__
    )
    subparsers.add_parser(
        "read_data_with_database_role", help=read_data_with_database_role.__doc__
    )
    subparsers.add_parser("list_database_roles", help=list_database_roles.__doc__)
    subparsers.add_parser("create_sequence", help=create_sequence.__doc__)
    subparsers.add_parser("alter_sequence", help=alter_sequence.__doc__)
    subparsers.add_parser("drop_sequence", help=drop_sequence.__doc__)

    enable_fine_grained_access_parser = subparsers.add_parser(
        "enable_fine_grained_access", help=enable_fine_grained_access.__doc__
    )
    enable_fine_grained_access_parser.add_argument(
        "--iam_member", default="user:alice@example.com"
    )
    enable_fine_grained_access_parser.add_argument(
        "--database_role", default="new_parent"
    )
    enable_fine_grained_access_parser.add_argument("--title", default="condition title")
    subparsers.add_parser("directed_read_options", help=directed_read_options.__doc__)
    subparsers.add_parser(
        "set_custom_timeout_and_retry", help=set_custom_timeout_and_retry.__doc__
    )
    subparsers.add_parser("add_proto_type_columns", help=add_proto_type_columns.__doc__)
    subparsers.add_parser(
        "update_data_with_proto_types", help=update_data_with_proto_types.__doc__
    )
    subparsers.add_parser(
        "update_data_with_proto_types_with_dml",
        help=update_data_with_proto_types_with_dml.__doc__,
    )
    subparsers.add_parser(
        "query_data_with_proto_types_parameter",
        help=query_data_with_proto_types_parameter.__doc__,
    )
<<<<<<< HEAD
    subparsers.add_parser("dml_last_statement_option", help=dml_last_statement_option.__doc__)
=======
    subparsers.add_parser(
        "add_split_points",
        help=add_split_points.__doc__,
    )
>>>>>>> a8f38cdc

    args = parser.parse_args()

    if args.command == "create_instance":
        create_instance(args.instance_id)
    if args.command == "update_instance":
        update_instance(args.instance_id)
    elif args.command == "create_database":
        create_database(args.instance_id, args.database_id)
    elif args.command == "insert_data":
        insert_data(args.instance_id, args.database_id)
    elif args.command == "batch_write":
        batch_write(args.instance_id, args.database_id)
    elif args.command == "delete_data":
        delete_data(args.instance_id, args.database_id)
    elif args.command == "query_data":
        query_data(args.instance_id, args.database_id)
    elif args.command == "read_data":
        read_data(args.instance_id, args.database_id)
    elif args.command == "read_stale_data":
        read_stale_data(args.instance_id, args.database_id)
    elif args.command == "add_column":
        add_column(args.instance_id, args.database_id)
    elif args.command == "update_data":
        update_data(args.instance_id, args.database_id)
    elif args.command == "set_max_commit_delay":
        set_max_commit_delay(args.instance_id, args.database_id)
    elif args.command == "query_data_with_new_column":
        query_data_with_new_column(args.instance_id, args.database_id)
    elif args.command == "read_write_transaction":
        read_write_transaction(args.instance_id, args.database_id)
    elif args.command == "read_only_transaction":
        read_only_transaction(args.instance_id, args.database_id)
    elif args.command == "add_index":
        add_index(args.instance_id, args.database_id)
    elif args.command == "query_data_with_index":
        query_data_with_index(
            args.instance_id, args.database_id, args.start_title, args.end_title
        )
    elif args.command == "read_data_with_index":
        read_data_with_index(args.instance_id, args.database_id)
    elif args.command == "add_storing_index":
        add_storing_index(args.instance_id, args.database_id)
    elif args.command == "read_data_with_storing_index":
        read_data_with_storing_index(args.instance_id, args.database_id)
    elif args.command == "create_table_with_timestamp":
        create_table_with_timestamp(args.instance_id, args.database_id)
    elif args.command == "insert_data_with_timestamp":
        insert_data_with_timestamp(args.instance_id, args.database_id)
    elif args.command == "add_timestamp_column":
        add_timestamp_column(args.instance_id, args.database_id)
    elif args.command == "update_data_with_timestamp":
        update_data_with_timestamp(args.instance_id, args.database_id)
    elif args.command == "query_data_with_timestamp":
        query_data_with_timestamp(args.instance_id, args.database_id)
    elif args.command == "write_struct_data":
        write_struct_data(args.instance_id, args.database_id)
    elif args.command == "query_with_struct":
        query_with_struct(args.instance_id, args.database_id)
    elif args.command == "query_with_array_of_struct":
        query_with_array_of_struct(args.instance_id, args.database_id)
    elif args.command == "query_struct_field":
        query_struct_field(args.instance_id, args.database_id)
    elif args.command == "query_nested_struct_field":
        query_nested_struct_field(args.instance_id, args.database_id)
    elif args.command == "insert_data_with_dml":
        insert_data_with_dml(args.instance_id, args.database_id)
    elif args.command == "log_commit_stats":
        log_commit_stats(args.instance_id, args.database_id)
    elif args.command == "update_data_with_dml":
        update_data_with_dml(args.instance_id, args.database_id)
    elif args.command == "update_data_with_dml_returning":
        update_data_with_dml_returning(args.instance_id, args.database_id)
    elif args.command == "delete_data_with_dml":
        delete_data_with_dml(args.instance_id, args.database_id)
    elif args.command == "delete_data_with_dml_returning":
        delete_data_with_dml_returning(args.instance_id, args.database_id)
    elif args.command == "update_data_with_dml_timestamp":
        update_data_with_dml_timestamp(args.instance_id, args.database_id)
    elif args.command == "dml_write_read_transaction":
        dml_write_read_transaction(args.instance_id, args.database_id)
    elif args.command == "update_data_with_dml_struct":
        update_data_with_dml_struct(args.instance_id, args.database_id)
    elif args.command == "insert_with_dml":
        insert_with_dml(args.instance_id, args.database_id)
    elif args.command == "insert_with_dml_returning":
        insert_with_dml_returning(args.instance_id, args.database_id)
    elif args.command == "query_data_with_parameter":
        query_data_with_parameter(args.instance_id, args.database_id)
    elif args.command == "write_with_dml_transaction":
        write_with_dml_transaction(args.instance_id, args.database_id)
    elif args.command == "update_data_with_partitioned_dml":
        update_data_with_partitioned_dml(args.instance_id, args.database_id)
    elif args.command == "delete_data_with_partitioned_dml":
        delete_data_with_partitioned_dml(args.instance_id, args.database_id)
    elif args.command == "update_with_batch_dml":
        update_with_batch_dml(args.instance_id, args.database_id)
    elif args.command == "create_table_with_datatypes":
        create_table_with_datatypes(args.instance_id, args.database_id)
    elif args.command == "insert_datatypes_data":
        insert_datatypes_data(args.instance_id, args.database_id)
    elif args.command == "query_data_with_array":
        query_data_with_array(args.instance_id, args.database_id)
    elif args.command == "query_data_with_bool":
        query_data_with_bool(args.instance_id, args.database_id)
    elif args.command == "query_data_with_bytes":
        query_data_with_bytes(args.instance_id, args.database_id)
    elif args.command == "query_data_with_date":
        query_data_with_date(args.instance_id, args.database_id)
    elif args.command == "query_data_with_float":
        query_data_with_float(args.instance_id, args.database_id)
    elif args.command == "query_data_with_int":
        query_data_with_int(args.instance_id, args.database_id)
    elif args.command == "query_data_with_string":
        query_data_with_string(args.instance_id, args.database_id)
    elif args.command == "query_data_with_timestamp_parameter":
        query_data_with_timestamp_parameter(args.instance_id, args.database_id)
    elif args.command == "query_data_with_query_options":
        query_data_with_query_options(args.instance_id, args.database_id)
    elif args.command == "create_client_with_query_options":
        create_client_with_query_options(args.instance_id, args.database_id)
    elif args.command == "add_and_drop_database_roles":
        add_and_drop_database_roles(args.instance_id, args.database_id)
    elif args.command == "read_data_with_database_role":
        read_data_with_database_role(args.instance_id, args.database_id)
    elif args.command == "list_database_roles":
        list_database_roles(args.instance_id, args.database_id)
    elif args.command == "enable_fine_grained_access":
        enable_fine_grained_access(
            args.instance_id,
            args.database_id,
            args.iam_member,
            args.database_role,
            args.title,
        )
    elif args.command == "directed_read_options":
        directed_read_options(args.instance_id, args.database_id)
    elif args.command == "set_custom_timeout_and_retry":
        set_custom_timeout_and_retry(args.instance_id, args.database_id)
    elif args.command == "create_instance_with_autoscaling_config":
        create_instance_with_autoscaling_config(args.instance_id)
    elif args.command == "add_proto_type_columns":
        add_proto_type_columns(args.instance_id, args.database_id)
    elif args.command == "update_data_with_proto_types":
        update_data_with_proto_types(args.instance_id, args.database_id)
    elif args.command == "update_data_with_proto_types_with_dml":
        update_data_with_proto_types_with_dml(args.instance_id, args.database_id)
    elif args.command == "query_data_with_proto_types_parameter":
        query_data_with_proto_types_parameter(args.instance_id, args.database_id)
<<<<<<< HEAD
    elif args.command == "dml_last_statement_option":
        dml_last_statement_option(args.instance_id, args.database_id)
=======
    elif args.command == "add_split_points":
        add_split_points(args.instance_id, args.database_id)
>>>>>>> a8f38cdc
<|MERGE_RESOLUTION|>--- conflicted
+++ resolved
@@ -33,11 +33,7 @@
 from google.cloud.spanner_v1 import DirectedReadOptions, param_types
 from google.cloud.spanner_v1.data_types import JsonObject
 from google.protobuf import field_mask_pb2  # type: ignore
-<<<<<<< HEAD
-from google.cloud.spanner_v1.transaction import Transaction
-=======
 from google.protobuf import struct_pb2  # type: ignore
->>>>>>> a8f38cdc
 
 from testdata import singer_pb2
 
@@ -3513,32 +3509,6 @@
             )
     # [END spanner_query_with_proto_types_parameter]
 
-def dml_last_statement_option(instance_id, database_id):
-    """Inserts and updates using DML where the update set the last statement option."""
-    # [START spanner_dml_last_statement]
-    # instance_id = "your-spanner-instance"
-    # database_id = "your-spanner-db-id"
-
-    spanner_client = spanner.Client()
-    instance = spanner_client.instance(instance_id)
-    database = instance.database(database_id)
-
-    def insert_and_update_singers(transaction):
-        insert_row_ct = transaction.execute_update(
-            "INSERT INTO Singers (SingerId, FirstName, LastName) "
-            " VALUES (54213, 'John', 'Do')"
-        )
-
-        print("{} record(s) inserted.".format(insert_row_ct))
-
-        update_row_ct = transaction.execute_update(
-            "UPDATE Singers SET LastName = 'Doe' WHERE SingerId = 54213",
-            last_statement=True)
-
-        print("{} record(s) updated.".format(update_row_ct))
-
-    database.run_in_transaction(insert_and_update_singers)
-    # [END  spanner_dml_last_statement]
 
 # [START spanner_database_add_split_points]
 def add_split_points(instance_id, database_id):
@@ -3623,6 +3593,32 @@
 
 # [END spanner_database_add_split_points]
 
+def dml_last_statement_option(instance_id, database_id):
+    """Inserts and updates using DML where the update set the last statement option."""
+    # [START spanner_dml_last_statement]
+    # instance_id = "your-spanner-instance"
+    # database_id = "your-spanner-db-id"
+
+    spanner_client = spanner.Client()
+    instance = spanner_client.instance(instance_id)
+    database = instance.database(database_id)
+
+    def insert_and_update_singers(transaction):
+        insert_row_ct = transaction.execute_update(
+            "INSERT INTO Singers (SingerId, FirstName, LastName) "
+            " VALUES (54213, 'John', 'Do')"
+        )
+
+        print("{} record(s) inserted.".format(insert_row_ct))
+
+        update_row_ct = transaction.execute_update(
+            "UPDATE Singers SET LastName = 'Doe' WHERE SingerId = 54213",
+            last_statement=True)
+
+        print("{} record(s) updated.".format(update_row_ct))
+
+    database.run_in_transaction(insert_and_update_singers)
+    # [END  spanner_dml_last_statement]
 
 if __name__ == "__main__":  # noqa: C901
     parser = argparse.ArgumentParser(
@@ -3781,14 +3777,11 @@
         "query_data_with_proto_types_parameter",
         help=query_data_with_proto_types_parameter.__doc__,
     )
-<<<<<<< HEAD
-    subparsers.add_parser("dml_last_statement_option", help=dml_last_statement_option.__doc__)
-=======
     subparsers.add_parser(
         "add_split_points",
         help=add_split_points.__doc__,
     )
->>>>>>> a8f38cdc
+    subparsers.add_parser("dml_last_statement_option", help=dml_last_statement_option.__doc__)
 
     args = parser.parse_args()
 
@@ -3938,10 +3931,7 @@
         update_data_with_proto_types_with_dml(args.instance_id, args.database_id)
     elif args.command == "query_data_with_proto_types_parameter":
         query_data_with_proto_types_parameter(args.instance_id, args.database_id)
-<<<<<<< HEAD
-    elif args.command == "dml_last_statement_option":
-        dml_last_statement_option(args.instance_id, args.database_id)
-=======
     elif args.command == "add_split_points":
         add_split_points(args.instance_id, args.database_id)
->>>>>>> a8f38cdc
+    elif args.command == "dml_last_statement_option":
+        dml_last_statement_option(args.instance_id, args.database_id)