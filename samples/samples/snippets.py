--- conflicted
+++ resolved
@@ -30,20 +30,14 @@
 
 from google.cloud import spanner
 from google.cloud.spanner_admin_instance_v1.types import spanner_instance_admin
-<<<<<<< HEAD
-from google.cloud.spanner_v1 import param_types
+from google.cloud.spanner_v1 import DirectedReadOptions, param_types
 from google.cloud.spanner_v1.data_types import (
     JsonObject,
     get_proto_message,
     get_proto_enum,
 )
-from google.cloud.spanner_v1 import DirectedReadOptions
 from google.type import expr_pb2
 from google.iam.v1 import policy_pb2
-=======
-from google.cloud.spanner_v1 import DirectedReadOptions, param_types
-from google.cloud.spanner_v1.data_types import JsonObject
->>>>>>> a9182a0b
 from google.protobuf import field_mask_pb2  # type: ignore
 from testdata import singer_pb2
 
@@ -3763,7 +3757,10 @@
         )
     elif args.command == "directed_read_options":
         directed_read_options(args.instance_id, args.database_id)
-<<<<<<< HEAD
+    elif args.command == "set_custom_timeout_and_retry":
+        set_custom_timeout_and_retry(args.instance_id, args.database_id)
+    elif args.command == "create_instance_with_autoscaling_config":
+        create_instance_with_autoscaling_config(args.instance_id)
     elif args.command == "create_database_with_proto_descriptor":
         create_database_with_proto_descriptor(args.instance_id, args.database_id)
     elif args.command == "insert_proto_columns_data_using_dml":
@@ -3775,10 +3772,4 @@
     elif args.command == "read_proto_columns_data_using_helper_method":
         read_proto_columns_data_using_helper_method(args.instance_id, args.database_id)
     elif args.command == "read_proto_columns_data_using_dql":
-        read_proto_columns_data_using_dql(args.instance_id, args.database_id)
-=======
-    elif args.command == "set_custom_timeout_and_retry":
-        set_custom_timeout_and_retry(args.instance_id, args.database_id)
-    elif args.command == "create_instance_with_autoscaling_config":
-        create_instance_with_autoscaling_config(args.instance_id)
->>>>>>> a9182a0b
+        read_proto_columns_data_using_dql(args.instance_id, args.database_id)